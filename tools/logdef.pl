#!/s/std/bin/perl -w

# <std-header style='perl' orig-src='shore'>
#
#  $Id: logdef.pl,v 1.17 2010/10/27 17:04:32 nhall Exp $
#
# SHORE -- Scalable Heterogeneous Object REpository
#
# Copyright (c) 1994-99 Computer Sciences Department, University of
#                       Wisconsin -- Madison
# All Rights Reserved.
#
# Permission to use, copy, modify and distribute this software and its
# documentation is hereby granted, provided that both the copyright
# notice and this permission notice appear in all copies of the
# software, derivative works or modified versions, and any portions
# thereof, and that both notices appear in supporting documentation.
#
# THE AUTHORS AND THE COMPUTER SCIENCES DEPARTMENT OF THE UNIVERSITY
# OF WISCONSIN - MADISON ALLOW FREE USE OF THIS SOFTWARE IN ITS
# "AS IS" CONDITION, AND THEY DISCLAIM ANY LIABILITY OF ANY KIND
# FOR ANY DAMAGES WHATSOEVER RESULTING FROM THE USE OF THIS SOFTWARE.
#
# This software was developed with support by the Advanced Research
# Project Agency, ARPA order number 018 (formerly 8230), monitored by
# the U.S. Army Research Laboratory under contract DAAB07-91-C-Q518.
# Further funding for this work was provided by DARPA through
# Rome Research Laboratory Contract No. F30602-97-2-0247.
#
#   -- do not edit anything above this line --   </std-header>

#
#  Perl script for generating log record types.
#

use strict;
use Getopt::Long;


sub Usage
{
    my $progname = $0;
    $progname =~ s/.*[\\\/]//;
    print STDERR <<EOF;
Usage: $progname [--help] logdef_file
Generate C++ which represents log records described by input file.

    --help|h     print this message and exit.
EOF
}

my %options = (help => 0);
my @options = "help|h!";
my $ok = GetOptions(\%options, @options);
$ok = 0 if $#options != 0;
if (!$ok || $options{help})  {
    Usage();
    die(!$ok);
}

my $infile = $ARGV[0];

open INPUT, "<$infile"      or die "cannot open $infile\n";

open FUNC,  ">logfunc_gen.h"    or die "cannot open logfunc_gen.h\n";
open TYPE,  ">logtype_gen.h"    or die "cannot open logtype_gen.h\n";
open DEF,   ">logdef_gen.cpp"   or die "cannot open logdef_gen.cpp\n";
open STUB,  ">logstub_gen.cpp"  or die "cannot open logstub_gen.cpp\n";
open FUDGE,  ">logfudge_gen.cpp"    or die "cannot open logfudge_gen.cpp\n";
open REDO,  ">redo_gen.cpp" or die "cannot open redo_gen.cpp\n";
open UNDO,  ">undo_gen.cpp" or die "cannot open undo_gen.cpp\n";
open STR,   ">logstr_gen.cpp"   or die "cannot open logstr_gen.cpp\n";

my $timeStamp = localtime;
my $header = <<EOF;
/* DO NOT MODIFY --- generated by $0 from $infile
                     on $timeStamp

<std-header orig-src='shore' genfile='true'>

SHORE -- Scalable Heterogeneous Object REpository

Copyright (c) 1994-99 Computer Sciences Department, University of
                      Wisconsin -- Madison
All Rights Reserved.

Permission to use, copy, modify and distribute this software and its
documentation is hereby granted, provided that both the copyright
notice and this permission notice appear in all copies of the
software, derivative works or modified versions, and any portions
thereof, and that both notices appear in supporting documentation.

THE AUTHORS AND THE COMPUTER SCIENCES DEPARTMENT OF THE UNIVERSITY
OF WISCONSIN - MADISON ALLOW FREE USE OF THIS SOFTWARE IN ITS
"AS IS" CONDITION, AND THEY DISCLAIM ANY LIABILITY OF ANY KIND
FOR ANY DAMAGES WHATSOEVER RESULTING FROM THE USE OF THIS SOFTWARE.

This software was developed with support by the Advanced Research
Project Agency, ARPA order number 018 (formerly 8230), monitored by
the U.S. Army Research Laboratory under contract DAAB07-91-C-Q518.
Further funding for this work was provided by DARPA through
Rome Research Laboratory Contract No. F30602-97-2-0247.

*/

#include "w_defines.h"

/*  -- do not edit anything above this line --   </std-header>*/

#include "alloc_page.h"
#include "btree_page_h.h"
#include "stnode_page.h"
#include "w_base.h"

EOF

print FUNC "#ifndef LOGFUNC_GEN_H\n#define LOGFUNC_GEN_H\n\n";

print FUNC $header;
print TYPE $header;
print DEF $header;
print STUB $header;
print FUDGE $header;
print FUDGE "\n\n double logfudge_factors[] = {\n";
print REDO $header;
print UNDO $header;
print STR $header;

printf(TYPE "enum kind_t { \n");

#
# create logtype.h
#

my $unique = 0;
LINE:
while (<INPUT>) {
    s/^\s*//;
    next LINE if (/^\#/ || ! /\w/);
    chop;
    while (! /;\s*$/) {
    $_ .= <INPUT>;
    chop;
    }
    s/\s+/ /g;
    my ($type, $attr, $fudge, $arg) = split(/[ \t\n]+/, $_, 4);
    chop $arg;

    my ($xflag, $singsys, $redo, $undo, $multi, $aflag, $logical) = split(//, $attr);
    my $cat = &get_cat($redo, $undo, $multi, $logical, $singsys);
<<<<<<< HEAD

    printf(TYPE "\tt_$type = %d,\n", $unique++);
    &def_rec($type, $xflag, $aflag, $singsys, $redo, $undo, $multi, $cat, $fudge, $arg);
                #
=======
    
    printf(TYPE "\tt_$type = %d,\n", $unique++);
    &def_rec($type, $xflag, $aflag, $singsys, $redo, $undo, $multi, $cat, $fudge, $arg);
				# 
>>>>>>> e48875e2
    print REDO "\tcase t_$type : \n";
    if ($redo) {
    printf(REDO "\t\t((%s_log *) this)->redo(page); \n", $type);
    } else {
    print REDO "\t\tW_FATAL(eINTERNAL);\n";
    }
    print REDO "\t\tbreak;\n";


    print UNDO "\tcase t_$type : \n";
    if ($undo) {
    printf(UNDO "\t\t((%s_log *) this)->undo(page); \n", $type);
    } else {
    print UNDO "\t\tW_FATAL(eINTERNAL);\n";
    }
    print UNDO "\t\tbreak;\n";

    printf(STR "\tcase t_%s : \n\t\treturn \"%s\";\n", $type, $type);
}
printf(TYPE "\tt_max_logrec = %d\n", $unique);
print TYPE "};\n";

print FUNC "\n\n#endif\n";
print FUDGE "\n\n 0.0 }; \n";

exit(0);

sub get_cat {
    my ($redo, $undo, $multi, $logical, $singsys) = @_;
    my ($ret);
    $ret = "0";
    $ret .= "|t_redo" if $redo;
    $ret .= "|t_undo" if $undo;
    $ret .= "|t_multi" if $multi;
    $ret .= "|t_logical" if $logical;
    $ret .= "|t_single_sys_xct" if $singsys;
    if ($ret eq "0") { $ret = "t_status";};
    $ret;
}

sub def_rec {
    my ($type, $xflag, $aflag, $singsys, $redo, $undo, $multi, $cat, $fudge, $arg) = @_;
    my ($class) = $type . "_log";
    my ($has_idx);

    my $redo_stmt = ($redo) ? 'void redo(fixable_page_h*);' : '';
    my $undo_stmt = ($undo) ? 'void undo(fixable_page_h*);' : '';
    print DEF<<CLASSDEF;
    class $class : public logrec_t {
    void fill(const lpid_t* p, uint16_t tag, int l) {
      header._cat = $cat, header._type = t_$type;
      logrec_t::fill(p, tag, l);
    }
      public:
    $class $arg;
    $class (logrec_t*)   {};

    $redo_stmt
    $undo_stmt
    };

CLASSDEF
    ;

    #($real = $arg) =~ s/[\(\)]|const //g;
    $arg =~ s/\((.*)\)/$1/;
    # see if arg contains "int idx"
    $arg =~ /int\s+idx/ && do { $has_idx=1; };
    my $real = join(', ', grep(s/^.*\s+(\w+)$/$1/, split(/, /, $arg)));
    # print "arg = $arg\n";
    # print "real = $real\n";
    print "$type: cat = $cat\n";

    if ($xflag)  {
        my $func = "rc_t log_$type($arg)";

        print STUB $func, "\n";
        print STUB "{\n";
    my $page;
    ($page = $real) =~ s/(\w*).*/$1/;
        # print "page = $page\n";
    print STUB "    xct_t* xd = xct();\n";
        print STUB "    bool should_log = smlevel_1::log && smlevel_0::logging_enabled";
<<<<<<< HEAD
    if($aflag==0) {
#       if ($page eq "page") {
#       print STUB "\n\t\t\t&& (page.get_store_flags() & page.st_tmp) == 0";
#       }
        print STUB "\n\t\t\t&& xd && xd->is_log_on()";
    }
    print STUB ";\n";
    print STUB "    if (should_log)  {\n";
    print STUB "        logrec_t* logrec;\n";
    print FUDGE " $fudge, \n";
        print STUB "        W_DO(xd->get_logbuf(logrec, t_$type));\n";
        print STUB "        new (logrec) $class($real);\n";
    if ($page eq "page") {
        if ($multi) {
        print STUB "        W_DO(xd->give_logbuf(logrec, &page, &page2));\n";
        } else {
        print STUB "        W_DO(xd->give_logbuf(logrec, &page));\n";
        }
    } else {
        print STUB "        W_DO(xd->give_logbuf(logrec));\n";
    }
    print STUB "    }\n";
    print STUB "    return RCOK;\n";
=======
	if($aflag==0) {
#	    if ($page eq "page") {
#		print STUB "\n\t\t\t&& (page.get_store_flags() & page.st_tmp) == 0";
#	    }
	    print STUB "\n\t\t\t&& xd && xd->is_log_on()";
	}
	print STUB ";\n";
	print STUB "    if (should_log)  {\n";
	print STUB "        logrec_t* logrec;\n";
	print FUDGE " $fudge, \n";
	    print STUB "        W_DO(xd->get_logbuf(logrec, t_$type));\n";
        print STUB "        new (logrec) $class($real);\n";	   
    if ($page eq "page") {
        print STUB "        logrec->set_page_prev_lsn(page.lsn());\n";
        if ($multi) {
        print STUB "        reinterpret_cast<$class*>(logrec)->set_dest_prev_lsn(lsn_t::null);\n";
        }
    } else {
        print STUB "        logrec->set_page_prev_lsn(lsn_t::null);\n";
    }
	if ($page eq "page") {
        if ($multi) {
	    print STUB "        W_DO(xd->give_logbuf(logrec, &page, &page2));\n";
	    } else {
        print STUB "        W_DO(xd->give_logbuf(logrec, &page));\n";
	    }
	} else {
	    print STUB "        W_DO(xd->give_logbuf(logrec));\n";
	}
	print STUB "    }\n";
	if ($page eq "page") {
	    # no longer need to call set_dirty explicitly after give_logbuf 
        print STUB "    else {\n";
	    print STUB "        page.set_dirty();\n";
        if ($multi) {
        print STUB "        page2.set_dirty();\n";
        }
        print STUB "    }\n";
	}
	print STUB "    return RCOK;\n";
>>>>>>> e48875e2
    print STUB "}\n";

    print FUNC "extern \"C\" $func;\n";
    }
}<|MERGE_RESOLUTION|>--- conflicted
+++ resolved
@@ -148,17 +148,10 @@
 
     my ($xflag, $singsys, $redo, $undo, $multi, $aflag, $logical) = split(//, $attr);
     my $cat = &get_cat($redo, $undo, $multi, $logical, $singsys);
-<<<<<<< HEAD
 
     printf(TYPE "\tt_$type = %d,\n", $unique++);
     &def_rec($type, $xflag, $aflag, $singsys, $redo, $undo, $multi, $cat, $fudge, $arg);
                 #
-=======
-    
-    printf(TYPE "\tt_$type = %d,\n", $unique++);
-    &def_rec($type, $xflag, $aflag, $singsys, $redo, $undo, $multi, $cat, $fudge, $arg);
-				# 
->>>>>>> e48875e2
     print REDO "\tcase t_$type : \n";
     if ($redo) {
     printf(REDO "\t\t((%s_log *) this)->redo(page); \n", $type);
@@ -242,7 +235,6 @@
         # print "page = $page\n";
     print STUB "    xct_t* xd = xct();\n";
         print STUB "    bool should_log = smlevel_1::log && smlevel_0::logging_enabled";
-<<<<<<< HEAD
     if($aflag==0) {
 #       if ($page eq "page") {
 #       print STUB "\n\t\t\t&& (page.get_store_flags() & page.st_tmp) == 0";
@@ -253,61 +245,32 @@
     print STUB "    if (should_log)  {\n";
     print STUB "        logrec_t* logrec;\n";
     print FUDGE " $fudge, \n";
-        print STUB "        W_DO(xd->get_logbuf(logrec, t_$type));\n";
-        print STUB "        new (logrec) $class($real);\n";
+	    print STUB "        W_DO(xd->get_logbuf(logrec, t_$type));\n";
+        print STUB "        new (logrec) $class($real);\n";	   
+	if ($page eq "page") {
+	    print STUB " // fudge $fudge \n";
+	    print STUB "        W_DO(xd->get_logbuf(logrec, t_$type, &page));\n";
+        print STUB "        reinterpret_cast<$class*>(logrec)->set_dest_prev_lsn(lsn_t::null);\n";
+        }
+	} else {
+	    print STUB " // fudge $fudge \n";
+	    print STUB "        W_DO(xd->get_logbuf(logrec, t_$type));\n";
+	}
+        print STUB "        new (logrec) $class($real);\n";	   
     if ($page eq "page") {
         if ($multi) {
-        print STUB "        W_DO(xd->give_logbuf(logrec, &page, &page2));\n";
-        } else {
         print STUB "        W_DO(xd->give_logbuf(logrec, &page));\n";
-        }
     } else {
         print STUB "        W_DO(xd->give_logbuf(logrec));\n";
     }
     print STUB "    }\n";
-    print STUB "    return RCOK;\n";
-=======
-	if($aflag==0) {
-#	    if ($page eq "page") {
-#		print STUB "\n\t\t\t&& (page.get_store_flags() & page.st_tmp) == 0";
-#	    }
-	    print STUB "\n\t\t\t&& xd && xd->is_log_on()";
-	}
-	print STUB ";\n";
-	print STUB "    if (should_log)  {\n";
-	print STUB "        logrec_t* logrec;\n";
-	print FUDGE " $fudge, \n";
-	    print STUB "        W_DO(xd->get_logbuf(logrec, t_$type));\n";
-        print STUB "        new (logrec) $class($real);\n";	   
-    if ($page eq "page") {
-        print STUB "        logrec->set_page_prev_lsn(page.lsn());\n";
-        if ($multi) {
-        print STUB "        reinterpret_cast<$class*>(logrec)->set_dest_prev_lsn(lsn_t::null);\n";
-        }
-    } else {
-        print STUB "        logrec->set_page_prev_lsn(lsn_t::null);\n";
-    }
-	if ($page eq "page") {
-        if ($multi) {
-	    print STUB "        W_DO(xd->give_logbuf(logrec, &page, &page2));\n";
-	    } else {
-        print STUB "        W_DO(xd->give_logbuf(logrec, &page));\n";
-	    }
-	} else {
-	    print STUB "        W_DO(xd->give_logbuf(logrec));\n";
-	}
-	print STUB "    }\n";
-	if ($page eq "page") {
-	    # no longer need to call set_dirty explicitly after give_logbuf 
-        print STUB "    else {\n";
+	    print STUB "    else page.set_dirty();\n" if ($real);
 	    print STUB "        page.set_dirty();\n";
         if ($multi) {
         print STUB "        page2.set_dirty();\n";
         }
         print STUB "    }\n";
-	}
-	print STUB "    return RCOK;\n";
->>>>>>> e48875e2
+    print STUB "    return RCOK;\n";
     print STUB "}\n";
 
     print FUNC "extern \"C\" $func;\n";
