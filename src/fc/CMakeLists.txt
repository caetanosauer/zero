
set(fc_STAT_SRCS
    ${CMAKE_CURRENT_SOURCE_DIR}/rand48.cpp
    ${CMAKE_CURRENT_SOURCE_DIR}/rusage.cpp
    ${CMAKE_CURRENT_SOURCE_DIR}/block_alloc.cpp
    ${CMAKE_CURRENT_SOURCE_DIR}/dynarray.cpp
    ${CMAKE_CURRENT_SOURCE_DIR}/mem_block.cpp
    ${CMAKE_CURRENT_SOURCE_DIR}/gethrtime.cpp
    ${CMAKE_CURRENT_SOURCE_DIR}/w_compat_strstream.cpp
    ${CMAKE_CURRENT_SOURCE_DIR}/w_form.cpp
    ${CMAKE_CURRENT_SOURCE_DIR}/common_tmpl.cpp
    ${CMAKE_CURRENT_SOURCE_DIR}/w_getopt.cpp
    ${CMAKE_CURRENT_SOURCE_DIR}/stime.cpp
    ${CMAKE_CURRENT_SOURCE_DIR}/vtable.cpp
    ${CMAKE_CURRENT_SOURCE_DIR}/w_base.cpp
    ${CMAKE_CURRENT_SOURCE_DIR}/w_bitmap.cpp
    ${CMAKE_CURRENT_SOURCE_DIR}/w_error.cpp
    ${CMAKE_CURRENT_SOURCE_DIR}/valgrind_help.cpp
    ${CMAKE_CURRENT_SOURCE_DIR}/w_listm.cpp
    ${CMAKE_CURRENT_SOURCE_DIR}/w_rc.cpp
    ${CMAKE_CURRENT_SOURCE_DIR}/w_input.cpp
    ${CMAKE_CURRENT_SOURCE_DIR}/tls.cpp
    ${CMAKE_CURRENT_SOURCE_DIR}/w_findprime.cpp)

add_library(fc STATIC ${fc_STAT_SRCS})
<<<<<<< HEAD
#target_link_libraries (fc atomic_ops)
=======
target_link_libraries (fc rt)
>>>>>>> bc6b94a4

# generate error header files with tools/errors.pl
# some help here : http://stackoverflow.com/questions/2354473/cmake-add-custom-command
set (FC_ERROR_GENFILES_H
    fc_errmsg_gen.h
    fc_einfo_gen.h
    fc_error_def_gen.h
    fc_error_enum_gen.h
    fc_einfo_bakw_gen.h)
<<<<<<< HEAD
add_custom_command(OUTPUT ${FC_ERROR_GENFILES_H}
  COMMAND perl ${CMAKE_SOURCE_DIR}/tools/errors.pl -d -e ${CMAKE_CURRENT_SOURCE_DIR}/fc_error.dat ${COPY_GENERATED_FILES}
  DEPENDS ${CMAKE_CURRENT_SOURCE_DIR}/fc_error.dat
)
=======
foreach(_file ${FC_ERROR_GENFILES_H})
    add_custom_command(OUTPUT ${_file}
        COMMAND perl ${CMAKE_SOURCE_DIR}/tools/errors.pl -d -e ${CMAKE_CURRENT_SOURCE_DIR}/fc_error.dat
        DEPENDS ${CMAKE_CURRENT_SOURCE_DIR}/fc_error.dat
    )
endforeach()
>>>>>>> bc6b94a4
add_custom_target(FC_ERROR_GENFILES DEPENDS ${FC_ERROR_GENFILES_H})
add_dependencies(fc FC_ERROR_GENFILES)


########### install files ###############

install(FILES
  ${CMAKE_CURRENT_SOURCE_DIR}/atomic_container.h
  ${CMAKE_CURRENT_SOURCE_DIR}/atomic_templates.h
  ${CMAKE_CURRENT_SOURCE_DIR}/block_alloc.h
  ${CMAKE_CURRENT_SOURCE_DIR}/dynarray.h
  ${CMAKE_CURRENT_SOURCE_DIR}/mem_block.h
  ${CMAKE_CURRENT_SOURCE_DIR}/errlog_s.h
  ${CMAKE_CURRENT_SOURCE_DIR}/gethrtime.h
  ${CMAKE_CURRENT_SOURCE_DIR}/largefile_aware.h
  ${CMAKE_CURRENT_SOURCE_DIR}/os_types.h
  ${CMAKE_CURRENT_SOURCE_DIR}/rand48.h
  ${CMAKE_CURRENT_SOURCE_DIR}/stime.h
  ${CMAKE_CURRENT_SOURCE_DIR}/tls.h
  ${CMAKE_CURRENT_SOURCE_DIR}/vtable.h
  ${CMAKE_CURRENT_SOURCE_DIR}/valgrind_help.h
  ${CMAKE_CURRENT_SOURCE_DIR}/w.h
  ${CMAKE_CURRENT_SOURCE_DIR}/w_autodel.h
  ${CMAKE_CURRENT_SOURCE_DIR}/w_base.h
  ${CMAKE_CURRENT_SOURCE_DIR}/w_bitmap.h
  ${CMAKE_CURRENT_SOURCE_DIR}/w_bitvector.h
  ${CMAKE_CURRENT_SOURCE_DIR}/w_compat_strstream.h
  ${CMAKE_CURRENT_SOURCE_DIR}/w_hashing.h
  ${CMAKE_CURRENT_SOURCE_DIR}/w_defines.h
  ${CMAKE_CURRENT_SOURCE_DIR}/w_error.h
  ${CMAKE_CURRENT_SOURCE_DIR}/w_findprime.h
  ${CMAKE_CURRENT_SOURCE_DIR}/w_getopt.h
  ${CMAKE_CURRENT_SOURCE_DIR}/w_gettimeofday.h
  ${CMAKE_CURRENT_SOURCE_DIR}/w_hash.h
  ${CMAKE_CURRENT_SOURCE_DIR}/w_heap.h
  ${CMAKE_CURRENT_SOURCE_DIR}/w_list.h
  ${CMAKE_CURRENT_SOURCE_DIR}/w_minmax.h
  ${CMAKE_CURRENT_SOURCE_DIR}/w_rc.h
  ${CMAKE_CURRENT_SOURCE_DIR}/w_rusage.h
  ${CMAKE_CURRENT_SOURCE_DIR}/w_stream.h
  ${CMAKE_CURRENT_SOURCE_DIR}/w_strstream.h
  ${CMAKE_CURRENT_SOURCE_DIR}/w_stat.h
  ${CMAKE_CURRENT_SOURCE_DIR}/w_workaround.h
<<<<<<< HEAD
  DESTINATION include)

INSTALL_GENERATED_H(${FC_ERROR_GENFILES_H})


#original Makefile.am contents follow:

### Process this file with automake to produce Makefile.in
#SUBDIRS = tests
#include $(top_srcdir)/Makefile.generic
#EXTRA_DIST = fc_error.dat
#
#lib_LIBRARIES     = libfc.a
#
#FC_ERROR_GENFILES_H  = fc_errmsg_gen.h \
#             fc_einfo_gen.h \
#             fc_error_def_gen.h \
#             fc_error_enum_gen.h \
#             fc_einfo_bakw_gen.h
#
#GENFILES = $(FC_ERROR_GENFILES_H)
#
#include_HEADERS = \
#    atomic_container.h \
#    atomic_templates.h \
#    block_alloc.h \
#    dynarray.h \
#    mem_block.h \
#    errlog_s.h \
#    gethrtime.h \
#    largefile_aware.h \
#    os_types.h \
#    rand48.h \
#    stime.h \
#    tls.h \
#    vtable.h \
#    valgrind_help.h \
#    w.h w_autodel.h w_base.h w_bitmap.h w_bitvector.h \
#    w_compat_strstream.h \
#    w_hashing.h \
#    w_defines.h \
#    w_error.h \
#    w_findprime.h \
#    w_getopt.h w_gettimeofday.h \
#    w_hash.h w_heap.h w_list.h w_minmax.h \
#    w_rc.h w_rusage.h \
#    w_stream.h w_strstream.h \
#    w_stat.h \
#    w_workaround.h \
#    $(GENFILES)
#
#
#libfc_a_SOURCES      = \
#        rand48.cpp \
#        rusage.cpp \
#        block_alloc.cpp \
#        dynarray.cpp \
#        mem_block.cpp \
#        gethrtime.cpp \
#        w_compat_strstream.cpp \
#        w_form.cpp \
#        common_tmpl.cpp w_getopt.cpp \
#        stime.cpp vtable.cpp w_base.cpp w_bitmap.cpp w_error.cpp \
#        valgrind_help.cpp \
#        w_listm.cpp w_rc.cpp \
#        w_input.cpp tls.cpp w_findprime.cpp
#
#MOSTLYCLEANFILES = $(GENFILES)
#
#debug.$(OBJEXT): $(FC_ERROR_GENFILES_H)
#$(FC_ERROR_GENFILES_H): fc_error.dat
#	$(PERL) $(top_srcdir)/tools/errors.pl -d -e $?
#
=======
  ${GENFILES}
  DESTINATION include)
>>>>>>> bc6b94a4
<|MERGE_RESOLUTION|>--- conflicted
+++ resolved
@@ -23,11 +23,7 @@
     ${CMAKE_CURRENT_SOURCE_DIR}/w_findprime.cpp)
 
 add_library(fc STATIC ${fc_STAT_SRCS})
-<<<<<<< HEAD
-#target_link_libraries (fc atomic_ops)
-=======
 target_link_libraries (fc rt)
->>>>>>> bc6b94a4
 
 # generate error header files with tools/errors.pl
 # some help here : http://stackoverflow.com/questions/2354473/cmake-add-custom-command
@@ -37,19 +33,10 @@
     fc_error_def_gen.h
     fc_error_enum_gen.h
     fc_einfo_bakw_gen.h)
-<<<<<<< HEAD
 add_custom_command(OUTPUT ${FC_ERROR_GENFILES_H}
   COMMAND perl ${CMAKE_SOURCE_DIR}/tools/errors.pl -d -e ${CMAKE_CURRENT_SOURCE_DIR}/fc_error.dat ${COPY_GENERATED_FILES}
   DEPENDS ${CMAKE_CURRENT_SOURCE_DIR}/fc_error.dat
 )
-=======
-foreach(_file ${FC_ERROR_GENFILES_H})
-    add_custom_command(OUTPUT ${_file}
-        COMMAND perl ${CMAKE_SOURCE_DIR}/tools/errors.pl -d -e ${CMAKE_CURRENT_SOURCE_DIR}/fc_error.dat
-        DEPENDS ${CMAKE_CURRENT_SOURCE_DIR}/fc_error.dat
-    )
-endforeach()
->>>>>>> bc6b94a4
 add_custom_target(FC_ERROR_GENFILES DEPENDS ${FC_ERROR_GENFILES_H})
 add_dependencies(fc FC_ERROR_GENFILES)
 
@@ -93,81 +80,6 @@
   ${CMAKE_CURRENT_SOURCE_DIR}/w_strstream.h
   ${CMAKE_CURRENT_SOURCE_DIR}/w_stat.h
   ${CMAKE_CURRENT_SOURCE_DIR}/w_workaround.h
-<<<<<<< HEAD
   DESTINATION include)
 
-INSTALL_GENERATED_H(${FC_ERROR_GENFILES_H})
-
-
-#original Makefile.am contents follow:
-
-### Process this file with automake to produce Makefile.in
-#SUBDIRS = tests
-#include $(top_srcdir)/Makefile.generic
-#EXTRA_DIST = fc_error.dat
-#
-#lib_LIBRARIES     = libfc.a
-#
-#FC_ERROR_GENFILES_H  = fc_errmsg_gen.h \
-#             fc_einfo_gen.h \
-#             fc_error_def_gen.h \
-#             fc_error_enum_gen.h \
-#             fc_einfo_bakw_gen.h
-#
-#GENFILES = $(FC_ERROR_GENFILES_H)
-#
-#include_HEADERS = \
-#    atomic_container.h \
-#    atomic_templates.h \
-#    block_alloc.h \
-#    dynarray.h \
-#    mem_block.h \
-#    errlog_s.h \
-#    gethrtime.h \
-#    largefile_aware.h \
-#    os_types.h \
-#    rand48.h \
-#    stime.h \
-#    tls.h \
-#    vtable.h \
-#    valgrind_help.h \
-#    w.h w_autodel.h w_base.h w_bitmap.h w_bitvector.h \
-#    w_compat_strstream.h \
-#    w_hashing.h \
-#    w_defines.h \
-#    w_error.h \
-#    w_findprime.h \
-#    w_getopt.h w_gettimeofday.h \
-#    w_hash.h w_heap.h w_list.h w_minmax.h \
-#    w_rc.h w_rusage.h \
-#    w_stream.h w_strstream.h \
-#    w_stat.h \
-#    w_workaround.h \
-#    $(GENFILES)
-#
-#
-#libfc_a_SOURCES      = \
-#        rand48.cpp \
-#        rusage.cpp \
-#        block_alloc.cpp \
-#        dynarray.cpp \
-#        mem_block.cpp \
-#        gethrtime.cpp \
-#        w_compat_strstream.cpp \
-#        w_form.cpp \
-#        common_tmpl.cpp w_getopt.cpp \
-#        stime.cpp vtable.cpp w_base.cpp w_bitmap.cpp w_error.cpp \
-#        valgrind_help.cpp \
-#        w_listm.cpp w_rc.cpp \
-#        w_input.cpp tls.cpp w_findprime.cpp
-#
-#MOSTLYCLEANFILES = $(GENFILES)
-#
-#debug.$(OBJEXT): $(FC_ERROR_GENFILES_H)
-#$(FC_ERROR_GENFILES_H): fc_error.dat
-#	$(PERL) $(top_srcdir)/tools/errors.pl -d -e $?
-#
-=======
-  ${GENFILES}
-  DESTINATION include)
->>>>>>> bc6b94a4
+INSTALL_GENERATED_H(${FC_ERROR_GENFILES_H})