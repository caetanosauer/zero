--- conflicted
+++ resolved
@@ -145,18 +145,13 @@
      * So, if the _rec_lsn of the page is now strictly larger than this value, it was flushed at least once after that,
      * so the dependency is resolved.
      */
-<<<<<<< HEAD
     lsndata_t _dependency_lsn;// +8 -> 48
-    fill32                      _fill32_52;     // +4 -> 52
-=======
-    lsndata_t volatile          _dependency_lsn;// +8 -> 48
 
     /** 
      * number of swizzled pointers to children. 
      */
     uint16_t                    _swizzled_ptr_cnt_hint; // +2 -> 50
     fill16                      _fill16_52;     // +2 -> 52
->>>>>>> 92d99948
     fill32                      _fill32_56;     // +4 -> 56
     fill32                      _fill32_60;     // +4 -> 60
     fill8                       _fill8_61;      // +1 -> 61
