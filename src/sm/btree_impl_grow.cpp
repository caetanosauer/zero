--- conflicted
+++ resolved
@@ -40,22 +40,13 @@
     w_assert1(infimum.is_constructed());
     supremum.construct_posinfkey();
     w_assert1(supremum.is_constructed());
-<<<<<<< HEAD
-    W_DO(page.init_fix_steal(NULL, root_pid, root_pid.page,
-        1, // level=1. initial tree has only one level
-        0, lsn_t::null,// no pid0
-        0, lsn_t::null,// no foster child
-        infimum, supremum, dummy_chain_high // start from infimum/supremum fence keys
-    ));
-=======
     W_DO(page.fix_virgin_root(root_pid.vol().vol, root_pid.store(), root_pid.page));
     W_DO(page.format_steal(page.lsn(), root_pid, root_pid.page,
                            1, // level=1. initial tree has only one level
-                           0, // no child
-                           0, // no b-link page
+        0, lsn_t::null,// no pid0
+        0, lsn_t::null,// no foster child
                            infimum, supremum, dummy_chain_high // start from infimum/supremum fence keys
                            ));
->>>>>>> a412e279
 
     // also register it in stnode_page
     W_DO(io->set_root(stid, root_pid.page));
@@ -106,23 +97,13 @@
         cp.copy_fence_low_key(fence_low);
         cp.copy_fence_high_key(fence_high);
         cp.copy_chain_fence_high_key(dummy_chain_high);
-<<<<<<< HEAD
-        W_DO( rp.format_steal(rp_pid, rp_pid.page, // root page id is not changed.
-            cp.level(), // one level shorter
+        W_DO(rp.format_steal(rp.lsn(), rp_pid, rp_pid.page, // root page id is not changed.
+                             cp.level(), // one level shorter
             cp.pid().page, cp.lsn(), // left-most is cp's left-most
             cp.get_foster(), cp.get_foster_emlsn(),// foster is cp's foster
-            fence_low, fence_high, dummy_chain_high,
-            true, // log it to avoid write-order dependency. anyway it's very rare!
-            &cp, 0, cp.nrecs()));
-=======
-        W_DO(rp.format_steal(rp.lsn(), rp_pid, rp_pid.page, // root page id is not changed.
-                             cp.level(), // one level shorter
-                             cp.pid().page, // left-most is cp's left-most
-                             cp.get_foster(), // foster is cp's foster
                              fence_low, fence_high, dummy_chain_high,
                              true, // log it to avoid write-order dependency. anyway it's very rare!
                              &cp, 0, cp.nrecs()));
->>>>>>> a412e279
     
         w_assert3( cp.latch_mode() == LATCH_EX);
         W_DO( cp.set_to_be_deleted(true)); // delete the page
@@ -131,21 +112,12 @@
         w_keystr_t infimum, supremum, dummy_chain_high;
         infimum.construct_neginfkey();
         supremum.construct_posinfkey();
-<<<<<<< HEAD
-        W_DO( rp.format_steal(rp_pid, rp_pid.page, // root page id is not changed.
-            1, // root is now leaf
+        W_DO(rp.format_steal(rp.lsn(), rp_pid, rp_pid.page, // root page id is not changed.
+                             1, // root is now leaf
             0, lsn_t::null, // leaf has no pid0
             0, lsn_t::null, // no foster
-            infimum, supremum, dummy_chain_high // empty fence keys=infimum-supremum
-            ) ); // nothing to steal
-=======
-        W_DO(rp.format_steal(rp.lsn(), rp_pid, rp_pid.page, // root page id is not changed.
-                             1, // root is now leaf
-                             0, // leaf has no pid0
-                             0, // no foster
                              infimum, supremum, dummy_chain_high // empty fence keys=infimum-supremum
                  )); // nothing to steal
->>>>>>> a412e279
     }
     return RCOK;
 }
@@ -189,42 +161,25 @@
     rp.copy_chain_fence_high_key(cp_chain_high);
 
     btree_page_h cp;
-<<<<<<< HEAD
-    W_DO (cp.init_fix_steal(&rp, cp_pid, rp.pid().page, rp.level(),
-        rp.pid0(), rp.get_pid0_emlsn(),// copy pid0 of root too
+    W_DO(cp.fix_nonroot(rp, rp.vol(), cp_pid.page, LATCH_EX, false, true));
+    W_DO(cp.format_steal(cp.lsn(), cp_pid, rp.pid().page, rp.level(),
+        rp.pid0(), rp.get_pid0_emlsn(), // copy pid0 of root too
         rp.get_foster(), rp.get_foster_emlsn(),
-        cp_fence_low, cp_fence_high, cp_chain_high, // use current root's fence keys
-        &rp, 0, rp.nrecs() // steal everything from root
-    ));
-=======
-    W_DO(cp.fix_nonroot(rp, rp.vol(), cp_pid.page, LATCH_EX, false, true));
-    W_DO(cp.format_steal(cp.lsn(), cp_pid, rp.pid().page, rp.level(), rp.pid0(), // copy pid0 of root too
-                         rp.get_foster(),
                          cp_fence_low, cp_fence_high, cp_chain_high, // use current root's fence keys
                          true, // log it
                          &rp, 0, rp.nrecs() // steal everything from root
                          ));
->>>>>>> a412e279
 
     // now rp is empty, so we can call format_steal() to re-set the fence keys.
     w_keystr_t infimum, supremum, dummy_chain_high;
     infimum.construct_neginfkey();
     supremum.construct_posinfkey();
-<<<<<<< HEAD
-    W_DO( rp.format_steal(rp.pid(), rp.pid().page, // root page id is not changed.
-        rp.level() + 1, // grow one level
+    W_DO(rp.format_steal(rp.lsn(), rp.pid(), rp.pid().page, // root page id is not changed.
+                         rp.level() + 1, // grow one level
         cp.pid().page, cp.lsn(), // left-most is cp
         0, lsn_t::null,// no foster
-        infimum, supremum, dummy_chain_high // empty fence keys=infimum-supremum
-        ) ); // nothing to steal
-=======
-    W_DO(rp.format_steal(rp.lsn(), rp.pid(), rp.pid().page, // root page id is not changed.
-                         rp.level() + 1, // grow one level
-                         cp.pid().page, // left-most is cp
-                         0, // no foster
                          infimum, supremum, dummy_chain_high // empty fence keys=infimum-supremum
              )); // nothing to steal
->>>>>>> a412e279
     
     w_assert3(cp.is_consistent(true, true));
     cp.unfix();
