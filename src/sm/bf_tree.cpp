/*
 * (c) Copyright 2011-2013, Hewlett-Packard Development Company, LP
 */

#include "w_defines.h"

#include "bf_hashtable.h"
#include "bf_tree_cb.h"
#include "bf_tree_vol.h"
#include "bf_tree_cleaner.h"
#include "bf_tree.h"
#include "bf_tree_inline.h"

#include "smthread.h"
#include "vid_t.h"
#include "generic_page.h"
#include "btree_page.h"
#include <string.h>
#include "w_findprime.h"
#include <stdlib.h>

#include "sm_int_0.h"
#include "sm_int_1.h"
#include "bf.h"
#include "generic_page_h.h"
#include "sm_io.h"
#include "vol.h"
#include "alloc_cache.h"

#include <boost/static_assert.hpp>
#include <ostream>

///////////////////////////////////   Initialization and Release BEGIN ///////////////////////////////////  

#ifdef PAUSE_SWIZZLING_ON
bool bf_tree_m::_bf_pause_swizzling = true;
uint64_t bf_tree_m::_bf_swizzle_ex = 0;
uint64_t bf_tree_m::_bf_swizzle_ex_fails = 0;
#endif // PAUSE_SWIZZLING_ON


bf_tree_m::bf_tree_m (uint32_t block_cnt,
    uint32_t cleaner_threads,
    uint32_t cleaner_interval_millisec_min,
    uint32_t cleaner_interval_millisec_max,
    uint32_t cleaner_write_buffer_pages,
    const char* replacement_policy,
    bool initially_enable_cleaners,
    bool enable_swizzling) {
    ::memset (this, 0, sizeof(bf_tree_m));

    _block_cnt = block_cnt;
    _enable_swizzling = enable_swizzling;
    if (strcmp(replacement_policy, "clock") == 0) {
        _replacement_policy = POLICY_CLOCK;
    } else if (strcmp(replacement_policy, "clock+priority") == 0) {
        _replacement_policy = POLICY_CLOCK_PRIORITY;
    } else if (strcmp(replacement_policy, "random") == 0) {
        _replacement_policy = POLICY_RANDOM;
    }

#ifdef SIMULATE_NO_SWIZZLING
    _enable_swizzling = false;
    enable_swizzling = false;
    DBGOUT0 (<< "THIS MESSAGE MUST NOT APPEAR unless you intended. Completely turned off swizzling in bufferpool.");
#endif // SIMULATE_NO_SWIZZLING

    DBGOUT1 (<< "constructing bufferpool with " << block_cnt << " blocks of " << SM_PAGESIZE << "-bytes pages... enable_swizzling=" << enable_swizzling);
    
    // use posix_memalign to allow unbuffered disk I/O
    void *buf = NULL;
    if (::posix_memalign(&buf, SM_PAGESIZE, SM_PAGESIZE * ((uint64_t) block_cnt)) != 0) {
        ERROUT (<< "failed to reserve " << block_cnt << " blocks of " << SM_PAGESIZE << "-bytes pages. ");
        W_FATAL(smlevel_0::eOUTOFMEMORY);
    }
    _buffer = reinterpret_cast<generic_page*>(buf);
    
    // the index 0 is never used. to make sure no one can successfully use it,
    // fill the block-0 with garbages
    ::memset (&_buffer[0], 0x27, sizeof(generic_page));

#ifdef BP_ALTERNATE_CB_LATCH
    // this allocation scheme is sensible only for control block and latch sizes of 64B (cacheline size)
    BOOST_STATIC_ASSERT(sizeof(bf_tree_cb_t) == 64);
    BOOST_STATIC_ASSERT(sizeof(latch_t) == 64);
    // allocate one more pair of <control block, latch> as we want to align the table at an odd 
    // multiple of cacheline (64B)
    if (::posix_memalign(&buf, sizeof(bf_tree_cb_t) + sizeof(latch_t), (sizeof(bf_tree_cb_t) + sizeof(latch_t)) * (((uint64_t) block_cnt) + 1LLU)) != 0) {
        ERROUT (<< "failed to reserve " << block_cnt << " blocks of " << sizeof(bf_tree_cb_t) << "-bytes blocks. ");
        W_FATAL(smlevel_0::eOUTOFMEMORY);
    }
    ::memset (buf, 0, (sizeof(bf_tree_cb_t) + sizeof(latch_t)) * (((uint64_t) block_cnt) + 1LLU));
    _control_blocks = reinterpret_cast<bf_tree_cb_t*>(buf + sizeof(bf_tree_cb_t));
    w_assert0(_control_blocks != NULL);
    for (bf_idx i = 0; i < block_cnt; i++) {
        if (i & 0x1) { /* odd */
            get_cb(i)._latch_offset = -sizeof(bf_tree_cb_t); // place the latch before the control block
        } else { /* even */
            get_cb(i)._latch_offset = sizeof(bf_tree_cb_t); // place the latch after the control block
        }
    }
#else  
    if (::posix_memalign(&buf, sizeof(bf_tree_cb_t), sizeof(bf_tree_cb_t) * ((uint64_t) block_cnt)) != 0) {
        ERROUT (<< "failed to reserve " << block_cnt << " blocks of " << sizeof(bf_tree_cb_t) << "-bytes blocks. ");
        W_FATAL(smlevel_0::eOUTOFMEMORY);
    }
    _control_blocks = reinterpret_cast<bf_tree_cb_t*>(buf);
    w_assert0(_control_blocks != NULL);
    ::memset (_control_blocks, 0, sizeof(bf_tree_cb_t) * block_cnt);
#endif

#ifdef BP_MAINTAIN_PARNET_PTR
    // swizzled-LRU is initially empty
    _swizzled_lru = new bf_idx[block_cnt * 2];
    w_assert0(_swizzled_lru != NULL);
    ::memset (_swizzled_lru, 0, sizeof(bf_idx) * block_cnt * 2);
    _swizzled_lru_len = 0;
#endif // BP_MAINTAIN_PARNET_PTR

    // initially, all blocks are free
    _freelist = new bf_idx[block_cnt];
    w_assert0(_freelist != NULL);
    _freelist[0] = 1; // [0] is a special entry. it's the list head
    for (bf_idx i = 1; i < block_cnt - 1; ++i) {
        _freelist[i] = i + 1;
    }
    _freelist[block_cnt - 1] = 0;
    _freelist_len = block_cnt - 1; // -1 because [0] isn't a valid block
    
    //initialize hashtable
    int buckets = w_findprime(1024 + (block_cnt / 4)); // maximum load factor is 25%. this is lower than original shore-mt because we have swizzling
    _hashtable = new bf_hashtable(buckets);
    w_assert0(_hashtable != NULL);
    
    ::memset (_volumes, 0, sizeof(bf_tree_vol_t*) * MAX_VOL_COUNT);

    // initialize page cleaner
    _cleaner = new bf_tree_cleaner (this, cleaner_threads, cleaner_interval_millisec_min, cleaner_interval_millisec_max, cleaner_write_buffer_pages, initially_enable_cleaners);
    
    _dirty_page_count_approximate = 0;
    _swizzled_page_count_approximate = 0;

    _swizzle_clockhand_current_depth = 0;
    ::memset (_swizzle_clockhand_pathway, 0, sizeof(uint32_t) * MAX_SWIZZLE_CLOCKHAND_DEPTH);
}


bf_tree_m::~bf_tree_m() {
    if (_control_blocks != NULL) {
#ifdef BP_ALTERNATE_CB_LATCH    
        char* buf = reinterpret_cast<char*>(_control_blocks) - sizeof(bf_tree_cb_t);
#else
        char* buf = reinterpret_cast<char*>(_control_blocks);
#endif
        delete[] buf;
        _control_blocks = NULL;
    }
#ifdef BP_MAINTAIN_PARNET_PTR
    if (_swizzled_lru != NULL) {
        delete[] _swizzled_lru;
        _swizzled_lru = NULL;
    }
#endif // BP_MAINTAIN_PARNET_PTR
    if (_freelist != NULL) {
        delete[] _freelist;
        _freelist = NULL;
    }
    if (_hashtable != NULL) {
        delete _hashtable;
        _hashtable = NULL;
    }
    if (_buffer != NULL) {
        void *buf = reinterpret_cast<void*>(_buffer);
        // note we use free(), not delete[], which corresponds to posix_memalign
        ::free (buf);
        _buffer = NULL;
    }
    
    if (_cleaner != NULL) {
        delete _cleaner;
        _cleaner = NULL;
    }
}

w_rc_t bf_tree_m::init ()
{
    W_DO(_cleaner->start_cleaners());
    return RCOK;
}

w_rc_t bf_tree_m::destroy ()
{
    for (volid_t vid = 1; vid < MAX_VOL_COUNT; ++vid) {
        if (_volumes[vid] != NULL) {
            W_DO (uninstall_volume(vid));
        }
    }
    W_DO(_cleaner->request_stop_cleaners());
    W_DO(_cleaner->join_cleaners());
    return RCOK;
}

///////////////////////////////////   Initialization and Release END ///////////////////////////////////  

///////////////////////////////////   Volume Mount/Unmount BEGIN     ///////////////////////////////////  
w_rc_t bf_tree_m::install_volume(vol_t* volume) {
    w_assert1(volume != NULL);
    volid_t vid = volume->vid().vol;
    w_assert1(vid != 0);
    w_assert1(vid < MAX_VOL_COUNT);
    w_assert1(_volumes[vid] == NULL);
    DBGOUT1(<<"installing volume " << vid << " to buffer pool...");
#ifdef SIMULATE_MAINMEMORYDB
    W_DO(_install_volume_mainmemorydb(volume));
    if (true) return RCOK;
#endif // SIMULATE_MAINMEMORYDB

    bf_tree_vol_t* desc = new bf_tree_vol_t(volume);

    // load root pages. root pages are permanently fixed.
    stnode_cache_t *stcache = volume->get_stnode_cache();
    std::vector<snum_t> stores (stcache->get_all_used_store_ID());
    w_rc_t rc = RCOK;
    for (size_t i = 0; i < stores.size(); ++i) {
        snum_t store = stores[i];
        shpid_t shpid = stcache->get_root_pid(store);
        w_assert1(shpid > 0);

        bf_idx idx = 0;
        w_rc_t grab_rc = _grab_free_block(idx);
        if (grab_rc.is_error()) {
            ERROUT(<<"failed to grab a free page while mounting a volume: " << grab_rc);
            rc = grab_rc;
            break;
        }

        w_rc_t preload_rc = _preload_root_page(desc, volume, store, shpid, idx);
        if (preload_rc.is_error()) {
            ERROUT(<<"failed to preload a root page " << shpid << " of store " << store << " in volume " << vid << ". to buffer frame " << idx << ". err=" << preload_rc);
            rc = preload_rc;
            _add_free_block(idx);
            break;
        }
    }
    if (rc.is_error()) {
        ERROUT(<<"install_volume failed: " << rc);
        for (size_t i = 0; i < stores.size(); ++i) {
            bf_idx idx = desc->_root_pages[stores[i]];
            if (idx != 0) {
                get_cb(idx).clear();
                _add_free_block(idx);
            }
        }
        delete desc;
        return rc;
    } else {
        _volumes[vid] = desc;
        return RCOK;
    }
}

w_rc_t bf_tree_m::_preload_root_page(bf_tree_vol_t* desc, vol_t* volume, snum_t store, shpid_t shpid, bf_idx idx) {
    volid_t vid = volume->vid().vol;
    DBGOUT2(<<"preloading root page " << shpid << " of store " << store << " in volume " << vid << ". to buffer frame " << idx);
    w_assert1(shpid >= volume->first_data_pageid());
    W_DO(volume->read_page(shpid, _buffer[idx]));

    if (_buffer[idx].calculate_checksum() != _buffer[idx].checksum) {
        return RC(smlevel_0::eBADCHECKSUM);
    }
    
    bf_tree_cb_t &cb = get_cb(idx);
    cb.clear();
    cb._pid_vol = vid;
    cb._pid_shpid = shpid;
    // as the page is read from disk, at least it's sure that
    // the page is flushed as of the page LSN (otherwise why we can read it!)
    cb._rec_lsn = _buffer[idx].lsn.data();
    cb.pin_cnt_set(1); // root page's pin count is always positive
    cb._swizzled = true;
    cb._used = true; // turn on _used at last
    bool inserted = _hashtable->insert_if_not_exists(bf_key(vid, shpid), idx); // for some type of caller (e.g., redo) we still need hashtable entry for root
    if (!inserted) {
        ERROUT (<<"failed to insert a root page to hashtable. this must not have happened because there shouldn't be any race. wtf");
        return RC(smlevel_0::eINTERNAL);
    }
    w_assert1(inserted);

    desc->_root_pages[store] = idx;
    return RCOK;
}

w_rc_t bf_tree_m::_install_volume_mainmemorydb(vol_t* volume) {
    volid_t vid = volume->vid().vol;
    DBGOUT1(<<"installing volume " << vid << " to MAINMEMORY-DB buffer pool...");
    for (volid_t v = 1; v < MAX_VOL_COUNT; ++v) {
        if (_volumes[v] != NULL) {
            ERROUT (<<"MAINMEMORY-DB mode allows only one volume to be loaded, but volume " << v << " is already loaded.");
            return RC(smlevel_0::eINTERNAL);
        }
    }
    
    // load all pages. pin them forever
    bf_idx endidx = volume->num_pages();
    for (bf_idx idx = volume->first_data_pageid(); idx < endidx; ++idx) {
        if (volume->is_allocated_page(idx)) {
            W_DO(volume->read_page(idx, _buffer[idx]));
            if (_buffer[idx].calculate_checksum() != _buffer[idx].checksum) {
                return RC(smlevel_0::eBADCHECKSUM);
            }
            bf_tree_cb_t &cb = get_cb(idx);
            cb.clear();
            cb._pid_vol = vid;
            cb._pid_shpid = idx;
            cb._rec_lsn = _buffer[idx].lsn.data();
            cb.pin_cnt_set(1);
            cb._used = true;
            cb._swizzled = true;
        }
    }
    // now freelist is inconsistent, but who cares. this is mainmemory-db experiment

    bf_tree_vol_t* desc = new bf_tree_vol_t(volume);
    stnode_cache_t *stcache = volume->get_stnode_cache();
    std::vector<snum_t> stores (stcache->get_all_used_store_ID());
    for (size_t i = 0; i < stores.size(); ++i) {
        snum_t store = stores[i];
        bf_idx idx = stcache->get_root_pid(store);
        w_assert1(idx > 0);
        desc->_root_pages[store] = idx;
    }
    _volumes[vid] = desc;
    return RCOK;
}

w_rc_t bf_tree_m::uninstall_volume(volid_t vid) {
    // assuming this thread is the only thread working on this volume,

    // first, clean up all dirty pages
    DBGOUT1(<<"uninstalling volume " << vid << " from buffer pool...");
    bf_tree_vol_t* desc = _volumes[vid];
    if (desc == NULL) {
        DBGOUT0(<<"this volume is already uninstalled: " << vid);
        return RCOK;
    }
    W_DO(_cleaner->force_volume(vid));

    // then, release all pages.
    for (bf_idx idx = 1; idx < _block_cnt; ++idx) {
        bf_tree_cb_t &cb = get_cb(idx);
        if (!cb._used || cb._pid_vol != vid) {
            continue;
        }
#ifdef BP_MAINTAIN_PARNET_PTR
        // if swizzled, remove from the swizzled-page LRU too
        if (_is_in_swizzled_lru(idx)) {
            _remove_from_swizzled_lru(idx);
        }
#endif // BP_MAINTAIN_PARNET_PTR
        _hashtable->remove(bf_key(vid, cb._pid_shpid));
        if (cb._swizzled) {
            --_swizzled_page_count_approximate;
        }
        get_cb(idx).clear();
        _add_free_block(idx);
    }
    
    _volumes[vid] = NULL;
    delete desc;
    return RCOK;
}
///////////////////////////////////   Volume Mount/Unmount END       ///////////////////////////////////  

///////////////////////////////////   Page fix/unfix BEGIN         ///////////////////////////////////  
// NOTE most of the page fix/unfix functions are in bf_tree_inline.h.
// These functions are here are because called less frequently.

w_rc_t bf_tree_m::fix_direct (generic_page*& page, volid_t vol, shpid_t shpid, latch_mode_t mode, bool conditional, bool virgin_page) {
    return _fix_nonswizzled(NULL, page, vol, shpid, mode, conditional, virgin_page);
}

w_rc_t bf_tree_m::_fix_nonswizzled_mainmemorydb(generic_page* parent, generic_page*& page, shpid_t shpid, latch_mode_t mode, bool conditional, bool virgin_page) {
    bf_idx idx = shpid;
    bf_tree_cb_t &cb = get_cb(idx);
#ifdef BP_MAINTAIN_PARNET_PTR
    bf_idx parent_idx = 0;
    if (is_swizzling_enabled()) {
        parent_idx = parent - _buffer;
        w_assert1 (_is_active_idx(parent_idx));
        cb._parent = parent_idx;
    }
#endif // BP_MAINTAIN_PARNET_PTR
    if (virgin_page) {
        cb._rec_lsn = 0;
        cb._dirty = true;
        ++_dirty_page_count_approximate;
        bf_idx parent_idx = parent - _buffer;
        cb._pid_vol = get_cb(parent_idx)._pid_vol;
        cb._pid_shpid = idx;
        cb.pin_cnt_set(1);
    }
    cb._used = true;
    w_rc_t rc = cb.latch().latch_acquire(mode, conditional ? sthread_t::WAIT_IMMEDIATE : sthread_t::WAIT_FOREVER);
    if (rc.is_error()) {
        DBGOUT2(<<"bf_tree_m: latch_acquire failed in buffer frame " << idx << " rc=" << rc);
    } else {
        page = &(_buffer[idx]);
    }
    return rc;
}

w_rc_t bf_tree_m::_fix_nonswizzled(generic_page* parent, generic_page*& page, volid_t vol, shpid_t shpid, latch_mode_t mode, bool conditional, bool virgin_page) {
    w_assert1(vol != 0);
    w_assert1(shpid != 0);
    w_assert1((shpid & SWIZZLED_PID_BIT) == 0);
#ifdef BP_MAINTAIN_PARNET_PTR
    w_assert1(!is_swizzling_enabled() || parent != NULL);
#endif
    bf_tree_vol_t *volume = _volumes[vol];
    w_assert1(volume != NULL);
    w_assert1(shpid >= volume->_volume->first_data_pageid());
#ifdef SIMULATE_MAINMEMORYDB
    W_DO (_fix_nonswizzled_mainmemorydb(parent, page, shpid, mode, conditional, virgin_page));
    if (true) return RCOK;
#endif // SIMULATE_MAINMEMORYDB

    // unlike swizzled case, this is complex and inefficient.
    // we need to carefully follow the protocol to make it safe.
    uint64_t key = bf_key(vol, shpid);

    // note that the hashtable is separated from this bufferpool.
    // we need to make sure the returned block is still there, and retry otherwise.
#if W_DEBUG_LEVEL>0
    int retry_count = 0;
#endif
    while (true) {
#if W_DEBUG_LEVEL>0
        if (++retry_count % 10000 == 0) {
            DBGOUT1(<<"keep trying to fix.. " << shpid << ". current retry count=" << retry_count);
        }
#endif
        bf_idx idx = _hashtable->lookup(key);
        if (idx == 0) {
            // the page is not in the bufferpool. we need to read it from disk
            W_DO(_grab_free_block(idx)); // get a frame that will be the new page
            w_assert1(idx != 0);
            bf_tree_cb_t &cb = get_cb(idx);
            DBGOUT1(<<"unswizzled case: load shpid = " << shpid << " into frame = " << idx);
            // after here, we must either succeed or release the free block
            if (virgin_page) {
                // except a virgin page. then the page is anyway empty
                DBGOUT3(<<"bf_tree_m: adding a virgin page ("<<vol<<"."<<shpid<<")to bufferpool.");
            } else {
                DBGOUT3(<<"bf_tree_m: cache miss. reading page "<<vol<<"." << shpid << " to frame " << idx);
                INC_TSTAT(bf_fix_nonroot_miss_count);
                w_rc_t read_rc = volume->_volume->read_page(shpid, _buffer[idx]);
                if (read_rc.is_error()) {
                    DBGOUT3(<<"bf_tree_m: error while reading page " << shpid << " to frame " << idx << ". rc=" << read_rc);
                    _add_free_block(idx);
                    return read_rc;
                } else {
                    // for each page retrieved from disk, compare its checksum
                    uint32_t checksum = _buffer[idx].calculate_checksum();
                    if (checksum != _buffer[idx].checksum) {
                        ERROUT(<<"bf_tree_m: bad page checksum in page " << shpid);
                        _add_free_block(idx);
                        return RC (smlevel_0::eBADCHECKSUM);
                    }
                    // this is actually an error, but some testcases don't bother making real pages, so
                    // we just write out some warning.
                    if (!virgin_page && (_buffer[idx].pid.page != shpid || _buffer[idx].pid.vol().vol != vol)) {
                        ERROUT(<<"WARNING!! bf_tree_m: page id doesn't match! " << vol << "." << shpid << " was " << _buffer[idx].pid.vol().vol << "." << _buffer[idx].pid.page
                            << ". This means an inconsistent disk page unless this message is issued in testcases without real disk pages."
                        );
                    }
                }
            }

            // initialize control block
            // we don't have to atomically pin it because it's not referenced by any other yet

            // latch the page. (not conditional because this thread will be the only thread touching it)
            cb.clear_latch();
            w_rc_t rc_latch = cb.latch().latch_acquire(mode, sthread_t::WAIT_IMMEDIATE);
            w_assert1(!rc_latch.is_error());

            cb.clear_except_latch();
            cb._pid_vol = vol;
            cb._pid_shpid = shpid;
#ifdef BP_MAINTAIN_PARNET_PTR
            bf_idx parent_idx = 0;
            if (is_swizzling_enabled()) {
                parent_idx = parent - _buffer;
                w_assert1 (_is_active_idx(parent_idx));
                cb._parent = parent_idx;
            }
#endif // BP_MAINTAIN_PARNET_PTR
            if (!virgin_page) {
                // if the page is read from disk, at least it's sure that
                // the page is flushed as of the page LSN (otherwise why we can read it!)
                cb._rec_lsn = _buffer[idx].lsn.data();
            } else {
                cb._dirty = true;
                ++_dirty_page_count_approximate;
            }
            cb._used = true;
            cb._refbit_approximate = BP_INITIAL_REFCOUNT; 
#ifdef BP_MAINTAIN_REPLACEMENT_PRIORITY
            cb._replacement_priority = me()->get_workload_priority();
#endif
            // finally, register the page to the hashtable.
            bool registered = _hashtable->insert_if_not_exists(key, idx);
            if (!registered) {
                // this pid already exists in bufferpool. this means another thread concurrently
                // added the page to bufferpool. unlucky, but can happen.
                DBGOUT1(<<"bf_tree_m: unlucky! another thread already added the page " << shpid << " to the bufferpool. discard my own work on frame " << idx);
                cb.latch().latch_release();
                cb.clear(); // well, it should be enough to clear _used, but this is anyway a rare event. wouldn't hurt to clear all.
                _add_free_block(idx);
                continue;
            }
            
            // okay, all done
#ifdef BP_MAINTAIN_PARNET_PTR
            if (is_swizzling_enabled()) {
		lintel::unsafe::atomic_fetch_add((uint32_t*) &(_control_bl     ocks[parent_idx]._pin_cnt), 1); // we installed a new child of the parent      to this bufferpool. add parent's count
            }
#endif // BP_MAINTAIN_PARNET_PTR
            page = &(_buffer[idx]);

            return RCOK;
        } else {
            // unlike swizzled case, we have to atomically pin it while verifying it's still there.
            if (parent) {
                DBGOUT1(<<"swizzled case: parent = " << parent->pid << ", shpid = " << shpid << " frame=" << idx);
            } else {
                DBGOUT1(<<"swizzled case: parent = NIL"<< ", shpid = " << shpid << " frame=" << idx);
            }
            bf_tree_cb_t &cb = get_cb(idx);
            int32_t cur_cnt = cb.pin_cnt();
            if (cur_cnt < 0) {
                w_assert1(cur_cnt == -1);
                DBGOUT1(<<"bf_tree_m: very unlucky! buffer frame " << idx << " has been just evicted. retrying..");
                continue;
            }
#ifndef NO_PINCNT_INCDEC
            int32_t cur_ucnt = cur_cnt;
            if (lintel::unsafe::atomic_compare_exchange_strong(const_cast<int32_t*>(&cb._pin_cnt), &cur_ucnt, cur_ucnt + 1))
            {
#endif
                // okay, CAS went through
                if (cb._refbit_approximate < BP_MAX_REFCOUNT) {
                    ++cb._refbit_approximate;
                }
                //cout << "Bump RefCnt: " << idx << ", " << cb._refbit_approximate << endl;
                w_rc_t rc = cb.latch().latch_acquire(mode, conditional ? sthread_t::WAIT_IMMEDIATE : sthread_t::WAIT_FOREVER);
                // either successfully or unsuccessfully, we latched the page.
                // we don't need the pin any more.
                // here we can simply use atomic_dec because it must be positive now.
                w_assert1(cb.pin_cnt() > 0);
                w_assert1(cb._pid_vol == vol);
                if (cb._pid_shpid != shpid) {
                    DBGOUT1(<<"cb._pid_shpid = " << cb._pid_shpid << ", shpid = " << shpid);
                }
                w_assert1(cb._pid_shpid == shpid);
#ifndef NO_PINCNT_INCDEC
                lintel::unsafe::atomic_fetch_sub((uint32_t*)(&cb._pin_cnt), 1);
#endif
                if (rc.is_error()) {
                    DBGOUT2(<<"bf_tree_m: latch_acquire failed in buffer frame " << idx << " rc=" << rc);
                } else {
                    page = &(_buffer[idx]);
                }
                return rc;
#ifndef NO_PINCNT_INCDEC
            } else {
                // another thread is doing something. keep trying.
                DBGOUT1(<<"bf_tree_m: a bit unlucky! buffer frame " << idx << " has contention. cb._pin_cnt=" << cb._pin_cnt <<", expected=" << cur_ucnt);
                continue;
            }
#endif
        }
    }
}

bf_idx bf_tree_m::pin_for_refix(const generic_page* page) {
    w_assert1(page != NULL);
    w_assert1(latch_mode(page) != LATCH_NL);
    bf_idx idx = page - _buffer;
    w_assert1(_is_active_idx(idx));
#ifdef SIMULATE_MAINMEMORYDB
    if (true) return idx;
#endif // SIMULATE_MAINMEMORYDB
    // this is just atomic increment, not a CAS, because we know
    // the page is latched and eviction thread wouldn't consider this block.
    w_assert1(get_cb(idx).pin_cnt() >= 0);
    get_cb(idx).pin_cnt_atomic_inc(1);
    return idx;
}

void bf_tree_m::unpin_for_refix(bf_idx idx) {
    w_assert1(_is_active_idx(idx));
    w_assert1(get_cb(idx).pin_cnt() > 0);
#ifdef SIMULATE_MAINMEMORYDB
    if (true) return;
#endif // SIMULATE_MAINMEMORYDB
    get_cb(idx).pin_cnt_atomic_dec(1);
}

///////////////////////////////////   Page fix/unfix END         ///////////////////////////////////  

///////////////////////////////////   Dirty Page Cleaner BEGIN       ///////////////////////////////////  
w_rc_t bf_tree_m::force_all() {
    return _cleaner->force_all();
}
w_rc_t bf_tree_m::force_until_lsn(lsndata_t lsn) {
    return _cleaner->force_until_lsn(lsn);
}
w_rc_t bf_tree_m::force_volume(volid_t vol) {
    return _cleaner->force_volume(vol);
}
w_rc_t bf_tree_m::wakeup_cleaners() {
    return _cleaner->wakeup_cleaners();
}
w_rc_t bf_tree_m::wakeup_cleaner_for_volume(volid_t vol) {
    return _cleaner->wakeup_cleaner_for_volume(vol);
}

void bf_tree_m::repair_rec_lsn (generic_page *page, bool was_dirty, const lsn_t &new_rlsn) {
    if( !smlevel_0::logging_enabled) return;
    
    bf_idx idx = page - _buffer;
    w_assert1 (_is_active_idx(idx));
    
    lsn_t lsn = _buffer[idx].lsn;
    lsn_t rec_lsn (get_cb(idx)._rec_lsn);
    if (was_dirty) {
        // never mind!
        w_assert0(rec_lsn <= lsn);
    } else {
        w_assert0(rec_lsn > lsn);
        if(new_rlsn.valid()) {
            w_assert0(new_rlsn <= lsn);
            w_assert2(get_cb(idx)._dirty);
            get_cb(idx)._rec_lsn = new_rlsn.data();
            INC_TSTAT(restart_repair_rec_lsn);
        } else {
            get_cb(idx)._dirty = false;
        }
    }
}

///////////////////////////////////   Dirty Page Cleaner END       ///////////////////////////////////  


///////////////////////////////////   LRU/Freelist BEGIN ///////////////////////////////////  

#ifdef BP_MAINTAIN_PARNET_PTR
void bf_tree_m::_add_to_swizzled_lru(bf_idx idx) {
    w_assert1 (is_swizzling_enabled());
    w_assert1 (_is_active_idx(idx));
    w_assert1 (!get_cb(idx)._swizzled);
    CRITICAL_SECTION(cs, &_swizzled_lru_lock);
    ++_swizzled_lru_len;
    if (SWIZZLED_LRU_HEAD == 0) {
        // currently the LRU is empty
        w_assert1(SWIZZLED_LRU_TAIL == 0);
        SWIZZLED_LRU_HEAD = idx;
        SWIZZLED_LRU_TAIL = idx;
        SWIZZLED_LRU_PREV(idx) = 0;
        SWIZZLED_LRU_NEXT(idx) = 0;
        return;
    }
    w_assert1(SWIZZLED_LRU_TAIL != 0);
    // connect to the current head
    SWIZZLED_LRU_PREV(idx) = 0;
    SWIZZLED_LRU_NEXT(idx) = SWIZZLED_LRU_HEAD;
    SWIZZLED_LRU_PREV(SWIZZLED_LRU_HEAD) = idx;
    SWIZZLED_LRU_HEAD = idx;
}

void bf_tree_m::_update_swizzled_lru(bf_idx idx) {
    w_assert1 (is_swizzling_enabled());
    w_assert1 (_is_active_idx(idx));
    w_assert1 (get_cb(idx)._swizzled);

    CRITICAL_SECTION(cs, &_swizzled_lru_lock);
    w_assert1(SWIZZLED_LRU_HEAD != 0);
    w_assert1(SWIZZLED_LRU_TAIL != 0);
    w_assert1(_swizzled_lru_len > 0);
    if (SWIZZLED_LRU_HEAD == idx) {
        return; // already the head
    }
    if (SWIZZLED_LRU_TAIL == idx) {
        bf_idx new_tail = SWIZZLED_LRU_PREV(idx);
        SWIZZLED_LRU_NEXT(new_tail) = 0;
        SWIZZLED_LRU_TAIL = new_tail;
    } else {
        bf_idx old_prev = SWIZZLED_LRU_PREV(idx);
        bf_idx old_next = SWIZZLED_LRU_NEXT(idx);
        w_assert1(old_prev != 0);
        w_assert1(old_next != 0);
        SWIZZLED_LRU_NEXT (old_prev) = old_next;
        SWIZZLED_LRU_PREV (old_next) = old_prev;
    }
    bf_idx old_head = SWIZZLED_LRU_HEAD;
    SWIZZLED_LRU_PREV(idx) = 0;
    SWIZZLED_LRU_NEXT(idx) = old_head;
    SWIZZLED_LRU_PREV(old_head) = idx;
    SWIZZLED_LRU_HEAD = idx;
}

void bf_tree_m::_remove_from_swizzled_lru(bf_idx idx) {
    w_assert1 (is_swizzling_enabled());
    w_assert1 (_is_active_idx(idx));
    w_assert1 (get_cb(idx)._swizzled);

    get_cb(idx)._swizzled = false;
    CRITICAL_SECTION(cs, &_swizzled_lru_lock);
    w_assert1(SWIZZLED_LRU_HEAD != 0);
    w_assert1(SWIZZLED_LRU_TAIL != 0);
    w_assert1(_swizzled_lru_len > 0);
    --_swizzled_lru_len;

    bf_idx old_prev = SWIZZLED_LRU_PREV(idx);
    bf_idx old_next = SWIZZLED_LRU_NEXT(idx);
    SWIZZLED_LRU_PREV(idx) = 0;
    SWIZZLED_LRU_NEXT(idx) = 0;
    if (SWIZZLED_LRU_HEAD == idx) {
        w_assert1(old_prev == 0);
        if (old_next == 0) {
            w_assert1(_swizzled_lru_len == 0);
            SWIZZLED_LRU_HEAD = 0;
            SWIZZLED_LRU_TAIL = 0;
            return;
        }
        SWIZZLED_LRU_HEAD = old_next;
        SWIZZLED_LRU_PREV(old_next) = 0;
        return;
    }

    w_assert1(old_prev != 0);
    if (SWIZZLED_LRU_TAIL == idx) {
        w_assert1(old_next == 0);
        SWIZZLED_LRU_NEXT(old_prev) = 0;
        SWIZZLED_LRU_TAIL = old_prev;
    } else {
        w_assert1(old_next != 0);
        SWIZZLED_LRU_NEXT (old_prev) = old_next;
        SWIZZLED_LRU_PREV (old_next) = old_prev;
    }
}
#endif // BP_MAINTAIN_PARNET_PTR

w_rc_t bf_tree_m::_grab_free_block(bf_idx& ret) {
#ifdef SIMULATE_MAINMEMORYDB
    if (true) {
        ERROUT (<<"MAINMEMORY-DB. _grab_free_block() shouldn't be called. wtf");
        return RC(smlevel_0::eINTERNAL);
    }
#endif // SIMULATE_MAINMEMORYDB
    ret = 0;
    while (true) {
        // once the bufferpool becomes full, getting _freelist_lock everytime will be
        // too costly. so, we check _freelist_len without lock first.
        //   false positive : fine. we do real check with locks in it
        //   false negative : fine. we will eventually get some free block anyways.
        if (_freelist_len > 0) {
            CRITICAL_SECTION(cs, &_freelist_lock);
            if (_freelist_len > 0) { // here, we do the real check
                bf_idx idx = FREELIST_HEAD;
                w_assert1 (idx > 0 && idx < _block_cnt);
                w_assert1 (!get_cb(idx)._used);
                --_freelist_len;
                if (_freelist_len == 0) {
                    FREELIST_HEAD = 0;
                } else {
                    FREELIST_HEAD = _freelist[idx];
                    w_assert1 (FREELIST_HEAD > 0 && FREELIST_HEAD < _block_cnt);
                }
                ret = idx;
                return RCOK;
            }
        } // exit the scope to do the following out of the critical section

        // if the freelist was empty, let's evict some page.
        W_DO (_get_replacement_block(ret));
        if (ret != 0) {
            return RCOK;
        }
    }
    return RCOK;
}

w_rc_t bf_tree_m::_get_replacement_block(bf_idx& ret) {
#ifdef SIMULATE_MAINMEMORYDB
    if (true) {
        ERROUT (<<"MAINMEMORY-DB. _get_replacement_block() shouldn't be called. wtf");
        return RC(smlevel_0::eINTERNAL);
    }
#endif // SIMULATE_MAINMEMORYDB
    DBGOUT3(<<"trying to evict some page...");

    switch (_replacement_policy) {
        case POLICY_CLOCK:
            return _get_replacement_block_clock(ret, false);
        case POLICY_CLOCK_PRIORITY:
            return _get_replacement_block_clock(ret, true);
        case POLICY_RANDOM:
            return _get_replacement_block_random(ret);
    }
    ERROUT (<<"Unknown replacement policy");
    return RC(smlevel_0::eINTERNAL);
}

w_rc_t bf_tree_m::_get_replacement_block_clock(bf_idx& ret, bool use_priority) {
    DBGOUT3(<<"trying to evict some page using the CLOCK replacement policy...");
    int blocks_replaced_count = 0;
    uint32_t rounds = 0; // how many times the clock hand looped in this function
    char priority_threshold = 0;

    while (true) {
        bf_idx idx = ++_clock_hand;
        if (idx >= _block_cnt) {
            if (blocks_replaced_count > 0 && rounds > 1) {
                // after a complete cycle we found at least one so we are essentially done
                return RCOK;
            }
            ++rounds;
            DBGOUT1(<<"clock hand looped! rounds=" << rounds);
            _clock_hand = 1;
            idx = 1;
            priority_threshold++;
            if (_swizzled_page_count_approximate >= (int) (_block_cnt * 95 / 100)) {
                _trigger_unswizzling(rounds >= 10);
            } else {
                if (rounds == 2) {
                    // most likely we have too many dirty pages
                    // let's try writing out dirty pages
                    W_DO(wakeup_cleaners());
                } else if (rounds >= 4 && rounds <= 100) {
                    // seems like we are still having troubles to find evictable page.
                    // this must be because of too many pages swizzled and cannot be evicted
                    // so, let's trigger unswizzling
                    _trigger_unswizzling(rounds >= 10); // in "urgent" mode if taking very long
                } else if (rounds > 100) {
                    ERROUT(<<"woooo, couldn't find an evictable page for long time. gave up!");
                    debug_dump(std::cerr);
                    return RC(smlevel_0::eFRAMENOTFOUND);
                }
            }
            if (rounds >= 2) {
                g_me()->sleep(100);
                DBGOUT1(<<"woke up. now there should be some page to evict");
            }
        }
        w_assert1(idx > 0);

        bf_tree_cb_t &cb(get_cb(idx));

        // do not evict a page used by a high priority workload
        if (use_priority && (cb._replacement_priority > priority_threshold)) {
            continue;
        }

#ifndef BP_CAN_EVICT_INNER_NODE
        //do not evict interior nodes
        if (_buffer[idx].btree_level > 1) {
            continue;
        }
#endif

        // do not evict hot page

#if 0 /* aggressive refcount decrement -- for use when we don't cap refcount */
        if (cb._refbit_approximate > 0) {
            const uint32_t refbit_threshold = 3;
            if (cb._refbit_approximate > refbit_threshold) {
                cb._refbit_approximate /= (rounds >= 5 ? 8 : 2);
                //cb._refbit_approximate=0;
            } else {
                cb._refbit_approximate--;
                //cb._refbit_approximate=0;
            }
            continue;
        }
#else 
        if (cb._refbit_approximate > 0) {
            cb._refbit_approximate--;
            continue;
        }
#endif

        if (_try_evict_block(idx) == 0) {
            // return the first block found back to the caller and try to find more 
            // blocks to free
            if (blocks_replaced_count++ > 0) {
                _add_free_block(idx);
            } else {
                ret = idx;
            }
            if (blocks_replaced_count < (1)) {
                continue;
            }
            return RCOK;
        } else {
            // it can happen. we just give up this block
            continue;
        }
    }
    return RCOK;
}

w_rc_t bf_tree_m::_get_replacement_block_random(bf_idx& ret) {
    DBGOUT3(<<"trying to evict some page using the RANDOM replacement policy...");
    int blocks_replaced_count = 0;
    int tries = 0;

    while (true) {
        bf_idx idx = me()->randn(_block_cnt-1) + 1;
        if (++tries < _block_cnt) {
            if (blocks_replaced_count > 0) {
                return RCOK;
            }
            W_DO(wakeup_cleaners());
            g_me()->sleep(100);
            DBGOUT1(<<"woke up. now there should be some page to evict");
            tries = 0;
        }
    
        if (_try_evict_block(idx) == 0) {
            // return the first block found back to the caller and try to find more to free
            if (blocks_replaced_count++ > 0) {
                _add_free_block(idx);
            } else {
                ret = idx;
            }
            if (blocks_replaced_count < 1024) {
                continue;
            }
            return RCOK;
        } else {
            // it can happen. we just give up this block
            continue;
        }
    }
    return RCOK;
}

int bf_tree_m::_try_evict_block(bf_idx idx) {
    bf_tree_cb_t &cb = get_cb(idx);

    // do not consider dirty pages (at this point)
    // we check this again later because we don't take locks as of this.
    // we also avoid grabbing unused block because it has to be grabbed via freelist
    if (cb._dirty || !cb._used) {
        return -1;
    }

    // find a block that has no pinning (or not being evicted by others).
    // this check is approximate as it's without lock.
    // false positives are fine, and we do the real check later
    if (cb.pin_cnt() != 0) {
        return -1;
    }
    
    // if it seems someone latches it, give up.
    if (cb.latch().latch_cnt() != 0) { // again, we check for real later
        return -1;
    }
    
    // okay, let's try evicting this page.
    // first, we have to make sure the page's pin_cnt is exactly 0.
    // we atomically change it to -1.
    int zero = 0;
    if (lintel::unsafe::atomic_compare_exchange_strong(const_cast<int32_t     *>(&cb._pin_cnt), (int32_t * ) &zero , (int32_t) -1))
    {
        // CAS did it job. the current thread has an exclusive access to this block
        w_assert1(cb.pin_cnt() == -1);
        
        // let's do a real check.
        if (cb._dirty || !cb._used) {
            DBGOUT1(<<"very unlucky, this block has just become dirty.");
            // oops, then put this back and give up this block
            cb.pin_cnt_set(0);
            return -1;
        }
        
        // check latches too. just conditionally test it to avoid long waits.
        w_rc_t latch_rc = cb.latch().latch_acquire(LATCH_EX, WAIT_IMMEDIATE);
        if (latch_rc.is_error()) {
            DBGOUT1(<<"very unlucky, someone has just latched this block.");
            cb.pin_cnt_set(0);
            return -1;
        }
        // we can immediately release EX latch because no one will newly take latch as _pin_cnt==-1
        cb.latch().latch_release();
        DBGOUT1(<<"evicting page idx = " << idx << " shpid = " << cb._pid_shpid 
                << " pincnt = " << cb.pin_cnt());
        
        // remove it from hashtable.
        W_IFDEBUG1(bool removed =) _hashtable->remove(bf_key(cb._pid_vol, cb._pid_shpid));
        w_assert1(removed);
#ifdef BP_MAINTAIN_PARNET_PTR
        w_assert1(!_is_in_swizzled_lru(idx));
        if (is_swizzling_enabled()) {
            w_assert1(cb._parent != 0);
            _decrement_pin_cnt_assume_positive(cb._parent);
        }
#endif // BP_MAINTAIN_PARNET_PTR
        return 0; // success
    } 
    // it can happen. we just give up this block
    return -1;
}

void bf_tree_m::_add_free_block(bf_idx idx) {
    CRITICAL_SECTION(cs, &_freelist_lock);
    ++_freelist_len;
    _freelist[idx] = FREELIST_HEAD;
    FREELIST_HEAD = idx;
#ifdef BP_MAINTAIN_PARNET_PTR
    // if the following fails, you might have forgot to remove it from the LRU before calling this method
    w_assert1(SWIZZLED_LRU_NEXT(idx) == 0);
    w_assert1(SWIZZLED_LRU_PREV(idx) == 0);
#endif // BP_MAINTAIN_PARNET_PTR
}

void bf_tree_m::_delete_block(bf_idx idx) {
    w_assert1(_is_active_idx(idx));
    bf_tree_cb_t &cb = get_cb(idx);
    w_assert1(cb._dirty);
    w_assert1(cb.pin_cnt() == 0);
    w_assert1(!cb.latch().is_latched());
    cb._used = false; // clear _used BEFORE _dirty so that eviction thread will ignore this block.
    cb._dirty = false;

    DBGOUT1(<<"delete block: remove page shpid = " << cb._pid_shpid);
    W_IFDEBUG1(bool removed =) _hashtable->remove(bf_key(cb._pid_vol, cb._pid_shpid));
    w_assert1(removed);
#ifdef BP_MAINTAIN_PARNET_PTR
    w_assert1(!_is_in_swizzled_lru(idx));
    if (is_swizzling_enabled()) {
        _decrement_pin_cnt_assume_positive(cb._parent);
    }
#endif // BP_MAINTAIN_PARNET_PTR
    
    // after all, give back this block to the freelist. other threads can see this block from now on
    _add_free_block(idx);
}

///////////////////////////////////   LRU/Freelist END ///////////////////////////////////  

bool bf_tree_m::_increment_pin_cnt_no_assumption(bf_idx idx) {
    w_assert1(idx > 0 && idx < _block_cnt);
    bf_tree_cb_t &cb = get_cb(idx);
#if 0
    int32_t cur = cb._pin_cnt;
    while (true) {
        w_assert1(cur >= -1);
        if (cur == -1) {
            break; // being evicted! fail
        }
        
        if(lintel::unsafe::atomic_compare_exchange_strong(const_cast<int32_t*>(&cb._pin_cnt), &cur , cur + 1)) {
            return true; // increment occurred
        }

        // if we get here it's because another thread raced in here,
        // and updated the pin count before we could.
    }
    return false;
#endif
    return cb.pin_cnt_atomic_inc_no_assumption(1);
}

void bf_tree_m::_decrement_pin_cnt_assume_positive(bf_idx idx) {
    w_assert1 (_is_active_idx(idx));
    bf_tree_cb_t &cb = get_cb(idx);
    w_assert1 (cb.pin_cnt() >= 1);
    //lintel::unsafe::atomic_fetch_sub((uint32_t*) &(cb._pin_cnt),1);
    cb.pin_cnt_atomic_dec(1);
}

///////////////////////////////////   WRITE-ORDER-DEPENDENCY BEGIN ///////////////////////////////////  
bool bf_tree_m::register_write_order_dependency(const generic_page* page, const generic_page* dependency) {
    w_assert1(page);
    w_assert1(dependency);
    w_assert1(page->pid != dependency->pid);

    uint32_t idx = page - _buffer;
    w_assert1 (_is_active_idx(idx));
    bf_tree_cb_t &cb = get_cb(idx);
    w_assert1(cb.latch().held_by_me()); 

    uint32_t dependency_idx = dependency - _buffer;
    w_assert1 (_is_active_idx(dependency_idx));
    bf_tree_cb_t &dependency_cb = get_cb(dependency_idx);
    w_assert1(dependency_cb.latch().held_by_me()); 

    // each page can have only one out-going dependency
    if (cb._dependency_idx != 0) {
        w_assert1 (cb._dependency_shpid != 0); // the OLD dependency pid
        if (cb._dependency_idx == dependency_idx) {
            // okay, it points to the same block

            if (cb._dependency_shpid == dependency_cb._pid_shpid) {
                // fine. it's just update of minimal lsn with max of the two.
                cb._dependency_lsn = dependency_cb._rec_lsn > cb._dependency_lsn ? dependency_cb._rec_lsn : cb._dependency_lsn;
                return true;
            } else {
                // this means now the old dependency is already evicted. so, we can forget about it.
                cb._dependency_idx = 0;
                cb._dependency_shpid = 0;
                cb._dependency_lsn = 0;
            }
        } else {
            // this means we might be requesting more than one dependency...
            // let's check the old dependency is still active
            if  (_check_dependency_still_active(cb)) {
                // the old dependency is still active. we can't make another dependency
                return false;
            }
        }
    }

    // this is the first dependency 
    w_assert1(cb._dependency_idx == 0);
    w_assert1(cb._dependency_shpid == 0);
    w_assert1(cb._dependency_lsn == 0);
    
    // check a cycle of dependency
    if (dependency_cb._dependency_idx != 0) {
        if (_check_dependency_cycle (idx, dependency_idx)) {
            return false;
        }
    }

    //okay, let's register the dependency
    cb._dependency_idx = dependency_idx;
    cb._dependency_shpid = dependency_cb._pid_shpid;
    cb._dependency_lsn = dependency_cb._rec_lsn;
    return true;
}

bool bf_tree_m::_check_dependency_cycle(bf_idx source, bf_idx start_idx) {
    w_assert1(source != start_idx);
    bf_idx dependency_idx = start_idx;
    bool dependency_needs_unpin = false;
    bool found_cycle = false;
    while (true) {
        if (dependency_idx == source) {
            found_cycle = true;
            break;
        }
        bf_tree_cb_t &dependency_cb = get_cb(dependency_idx);
        w_assert1(dependency_cb.pin_cnt() >= 0);
        bf_idx next_dependency_idx = dependency_cb._dependency_idx;
        if (next_dependency_idx == 0) {
            break;
        }
        bool increased = _increment_pin_cnt_no_assumption (next_dependency_idx);
        if (!increased) {
            // it's already evicted or being evicted. we can ignore it.
            break; // we can stop here.
        } else {
            // move on to next
            bf_tree_cb_t &next_dependency_cb = get_cb(next_dependency_idx);
            bool still_active = _compare_dependency_lsn(dependency_cb, next_dependency_cb);
            // okay, we no longer need the previous. unpin the previous one.
            if (dependency_needs_unpin) {
                _decrement_pin_cnt_assume_positive(dependency_idx);
            }
            dependency_idx = next_dependency_idx;
            dependency_needs_unpin = true;
            if (!still_active) {
                break;
            }
        }
    }
    if (dependency_needs_unpin) {
        _decrement_pin_cnt_assume_positive(dependency_idx);
    }
    return found_cycle;
}

bool bf_tree_m::_compare_dependency_lsn(const bf_tree_cb_t& cb, const bf_tree_cb_t &dependency_cb) const {
    w_assert1(cb.pin_cnt() >= 0);
    w_assert1(cb._dependency_idx != 0);
    w_assert1(cb._dependency_shpid != 0);
    w_assert1(dependency_cb.pin_cnt() >= 0);
    return dependency_cb._used && dependency_cb._dirty // it's still dirty
        && dependency_cb._pid_vol == cb._pid_vol // it's still the vol and 
        && dependency_cb._pid_shpid == cb._dependency_shpid // page it was referring..
        && dependency_cb._rec_lsn <= cb._dependency_lsn; // and not flushed after the registration
}
bool bf_tree_m::_check_dependency_still_active(bf_tree_cb_t& cb) {
    w_assert1(cb.pin_cnt() >= 0);
    bf_idx next_idx = cb._dependency_idx;
    if (next_idx == 0) {
        return false;
    }

    w_assert1(cb._dependency_shpid != 0);

    bool still_active;
    {
        bool increased = _increment_pin_cnt_no_assumption (next_idx);
        if (!increased) {
            // it's already evicted or being evicted. we can ignore it.
            still_active = false;
        } else {
            still_active = _compare_dependency_lsn(cb, get_cb(next_idx));
            _decrement_pin_cnt_assume_positive(next_idx);
        }
    }
    
    if (!still_active) {
        // reset the values to help future inquiry
        cb._dependency_idx = 0;
        cb._dependency_shpid = 0;
        cb._dependency_lsn = 0;
    }
    return still_active;
}
///////////////////////////////////   WRITE-ORDER-DEPENDENCY END ///////////////////////////////////  

#ifdef BP_MAINTAIN_PARNET_PTR
void bf_tree_m::switch_parent(generic_page* page, generic_page* new_parent)
{
    if (!is_swizzling_enabled()) {
        return;
    }
    bf_idx idx = page - _buffer;
    w_assert1(_is_active_idx(idx));
    bf_tree_cb_t &cb = get_cb(idx);

    w_assert1(_is_active_idx(cb._parent));

    bf_idx new_parent_idx = new_parent - _buffer;
    w_assert1(_is_active_idx(new_parent_idx));
    w_assert1(cb._parent != new_parent_idx);
    
    // move the pin_cnt from old to new parent
    _decrement_pin_cnt_assume_positive(cb._parent);
    lintel::unsafe::atomic_fetch_add((uint32_t*) &(get_cb(new_parent_idx)._pin_cnt),1);
    cb._parent = new_parent_idx;
}
#endif // BP_MAINTAIN_PARNET_PTR


void bf_tree_m::_convert_to_disk_page(generic_page* page) const {
    DBGOUT3 (<< "converting the page " << page->pid << "... ");
    
    // if the page is a leaf page, foster is the only pointer
    _convert_to_pageid(&(page->btree_foster));
    w_assert1(page->btree_level >= 1);
    
    //otherwise, we have to check all children
    if (page->btree_level > 1) {
        _convert_to_pageid(&(page->btree_pid0));
        slot_index_t slots = page->nslots;
        // use generic_page_h class just for using tuple_addr().
        btree_page_h p (page);
        for (slot_index_t i = 1; i < slots; ++i) {
            void* addr = p.tuple_addr(i);
            _convert_to_pageid(reinterpret_cast<shpid_t*>(addr));
        }
    }
}

inline void bf_tree_m::_convert_to_pageid (shpid_t* shpid) const {
    if ((*shpid) & SWIZZLED_PID_BIT) {
        bf_idx idx = (*shpid) ^ SWIZZLED_PID_BIT;
        w_assert1(_is_active_idx(idx));
        bf_tree_cb_t &cb = get_cb(idx);
        DBGOUT3 (<< "_convert_to_pageid(): converted a swizzled pointer bf_idx=" << idx << " to page-id=" << cb._pid_shpid);
        *shpid = cb._pid_shpid;
    }
}

slotid_t bf_tree_m::find_page_id_slot(generic_page* page, shpid_t shpid) const
{
    w_assert1((shpid & SWIZZLED_PID_BIT) == 0);
    // w_assert1(page->btree_foster != (shpid | SWIZZLED_PID_BIT));
    // if (page->btree_foster == shpid) {
    //     return -1;
    // }
    w_assert1(page->btree_foster != shpid); // don't swizzle foster-child
    if (page->btree_level > 1) {
        if (page->btree_pid0 == shpid) {
            return 0;
        }
        slot_index_t slots = page->nslots;
        btree_page_h p (page);
        for (slot_index_t i = 1; i < slots; ++i) {
            void* addr = p.tuple_addr(i);
            if (*reinterpret_cast<shpid_t*>(addr) == shpid) {
                return i;
            }
        }
    }
    return -2;
}

///////////////////////////////////   SWIZZLE/UNSWIZZLE BEGIN ///////////////////////////////////  

void bf_tree_m::swizzle_child(generic_page* parent, slotid_t slot)
{
    return swizzle_children(parent, &slot, 1);
}

void bf_tree_m::swizzle_children(generic_page* parent, const slotid_t* slots, uint32_t slots_size)
{
    w_assert1(is_swizzling_enabled());
    w_assert1(parent != NULL);
    w_assert1(latch_mode(parent) != LATCH_NL);
    bf_idx parent_idx = parent - _buffer;
    w_assert1(_is_active_idx(parent_idx));
    w_assert1(is_swizzled(parent)); // swizzling is transitive.

    btree_page_h p (parent);
    for (uint32_t i = 0; i < slots_size; ++i) {
        slotid_t slot = slots[i];
        w_assert1(slot >= 0); // w_assert1(slot >= -1); see below
        w_assert1(slot < parent->nslots);

        // To simplify the tree traversal while unswizzling,
        // we never swizzle foster-child pointers.
        // if (slot == -1) {
        //    if ((parent->btree_foster & SWIZZLED_PID_BIT) == 0) {
        //        _swizzle_child_pointer (parent, &(parent->btree_foster));
        //    }
        //} else
        if (slot == 0) {
            if ((parent->btree_pid0 & SWIZZLED_PID_BIT) == 0) {
                _swizzle_child_pointer (parent, &(parent->btree_pid0));
            }
        } else {
            shpid_t* addr = reinterpret_cast<shpid_t*>(p.tuple_addr(slot));
            if (((*addr) & SWIZZLED_PID_BIT) == 0) {
                _swizzle_child_pointer (parent, addr);
            }
        }
    }
}

inline void bf_tree_m::_swizzle_child_pointer(generic_page* parent, shpid_t* pointer_addr)
{
    shpid_t child_shpid = *pointer_addr;
    //w_assert1((child_shpid & SWIZZLED_PID_BIT) == 0);
    uint64_t key = bf_key (parent->pid.vol().vol, child_shpid);
    bf_idx idx = _hashtable->lookup(key);
    // so far, we don't swizzle a child page if it's not in bufferpool yet.
    if (idx == 0) {
        DBGOUT1(<< "Unexpected! the child page " << child_shpid << " isn't in bufferpool yet. gave up swizzling it");
        // this is still okay. swizzling is best-effort
        return;
    }
    bool concurrent_swizzling = false;
    while (!lintel::unsafe::atomic_compare_exchange_strong(const_cast<bool*>(&(get_cb(idx)._concurrent_swizzling)), &concurrent_swizzling, true))
    { }

    if ((child_shpid & SWIZZLED_PID_BIT) != 0) {
        /* another thread swizzled it for us */
        get_cb(idx)._concurrent_swizzling = false;
        return;
    }
 
    // to swizzle the child, add a pin on the page.
    // we might fail here in a very unlucky case. still, it's fine.
    bool pinned = _increment_pin_cnt_no_assumption (idx);
    if (!pinned) {
        DBGOUT1(<< "Unlucky! the child page " << child_shpid << " has been just evicted. gave up swizzling it");
        get_cb(idx)._concurrent_swizzling = false;
        return;
    }
    
    // we keep the pin until we unswizzle it.
    *pointer_addr = idx | SWIZZLED_PID_BIT; // overwrite the pointer in parent page.
    get_cb(idx)._swizzled = true;
#ifdef BP_TRACK_SWIZZLED_PTR_CNT
    get_cb(parent)->_swizzled_ptr_cnt_hint++;
#endif
    ++_swizzled_page_count_approximate;
#ifdef BP_MAINTAIN_PARNET_PTR
    w_assert1(!_is_in_swizzled_lru(idx));
    _add_to_swizzled_lru(idx);
    w_assert1(_is_in_swizzled_lru(idx));
#endif // BP_MAINTAIN_PARNET_PTR
    get_cb(idx)._concurrent_swizzling = false;
}

inline bool bf_tree_m::_are_there_many_swizzled_pages() const {
    return _swizzled_page_count_approximate >= (int) (_block_cnt * 2 / 10);
}

void bf_tree_m::_dump_swizzle_clockhand() const {
    DBGOUT2(<< "current clockhand depth=" << _swizzle_clockhand_current_depth
        << ". _swizzled_page_count_approximate=" << _swizzled_page_count_approximate << " / " << _block_cnt);
    for (int i = 0; i < _swizzle_clockhand_current_depth; ++i) {
        DBGOUT2(<< "current clockhand pathway[" << i << "]:" << _swizzle_clockhand_pathway[i]);
    }
}

void bf_tree_m::_trigger_unswizzling(bool urgent) {
    if (!is_swizzling_enabled()) {
        return;
    }
    if (!urgent && !_are_there_many_swizzled_pages()) {
        // there seems not many swizzled pages. we don't bother unless it's really urgent
        return;
    }
#ifdef BP_MAINTAIN_PARNET_PTR
    _unswizzle_with_parent_pointer();
    if (true) return;
#endif // BP_MAINTAIN_PARNET_PTR

    if (_swizzle_clockhand_current_depth == 0) {
        _swizzle_clockhand_pathway[0] = 1;
        _swizzle_clockhand_current_depth = 1;
    }
    
#if W_DEBUG_LEVEL>=2
    DBGOUT2(<< "_trigger_unswizzling...");
    _dump_swizzle_clockhand();
#endif // W_DEBUG_LEVEL>=2
    
    uint32_t unswizzled_frames = 0;
    uint32_t old = _swizzle_clockhand_pathway[0];
    for (uint16_t i = 0; i < MAX_VOL_COUNT
            && unswizzled_frames < UNSWIZZLE_BATCH_SIZE
            && (urgent || _are_there_many_swizzled_pages());
        ++i) {
        volid_t vol = (old + i) % MAX_VOL_COUNT;
        if (_volumes[vol] == NULL) {
            continue;
        }
        if (i != 0) {
            // this means now we are moving on to another volume.
            _swizzle_clockhand_current_depth = 1; // reset descendants
            _swizzle_clockhand_pathway[0] = vol;
        }
        
        _unswizzle_traverse_volume(unswizzled_frames, vol);
    }
    if (unswizzled_frames < UNSWIZZLE_BATCH_SIZE && _are_there_many_swizzled_pages()) {
        // checked everything.
        _swizzle_clockhand_current_depth = 0;
    }

#if W_DEBUG_LEVEL>=1
    DBGOUT1(<< "_trigger_unswizzling: unswizzled " << unswizzled_frames << " frames.");
    _dump_swizzle_clockhand();
#endif // W_DEBUG_LEVEL>=1
}

void bf_tree_m::_unswizzle_traverse_volume(uint32_t &unswizzled_frames, volid_t vol) {
    if (_swizzle_clockhand_current_depth <= 1) {
        _swizzle_clockhand_pathway[1] = 1;
        _swizzle_clockhand_current_depth = 2;
    }
    uint32_t old = _swizzle_clockhand_pathway[1];
    if (old >= MAX_STORE_COUNT) {
        return;
    }
    uint32_t remaining = MAX_STORE_COUNT - old;
    for (uint32_t i = 0; i < remaining && unswizzled_frames < UNSWIZZLE_BATCH_SIZE; ++i) {
        snum_t store = old + i;
        if (_volumes[vol] == NULL) {
            return; // just give up in unlucky case (probably the volume has been just uninstalled)
        }
        if (_volumes[vol]->_root_pages[store] == 0) {
            continue;
        }
        if (i != 0) {
            // this means now we are moving on to another store.
            _swizzle_clockhand_current_depth = 2; // reset descendants
            _swizzle_clockhand_pathway[1] = store;
        }
        
        _unswizzle_traverse_store(unswizzled_frames, vol, store);
    }
    if (unswizzled_frames < UNSWIZZLE_BATCH_SIZE) {
        // exhaustively checked this volume. this volume is 'done'
        _swizzle_clockhand_current_depth = 1;
    }
}

void bf_tree_m::_unswizzle_traverse_store(uint32_t &unswizzled_frames, volid_t vol, snum_t store) {
    w_assert1 (_volumes[vol] != NULL);
    if (_volumes[vol]->_root_pages[store] == 0) {
        return; // just give up in unlucky case (probably the store has been just deleted)
    }
    bf_idx parent_idx = _volumes[vol]->_root_pages[store];
    if (_buffer[parent_idx].btree_level <= 1) {
        return;
    }
    // collect cold pages first. if need more then repeat for hot pages
    _swizzle_clockhand_threshold = 0;
    _unswizzle_traverse_node (unswizzled_frames, vol, store, parent_idx, 2);
    if (unswizzled_frames < UNSWIZZLE_BATCH_SIZE) {
        _swizzle_clockhand_threshold = (uint32_t) -1; // set to maximum
        _unswizzle_traverse_node (unswizzled_frames, vol, store, parent_idx, 2);
    }
}


bool bf_tree_m::has_swizzled_child(bf_idx node_idx) {
    page_p node_p (_buffer + node_idx);
    for (uint32_t j = 0; j < _buffer[node_idx].nslots; ++j) {
        shpid_t shpid;
        if (j == 0) {
            shpid = _buffer[node_idx].btree_pid0;
        } else {
            shpid = *reinterpret_cast<shpid_t*>(node_p.tuple_addr(j));
        }
        if ((shpid & SWIZZLED_PID_BIT) != 0) {
            return true;
        }
    }
    return false;
}

void bf_tree_m::_unswizzle_traverse_node(
    uint32_t &unswizzled_frames, volid_t vol, snum_t store, bf_idx node_idx,
    uint16_t cur_clockhand_depth) {
    w_assert1(cur_clockhand_depth < MAX_SWIZZLE_CLOCKHAND_DEPTH);
    if (_swizzle_clockhand_current_depth <= cur_clockhand_depth) {
        _swizzle_clockhand_pathway[cur_clockhand_depth] = 0;
        _swizzle_clockhand_current_depth = cur_clockhand_depth + 1;
    }
    uint32_t old = _swizzle_clockhand_pathway[cur_clockhand_depth];
    bf_tree_cb_t &node_cb = get_cb(node_idx);
    if (old >= (uint32_t) _buffer[node_idx].nslots) {
        return;
    }

    // check children
    uint32_t remaining = _buffer[node_idx].nslots - old;
    btree_page_h node_p (_buffer + node_idx);
    for (uint32_t i = 0; i < remaining && unswizzled_frames < UNSWIZZLE_BATCH_SIZE; ++i) {
        uint32_t slot = old + i;
        if (!node_cb._used || _buffer[node_idx].btree_level <= 1) {
            return;
        }

        shpid_t shpid;
        if (slot == 0) {
            shpid = _buffer[node_idx].btree_pid0;
        } else {
            shpid = *reinterpret_cast<shpid_t*>(node_p.tuple_addr(slot));
        }

        if ((shpid & SWIZZLED_PID_BIT) == 0) {
            // if this page is not swizzled, none of its descendants is not swizzled either.
            continue;
        }
        if (i != 0) {
            // this means now we are moving on to another child.
            _swizzle_clockhand_pathway[cur_clockhand_depth] = slot;
            _swizzle_clockhand_current_depth = cur_clockhand_depth + 1;
        }

        bf_idx child_idx = shpid ^ SWIZZLED_PID_BIT;
        if (_buffer[node_idx].btree_level >= 3) {
            // child is also an intermediate node
            _unswizzle_traverse_node (unswizzled_frames, vol, store, child_idx, cur_clockhand_depth + 1);
            // if the child node is left with no swizzled pointers then try to unswizzle 
            // the parent pointer to the child as well 
            bf_tree_cb_t& child_cb = get_cb(child_idx);
            if (unswizzled_frames < UNSWIZZLE_BATCH_SIZE &&
                child_cb._swizzled_ptr_cnt_hint == 0) 
            {
                // this is just a hint. try conditionally latching the child and do the actual check
                w_rc_t latch_rc = child_cb.latch().latch_acquire(LATCH_SH, sthread_t::WAIT_IMMEDIATE);
                if (latch_rc.is_error()) {
                    DBGOUT2(<<"_unswizzle_traverse_node: oops, unlucky. someone is latching this page. skipiing this. rc=" << latch_rc);
                } else {
                    if (!has_swizzled_child(child_idx)) {
                        // unswizzle_a_frame will try to conditionally latch a parent while
                        // we hold a latch on a child. While this is latching in the reverse order,
                        // it is still safe against deadlock as the operation is conditional.
                        bool unswizzled = _unswizzle_a_frame (node_idx, slot);
                        if (unswizzled) {
                            ++unswizzled_frames;
                        }
                    }
                    child_cb.latch().latch_release();
                }
            }
        } else {
            // child is a leaf page. now let's unswizzle it!
            bf_tree_cb_t &node_cb = get_cb(node_idx);
            bool unswizzled = _unswizzle_a_frame (node_idx, slot);
            if (unswizzled) {
                ++unswizzled_frames;
            }
        }
    }

    if (unswizzled_frames < UNSWIZZLE_BATCH_SIZE) {
        // exhaustively checked this node's descendants. this node is 'done'
        _swizzle_clockhand_current_depth = cur_clockhand_depth;
    }
}

struct latch_auto_release {
    latch_auto_release (latch_t &latch) : _latch(latch) {}
    ~latch_auto_release () {
        _latch.latch_release();
    }
    latch_t &_latch;
};

bool bf_tree_m::_unswizzle_a_frame(bf_idx parent_idx, uint32_t child_slot) {
    // misc checks. if any check fails, just returns false.
    bf_tree_cb_t &parent_cb = get_cb(parent_idx);
    if (!parent_cb._used) {
        return false;
    }
    if (!parent_cb._swizzled) {
        return false;
    }
    // now, try a conditional latch on parent page.
    w_rc_t latch_rc = parent_cb.latch().latch_acquire(LATCH_EX, sthread_t::WAIT_IMMEDIATE);
    if (latch_rc.is_error()) {
        DBGOUT2(<<"_unswizzle_a_frame: oops, unlucky. someone is latching this page. skipiing this. rc=" << latch_rc);
        return false;
    }
    latch_auto_release auto_rel(parent_cb.latch()); // this automatically releaes the latch.

    if (child_slot >= (uint32_t) _buffer[parent_idx].nslots) {
        return false;
    }
    btree_page_h parent (_buffer + parent_idx);
    shpid_t* shpid_addr;
    if (child_slot == 0) {
        shpid_addr = &(_buffer[parent_idx].btree_pid0);
    } else {
        shpid_addr = reinterpret_cast<shpid_t*>(parent.tuple_addr(child_slot));
    }
    shpid_t shpid = *shpid_addr;
    if ((shpid & SWIZZLED_PID_BIT) == 0) {
        return false;
    }
    bf_idx child_idx = shpid ^ SWIZZLED_PID_BIT;
    bf_tree_cb_t &child_cb = get_cb(child_idx);
    // don't unswizzle a frame that is hotter than current threshold temperature
    if (child_cb._refbit_approximate > _swizzle_clockhand_threshold) {
        return false;
    }
    w_assert1(child_cb._used);
    w_assert1(child_cb._swizzled);
    // in some lazy testcases, _buffer[child_idx] aren't initialized. so these checks are disabled.
    // see the above comments on cache miss
    // w_assert1(child_cb._pid_shpid == _buffer[child_idx].pid.page);
    // w_assert1(_buffer[child_idx].btree_level == 1);
    w_assert1(child_cb._pid_vol == parent_cb._pid_vol);
    w_assert1(child_cb.pin_cnt() >= 1); // because it's swizzled
    w_assert1(child_idx == _hashtable->lookup(bf_key (child_cb._pid_vol, child_cb._pid_shpid)));
    child_cb._swizzled = false;
#ifdef BP_TRACK_SWIZZLED_PTR_CNT
    if (parent_cb._swizzled_ptr_cnt_hint > 0) {
        parent_cb._swizzled_ptr_cnt_hint--;
    }
#endif
    // because it was swizzled, the current pin count is >= 1, so we can simply do atomic decrement.
    _decrement_pin_cnt_assume_positive(child_idx);
    --_swizzled_page_count_approximate;

    *shpid_addr = child_cb._pid_shpid;
    w_assert1(((*shpid_addr) & SWIZZLED_PID_BIT) == 0);
    
    return true;
}

#ifdef BP_MAINTAIN_PARNET_PTR
void bf_tree_m::_unswizzle_with_parent_pointer() {
}
#endif // BP_MAINTAIN_PARNET_PTR

///////////////////////////////////   SWIZZLE/UNSWIZZLE END ///////////////////////////////////  

void bf_tree_m::debug_dump(std::ostream &o) const
{
    o << "dumping the bufferpool contents. _block_cnt=" << _block_cnt << ", _clock_hand=" << _clock_hand << std::endl;
    o << "  _freelist_len=" << _freelist_len << ", HEAD=" << FREELIST_HEAD << std::endl;
#ifdef BP_MAINTAIN_PARNET_PTR
    o << "  _swizzled_lru_len=" << _swizzled_lru_len << ", HEAD=" << SWIZZLED_LRU_HEAD << ", TAIL=" << SWIZZLED_LRU_TAIL << std::endl;
#endif // BP_MAINTAIN_PARNET_PTR
    
    for (volid_t vid = 1; vid < MAX_VOL_COUNT; ++vid) {
        bf_tree_vol_t* vol = _volumes[vid];
        if (vol != NULL) {
            o << "  volume[" << vid << "] root pages(stnum=bf_idx):";
            for (uint32_t store = 1; store < MAX_STORE_COUNT; ++store) {
                if (vol->_root_pages[store] != 0) {
                    o << ", " << store << "=" << vol->_root_pages[store];
                }
            }
            o << std::endl;
        }
    }
    for (bf_idx idx = 1; idx < _block_cnt && idx < 1000; ++idx) {
        o << "  frame[" << idx << "]:";
        bf_tree_cb_t &cb = get_cb(idx);
        if (cb._used) {
            o << "page-" << cb._pid_vol << "." << cb._pid_shpid;
            if (cb._dirty) {
                o << " (dirty)";
            }
#ifdef BP_MAINTAIN_PARNET_PTR
            o << ", _parent=" << cb._parent;
#endif // BP_MAINTAIN_PARNET_PTR
            o << ", _swizzled=" << cb._swizzled;
            o << ", _pin_cnt=" << cb.pin_cnt();
            o << ", _rec_lsn=" << cb._rec_lsn;
            o << ", _dependency_idx=" << cb._dependency_idx;
            o << ", _dependency_shpid=" << cb._dependency_shpid;
            o << ", _dependency_lsn=" << cb._dependency_lsn;
            o << ", _refbit_approximate=" << cb._refbit_approximate;
#ifdef BP_MAINTAIN_PARNET_PTR
            o << ", _counter_approximate=" << cb._counter_approximate;
            if (_is_in_swizzled_lru(idx)) {
                o << ", swizzled_lru.prev=" << SWIZZLED_LRU_PREV(idx) << ".next=" << SWIZZLED_LRU_NEXT(idx);
            }
#endif // BP_MAINTAIN_PARNET_PTR
            o << ", ";
            cb.latch().print(o);
        } else {
            o << "unused (next_free=" << _freelist[idx] << ")";
        }
        o << std::endl;
    }
    if (_block_cnt >= 1000) {
        o << "  ..." << std::endl;
    }
}

void bf_tree_m::debug_dump_page_pointers(std::ostream& o, generic_page* page) const
{
    bf_idx idx = page - _buffer;
    w_assert1(idx > 0);
    w_assert1(idx < _block_cnt);
    o << "dumping page:" << page->pid << ", bf_idx=" << idx << std::endl;
    o << "  foster=";
    debug_dump_pointer (o, page->btree_foster);
    o << std::endl;

    if (page->btree_level > 1) {
        slot_index_t slots = page->nslots;
        btree_page_h p (page);
        o << "  ";
        for (slot_index_t i = 0; i < slots; ++i) {
            o << "child[" << i << "]=";
            if (i == 0) {
                debug_dump_pointer(o, page->btree_pid0);
            } else {
                void* addr = p.tuple_addr(i);
                debug_dump_pointer(o, *reinterpret_cast<shpid_t*>(addr));
            }
            o << ", ";
        }
        o << std::endl;
    }
}
void bf_tree_m::debug_dump_pointer(ostream& o, shpid_t shpid) const
{
    if (shpid & SWIZZLED_PID_BIT) {
        bf_idx idx = shpid ^ SWIZZLED_PID_BIT;
        o << "swizzled(bf_idx=" << idx;
        o << ", page=" << get_cb(idx)._pid_shpid << ")";
    } else {
        o << "normal(page=" << shpid << ")";
    }
}

shpid_t bf_tree_m::debug_get_original_pageid (shpid_t shpid) const {
    if (is_swizzled_pointer(shpid)) {
        bf_idx idx = shpid ^ SWIZZLED_PID_BIT;
        return get_cb(idx)._pid_shpid;
    } else {
        return shpid;
    }
}

w_rc_t bf_tree_m::set_swizzling_enabled(bool enabled) {
    if (_enable_swizzling == enabled) {
        return RCOK;
    }
    DBGOUT1 (<< "changing the pointer swizzling setting in the bufferpool to " << enabled << "... ");
    
    // changing this setting affects all buffered pages because
    //   swizzling-off : "_parent" in the control block is not set
    //   swizzling-on : "_parent" in the control block is set

    // first, flush out all dirty pages. we assume there is no concurrent transaction
    // which produces dirty pages from here on. if there is, booomb.
    W_DO(force_all());

    // remember what volumes are loaded.
    typedef vol_t* volptr;
    volptr installed_volumes[MAX_VOL_COUNT];
    for (volid_t i = 1; i < MAX_VOL_COUNT; ++i) {
        if (_volumes[i] == NULL) {
            installed_volumes[i] = NULL;
        } else {
            installed_volumes[i] = _volumes[i]->_volume;
        }
    }

    // clear all properties. could call uninstall_volume for each of them,
    // but nuking them all is faster.
    for (bf_idx i = 0; i < _block_cnt; i++) {
        bf_tree_cb_t &cb = get_cb(i);
        cb.clear();
    }
#ifdef BP_MAINTAIN_PARNET_PTR
    ::memset (_swizzled_lru, 0, sizeof(bf_idx) * _block_cnt * 2);
    _swizzled_lru_len = 0;
#endif // BP_MAINTAIN_PARNET_PTR
    _freelist[0] = 1;
    for (bf_idx i = 1; i < _block_cnt - 1; ++i) {
        _freelist[i] = i + 1;
    }
    _freelist[_block_cnt - 1] = 0;
    _freelist_len = _block_cnt - 1; // -1 because [0] isn't a valid block
    
    //re-create hashtable
    delete _hashtable;
    int buckets = w_findprime(1024 + (_block_cnt / 4));
    _hashtable = new bf_hashtable(buckets);
    w_assert0(_hashtable != NULL);
    ::memset (_volumes, 0, sizeof(bf_tree_vol_t*) * MAX_VOL_COUNT);    
    _dirty_page_count_approximate = 0;

    // finally switch the property
    _enable_swizzling = enabled;
    
    // then, reload volumes
    for (volid_t i = 1; i < MAX_VOL_COUNT; ++i) {
        if (installed_volumes[i] != NULL) {
            W_DO(install_volume(installed_volumes[i]));
        }
    }
    
    DBGOUT1 (<< "changing the pointer swizzling setting done. ");
    return RCOK;
}

void bf_tree_m::get_rec_lsn(bf_idx &start, uint32_t &count, lpid_t *pid, lsn_t *rec_lsn, lsn_t &min_rec_lsn)
{
    w_assert1(start > 0 && count > 0);

    bf_idx i;
    for (i = 1; i < count && start < _block_cnt; ++start)  {
        bf_tree_cb_t &cb = get_cb(start);
        lsn_t lsn(cb._rec_lsn);
        if (cb._used && cb._dirty && lsn != lsn_t::null) {
            pid[i] = _buffer[start].pid;
            rec_lsn[i] = lsn;
            if(min_rec_lsn > lsn) {
                min_rec_lsn = lsn;
            }
            ++i;
        }
    }
    count = i;
}

<<<<<<< HEAD
//FIXME: use Shore's profiling support to collect these statistics
static int swizzles = 0;

void swizzling_stat_swizzle()
{
    swizzles++; // approximate - don't care about races
}

void swizzling_stat_print(const char* prefix)
{
    printf("%s: Swizzlings: %d\n", prefix, swizzles);
}

void swizzling_stat_reset()
{
    swizzles = 0;
}

void bf_tree_m::print_slots(generic_page* page) const
=======
void bf_tree_m::print_slots(page_s* page) const
>>>>>>> e07ccb03
{
    slot_index_t slots = page->nslots;
    DBGOUT1 (<< "print " << slots << " slots");
    btree_page_h p (page);
    for (slot_index_t i = 1; i < slots; ++i) {
        void* addr = p.tuple_addr(i);
        shpid_t* slotaddr = reinterpret_cast<shpid_t*>(addr);
        DBGOUT1 (<< " slot[" << i << "] = " << *slotaddr);
        //DBGOUT1 (<< " slot[" << i << "] = " << (reinterpret_cast<uint64_t>(*slotaddr) ^ SWIZZLED_PID_BIT));
    }
}

// for debugging swizzling policy purposes -- todo: remove it when done
#if 0 
int bf_tree_m::nframes(int priority, int level, int refbit, bool swizzled, bool print) {
    int n=0;
    for (bf_idx idx = 0; idx <= _block_cnt; idx++) {
        bf_tree_cb_t &cb(get_cb(idx));
        if (cb._replacement_priority == priority) {
            if (_buffer[idx].btree_level >= level) {
                if (cb._refbit_approximate >= refbit) {
                    if (cb._swizzled == swizzled) {
                        n++;
                        if (print) {
                            std::cout << idx << std::endl;
                        }
                    }
                }
            }
        }
    }
    return n;
}
#endif

<|MERGE_RESOLUTION|>--- conflicted
+++ resolved
@@ -1507,7 +1507,7 @@
 
 
 bool bf_tree_m::has_swizzled_child(bf_idx node_idx) {
-    page_p node_p (_buffer + node_idx);
+    btree_page_h node_p (_buffer + node_idx);
     for (uint32_t j = 0; j < _buffer[node_idx].nslots; ++j) {
         shpid_t shpid;
         if (j == 0) {
@@ -1869,29 +1869,7 @@
     count = i;
 }
 
-<<<<<<< HEAD
-//FIXME: use Shore's profiling support to collect these statistics
-static int swizzles = 0;
-
-void swizzling_stat_swizzle()
-{
-    swizzles++; // approximate - don't care about races
-}
-
-void swizzling_stat_print(const char* prefix)
-{
-    printf("%s: Swizzlings: %d\n", prefix, swizzles);
-}
-
-void swizzling_stat_reset()
-{
-    swizzles = 0;
-}
-
 void bf_tree_m::print_slots(generic_page* page) const
-=======
-void bf_tree_m::print_slots(page_s* page) const
->>>>>>> e07ccb03
 {
     slot_index_t slots = page->nslots;
     DBGOUT1 (<< "print " << slots << " slots");
