/*
 * (c) Copyright 2011-2014, Hewlett-Packard Development Company, LP
 */

#include "w_defines.h"

#include "bf_hashtable.h"
#include "bf_tree_cb.h"
#include "bf_tree_cleaner.h"
#include "page_cleaner_decoupled.h"
#include "bf_tree.h"

#include "smthread.h"
#include "generic_page.h"
#include <string.h>
#include <stdlib.h>

#include "sm_base.h"
#include "sm.h"
#include "vol.h"
#include "alloc_cache.h"

#include <boost/static_assert.hpp>
#include <ostream>
#include <limits>
#include <algorithm>

#include "sm_options.h"
#include "latch.h"
#include "btree_page_h.h"
#include "log_core.h"
#include "xct.h"
#include "xct_logger.h"

#include "restart.h"

// Template definitions
#include "bf_hashtable.cpp"

// lots of help from Wikipedia here!
int64_t w_findprime(int64_t min)
{
    // the first 25 primes
    static char const prime_start[] = {
    // skip 2,3,5 because our mod60 test takes care of them for us
    /*2, 3, 5,*/ 7, 11, 13, 17, 19, 23, 29, 31, 37, 41,
    43, 47, 53, 59, 61, 67, 71, 73, 79, 83, 89, 97
    };
    // x%60 isn't on this list, x is divisible by 2, 3 or 5. If it
    // *is* on the list it still might not be prime
    static char const sieve_start[] = {
    // same as the start list, but adds 1,49 and removes 3,5
    1, 7, 11, 13, 17, 19, 23, 29, 31, 37, 41, 43, 47, 49, 53, 59
    };

    // use the starts to populate our data structures
    std::vector<int64_t> primes(prime_start, prime_start+sizeof(prime_start));
    char sieve[60];
    memset(sieve, 0, sizeof(sieve));

    for(uint64_t i=0; i < sizeof(sieve_start); i++)
    sieve[int64_t(sieve_start[i])] = 1;

    /* We aren't interested in 4000 digit numbers here, so a Sieve of
       Erastothenes will work just fine, especially since we're
       seeding it with the first 25 primes and avoiding the (many)
       numbers that divide by 2,3 or 5.
     */
    for(int64_t x=primes.back()+1; primes.back() < min; x++) {
    if(!sieve[x%60])
        continue; // divides by 2, 3 or 5

    bool prime = true;
    for(int64_t i=0; prime && primes[i]*primes[i] <= x; i++)
        prime = (x%primes[i]) > 0;

    if(prime)
        primes.push_back(x);
    }

    return primes.back();
}

///////////////////////////////////   Initialization and Release BEGIN ///////////////////////////////////

bf_tree_m::bf_tree_m(const sm_options& options)
    : _cleaner(nullptr)
{
    // sm_bufboolsize given in MB -- default 8GB
    long bufpoolsize = options.get_int_option("sm_bufpoolsize", 8192) * 1024 * 1024;
    uint32_t  nbufpages = (bufpoolsize - 1) / sizeof(generic_page) + 1;
    if (nbufpages < 10)  {
        cerr << "ERROR: buffer size ("
             << bufpoolsize
             << "-KB) is too small" << endl;
        cerr << "       at least " << 32 * sizeof(generic_page) / 1024
             << "-KB is needed" << endl;
        W_FATAL(eCRASH);
    }

    bool bufferpool_swizzle =
        options.get_bool_option("sm_bufferpool_swizzle", false);
    // clock or random
    std::string replacement_policy =
        options.get_string_option("sm_bufferpool_replacement_policy", "clock");

    _no_db_mode = options.get_bool_option("sm_no_db", false);

    _root_pages.fill(0);

    _block_cnt = nbufpages;
    _enable_swizzling = bufferpool_swizzle;
    // if (strcmp(replacement_policy.c_str(), "clock") == 0) {
    //     _replacement_policy = POLICY_CLOCK;
    // } else if (strcmp(replacement_policy.c_str(), "clock+priority") == 0) {
    //     _replacement_policy = POLICY_CLOCK_PRIORITY;
    // } else if (strcmp(replacement_policy.c_str(), "random") == 0) {
    //     _replacement_policy = POLICY_RANDOM;
    // }

    DBGOUT1 (<< "constructing bufferpool with " << nbufpages << " blocks of "
            << SM_PAGESIZE << "-bytes pages... enable_swizzling=" <<
            _enable_swizzling);

    // use posix_memalign to allow unbuffered disk I/O
    void *buf = NULL;
    if (::posix_memalign(&buf, SM_PAGESIZE, SM_PAGESIZE * ((uint64_t)
                    nbufpages)) != 0)
    {
        ERROUT (<< "failed to reserve " << nbufpages
                << " blocks of " << SM_PAGESIZE << "-bytes pages. ");
        W_FATAL(eOUTOFMEMORY);
    }
    _buffer = reinterpret_cast<generic_page*>(buf);

    // the index 0 is never used. to make sure no one can successfully use it,
    // fill the block-0 with garbages
    ::memset (&_buffer[0], 0x27, sizeof(generic_page));

    // this allocation scheme is sensible only for control block and latch sizes of 64B (cacheline size)
    BOOST_STATIC_ASSERT(sizeof(bf_tree_cb_t) == 64);
    BOOST_STATIC_ASSERT(sizeof(latch_t) == 64);
    // allocate one more pair of <control block, latch> as we want to align the table at an odd
    // multiple of cacheline (64B)
    size_t total_size = (sizeof(bf_tree_cb_t) + sizeof(latch_t))
        * (((uint64_t) nbufpages) + 1LLU);
    if (::posix_memalign(&buf, sizeof(bf_tree_cb_t) + sizeof(latch_t),
                total_size) != 0)
    {
        ERROUT (<< "failed to reserve " << nbufpages
                << " blocks of " << sizeof(bf_tree_cb_t) << "-bytes blocks.");
        W_FATAL(eOUTOFMEMORY);
    }
    ::memset (buf, 0, (sizeof(bf_tree_cb_t) + sizeof(latch_t)) * (((uint64_t)
                    nbufpages) + 1LLU));
    _control_blocks = reinterpret_cast<bf_tree_cb_t*>(reinterpret_cast<char
            *>(buf) + sizeof(bf_tree_cb_t));
    w_assert0(_control_blocks != NULL);
    for (bf_idx i = 0; i < nbufpages; i++) {
        BOOST_STATIC_ASSERT(sizeof(bf_tree_cb_t) < SCHAR_MAX);
        if (i & 0x1) { /* odd */
            get_cb(i)._latch_offset = -static_cast<int8_t>(sizeof(bf_tree_cb_t)); // place the latch before the control block
        } else { /* even */
            get_cb(i)._latch_offset = sizeof(bf_tree_cb_t); // place the latch after the control block
        }
    }

    // initially, all blocks are free
    _freelist = new bf_idx[nbufpages];
    w_assert0(_freelist != NULL);
    _freelist[0] = 1; // [0] is a special entry. it's the list head
    for (bf_idx i = 1; i < nbufpages - 1; ++i) {
        _freelist[i] = i + 1;
    }
    _freelist[nbufpages - 1] = 0;
    _freelist_len = nbufpages - 1; // -1 because [0] isn't a valid block

    //initialize hashtable
    int buckets = w_findprime(1024 + (nbufpages / 4)); // maximum load factor is 25%. this is lower than original shore-mt because we have swizzling
    _hashtable = new bf_hashtable<bf_idx_pair>(buckets);
    w_assert0(_hashtable != NULL);

    _eviction_current_frame = 0;
    DO_PTHREAD(pthread_mutex_init(&_eviction_lock, NULL));

    _cleaner_decoupled = options.get_bool_option("sm_cleaner_decoupled", false);
}

void bf_tree_m::shutdown()
{
    // evictioner calls cleaner, so it must be destroyed before!
    if(_evictioner) {
        _evictioner->stop();
        delete _evictioner;
        _evictioner = NULL;
    }

    if (_cleaner) {
        _cleaner->stop();
        delete _cleaner;
        _cleaner = NULL;
    }
}

bf_tree_m::~bf_tree_m()
{
    if (_control_blocks != NULL) {
        char* buf = reinterpret_cast<char*>(_control_blocks) - sizeof(bf_tree_cb_t);

        // note we use free(), not delete[], which corresponds to posix_memalign
        ::free (buf);
        _control_blocks = NULL;
    }
    if (_freelist != NULL) {
        delete[] _freelist;
        _freelist = NULL;
    }
    if (_hashtable != NULL) {
        delete _hashtable;
        _hashtable = NULL;
    }
    if (_buffer != NULL) {
        void *buf = reinterpret_cast<void*>(_buffer);
        // note we use free(), not delete[], which corresponds to posix_memalign
        ::free (buf);
        _buffer = NULL;
    }

    DO_PTHREAD(pthread_mutex_destroy(&_eviction_lock));

}

page_cleaner_base* bf_tree_m::get_cleaner()
{
    if (_no_db_mode || !ss_m::vol || !ss_m::vol->caches_ready()) {
        // No volume manager initialized -- no point in starting cleaner
        return nullptr;
    }

    if (!_cleaner) {
        if(_cleaner_decoupled) {
            w_assert0(smlevel_0::logArchiver);
            _cleaner = new page_cleaner_decoupled(this,
                    ss_m::get_options());
        }
        else{
            _cleaner = new bf_tree_cleaner (this, ss_m::get_options());
        }
        _cleaner->fork();
    }

    return _cleaner;
}

<<<<<<< HEAD
page_evictioner_base* bf_tree_m::get_evictioner()
{
    if (!ss_m::vol || !ss_m::vol->caches_ready()) {
        // No volume manager initialized -- no point in starting evictioner
        return nullptr;
    }

    if (!_evictioner) {
        std::string s = ss_m::get_options().get_string_option("sm_evict_policy", "latched");
        if(s == "gclock") {
            _evictioner = new page_evictioner_gclock(this, ss_m::get_options());
        }
        else if(s == "latched") {
            _evictioner = new page_evictioner_base(this, ss_m::get_options());
        }
        else {
            std::cerr << "Invalid buffer policy." << std::endl;
            W_FATAL(eCRASH);
        }

        _evictioner->fork();
    }

    return _evictioner;
=======
void bf_tree_m::wakeup_cleaner(bool wait)
{
    auto cleaner = get_cleaner();
    if (cleaner) { cleaner->wakeup(wait); }
>>>>>>> aaa4abd5
}

///////////////////////////////////   Initialization and Release END ///////////////////////////////////

bf_idx bf_tree_m::lookup(PageID pid) const
{
    bf_idx idx = 0;
    bf_idx_pair p;
    if (_hashtable->lookup(pid, p)) {
        idx = p.first;
    }
    return idx;
}

///////////////////////////////////   Page fix/unfix BEGIN         ///////////////////////////////////
// NOTE most of the page fix/unfix functions are in bf_tree_inline.h.
// These functions are here are because called less frequently.

w_rc_t bf_tree_m::fix(generic_page* parent, generic_page*& page,
                                   PageID pid, latch_mode_t mode,
                                   bool conditional, bool virgin_page, bool only_if_hit,
                                   lsn_t emlsn)
{
    if (is_swizzled_pointer(pid)) {
        w_assert1(!virgin_page);

        bf_idx idx = pid ^ SWIZZLED_PID_BIT;
        w_assert1(_is_valid_idx(idx));
        bf_tree_cb_t &cb = get_cb(idx);

        W_DO(cb.latch().latch_acquire(mode,
                    conditional ? timeout_t::WAIT_IMMEDIATE : timeout_t::WAIT_FOREVER));

        w_assert1(_is_active_idx(idx));
        w_assert1(cb._swizzled);
        w_assert1(cb._pid == _buffer[idx].pid);

        cb.pin(); //LL: if calling pin, latch should be in EX mode always, no?
        cb.inc_ref_count();
        if(_evictioner) _evictioner->ref(idx);
        if (mode == LATCH_EX) {
            cb.inc_ref_count_ex();
        }

        page = &(_buffer[idx]);

        return RCOK;
    }

#if W_DEBUG_LEVEL>0
    int retry_count = 0;
#endif
    // CS TODO: get rid of this loop
    while (true)
    {
#if W_DEBUG_LEVEL>0
        if (++retry_count % 10000 == 0) {
            DBGOUT1(<<"keep trying to fix.. " << pid << ". current retry count=" << retry_count);
        }
#endif
        bf_idx_pair p;
        bf_idx idx = 0;
        if (_hashtable->lookup(pid, p)) {
            idx = p.first;
            if (parent && p.second != parent - _buffer) {
                // need to fix update parent pointer
                // p.second = parent - _buffer;
                // _hashtable->update(pid, p);
            }
        }

        if (idx == 0)
        {
            if (only_if_hit) {
                return RC(stINUSE);
            }

            // STEP 1) Grab a free frame to read into
            W_DO(_grab_free_block(idx));
            w_assert1(_is_valid_idx(idx));
            bf_tree_cb_t &cb = get_cb(idx);
            w_assert1(!cb._used);

            // STEP 2) Acquire EX latch before hash table insert, to make sure
            // nobody will access this page until we're done
            w_rc_t check_rc = cb.latch().latch_acquire(LATCH_EX,
                    timeout_t::WAIT_IMMEDIATE);
            if (check_rc.is_error())
            {
                _add_free_block(idx);
                // TODO: add a sleep or wait mechanism whenever fix fails
                continue;
            }

            // Register the page on the hashtable atomically. This guarantees
            // that only one thread will attempt to read the page
            bf_idx parent_idx = parent ? parent - _buffer : 0;
            bool registered = _hashtable->insert_if_not_exists(pid,
                    bf_idx_pair(idx, parent_idx));
            if (!registered) {
                cb.latch().latch_release();
                _add_free_block(idx);
                continue;
            }

            // Read page from disk
            page = &_buffer[idx];
            cb.init(pid, lsn_t::null);

            if (!virgin_page) {
                INC_TSTAT(bf_fix_nonroot_miss_count);

                if (parent && emlsn.is_null()) {
                    // Get emlsn from parent
                    general_recordid_t recordid = find_page_id_slot(parent, pid);
                    btree_page_h parent_h;
                    parent_h.fix_nonbufferpool_page(parent);
                    emlsn = parent_h.get_emlsn_general(recordid);
                }

                w_rc_t read_rc = smlevel_0::vol->read_page_verify(pid, page, emlsn);
                if (read_rc.is_error())
                {
                    _hashtable->remove(pid);
                    cb.clear_except_latch();
                    cb.latch().latch_release();
                    _add_free_block(idx);
                    return read_rc;
                }
                cb.init(pid, page->lsn);
            }

            w_assert1(_is_active_idx(idx));

            // STEP 6) Fix successful -- pin page and downgrade latch
            cb.pin();
            w_assert1(cb.latch().is_mine());
            w_assert1(cb._pin_cnt > 0);
            DBG(<< "Fixed page " << pid << " (miss) to frame " << idx);

            if (mode != LATCH_EX) {
                w_assert1(mode == LATCH_SH);
                cb.latch().downgrade();
            }
        }
        else
        {
            // Page index is registered in hash table
            bf_tree_cb_t &cb = get_cb(idx);

            // Page is registered in hash table and it is not an in_doubt page,
            // meaning the actual page is in buffer pool already

            W_DO(cb.latch().latch_acquire(mode, conditional ?
                        timeout_t::WAIT_IMMEDIATE : timeout_t::WAIT_FOREVER));

            if (cb._pin_cnt < 0 || cb._pid != pid) {
                // Page was evicted between hash table probe and latching
                DBG(<< "Page evicted right before latching. Retrying.");
                cb.latch().latch_release();
                continue;
            }

            w_assert1(_is_active_idx(idx));
            cb.pin();
            cb.inc_ref_count();
            if(_evictioner) _evictioner->ref(idx);
            if (mode == LATCH_EX) {
                cb.inc_ref_count_ex();
            }

            page = &(_buffer[idx]);

            w_assert1(cb.latch().held_by_me());
            DBG(<< "Fixed page " << pid << " (hit) to frame " << idx);
            w_assert1(cb._pin_cnt > 0);
        }

        if (!is_swizzled(page) && _enable_swizzling && parent) {
            // swizzle pointer for next invocations
            bf_tree_cb_t &cb = get_cb(idx);

            // Get slot on parent page
            w_assert1(_is_active_idx(parent - _buffer));
            w_assert1(latch_mode(parent) != LATCH_NL);
            fixable_page_h p;
            p.fix_nonbufferpool_page(parent);
            general_recordid_t slot = find_page_id_slot (parent, pid);

            if (!is_swizzled(parent)) { return RCOK; }

            // Either a virgin page which hasn't been linked yet, or some other
            // thread won the race and already swizzled the pointer
            if (slot == GeneralRecordIds::INVALID) { return RCOK; }
            // Not worth swizzling foster children, since they will soon be
            // adopted (an thus unswizzled)
            if (slot == GeneralRecordIds::FOSTER_CHILD) { return RCOK; }
            w_assert1(slot > GeneralRecordIds::FOSTER_CHILD);
            w_assert1(slot <= p.max_child_slot());

            // Update _swizzled flag atomically
            bool old_value = false;
            if (!std::atomic_compare_exchange_strong(&cb._swizzled, &old_value, true)) {
                // CAS failed -- some other thread is swizzling
                return RCOK;
            }
            w_assert1(is_swizzled(page));

            // Replace pointer with swizzled version
            PageID* addr = p.child_slot_address(slot);
            *addr = idx | SWIZZLED_PID_BIT;

#if W_DEBUG_LEVEL > 0
            PageID swizzled_pid = idx | SWIZZLED_PID_BIT;
            general_recordid_t child_slotid = find_page_id_slot(parent, swizzled_pid);
            w_assert1(child_slotid != GeneralRecordIds::INVALID);
#endif
        }

        return RCOK;
    }
}

bool bf_tree_m::_is_frame_latched(generic_page* frame, latch_mode_t mode)
{
    bf_idx idx = frame - _buffer;
    w_assert1(_is_valid_idx(idx));
    if (!_is_active_idx(idx)) { return false; }
    bf_tree_cb_t& cb = get_cb(idx);
    return cb.latch().mode() == mode;
}

void bf_tree_m::print_page(PageID pid)
{
    bf_idx_pair p;
    bf_idx idx = 0;

    if (is_swizzled_pointer(pid)) {
        idx = pid ^ SWIZZLED_PID_BIT;
    }
    else if (_hashtable->lookup(pid, p)) {
        idx = p.first;
    }
    else {
        cout << "not cached" << endl;
        return;
    }

    generic_page* page = &_buffer[idx];
    btree_page_h bp;
    bp.fix_nonbufferpool_page(page);
    bp.print(true);
}

bf_idx bf_tree_m::pin_for_refix(const generic_page* page) {
    w_assert1(page != NULL);
    w_assert1(latch_mode(page) != LATCH_NL);

    bf_idx idx = page - _buffer;
    w_assert1(_is_active_idx(idx));

    w_assert1(get_cb(idx)._pin_cnt >= 0);
    w_assert1(get_cb(idx).latch().held_by_me());

    get_cb(idx).pin();
    DBG(<< "Refix set pin cnt to " << get_cb(idx)._pin_cnt);
    return idx;
}

void bf_tree_m::unpin_for_refix(bf_idx idx) {
    w_assert1(_is_active_idx(idx));

    w_assert1(get_cb(idx)._pin_cnt > 0);

    // CS TODO: assertion below fails when btcursor is destructed.  Therefore,
    // we are violating the rule that pin count can only be updated when page
    // is latched. But it seems that the program logic avoids something bad
    // happened. Still, it's quite edgy at the moment. I should probaly study
    // the btcursor code in detail before taking further action on this.
    // w_assert1(get_cb(idx).latch().held_by_me());
    get_cb(idx).unpin();
    DBG(<< "Unpin for refix set pin cnt to " << get_cb(idx)._pin_cnt);
    w_assert1(get_cb(idx)._pin_cnt >= 0);
}

///////////////////////////////////   Page fix/unfix END         ///////////////////////////////////

void bf_tree_m::switch_parent(PageID pid, generic_page* parent)
{
#if W_DEBUG_LEVEL > 0
    // Given PID must actually be an entry in the parent
    general_recordid_t child_slotid = find_page_id_slot(parent, pid);
    w_assert1 (child_slotid != GeneralRecordIds::INVALID);
#endif

    if (is_swizzled_pointer(pid)) {
        general_recordid_t child_slotid = find_page_id_slot(parent, pid);
        // passing apply=false just to convert pointer without actually unswizzling it
        bool success = unswizzle(parent, child_slotid, false, &pid);
        w_assert0(success);
    }
    w_assert1(!is_swizzled_pointer(pid));

    bf_idx_pair p;
    bool found = _hashtable->lookup(pid, p);
    // if page is not cached, there is nothing to update
    if (!found) { return; }

    bf_idx parent_idx = parent - _buffer;
    // CS TODO: this assertion fails when using slot 1 sometimes
    // w_assert1(parent_idx != p.second);
    DBG5(<< "Parent of " << pid << " updated to " << parent_idx
            << " from " << p.second);
    if (parent_idx != p.second) {
        p.second = parent_idx;
        found = _hashtable->update(pid, p);
    }

    // page cannot be evicted since first lookup because caller latched it
    w_assert0(found);
}

void bf_tree_m::_convert_to_disk_page(generic_page* page) const
{
    fixable_page_h p;
    p.fix_nonbufferpool_page(page);
    int max_slot = p.max_child_slot();
    for (general_recordid_t i = GeneralRecordIds::FOSTER_CHILD; i <= max_slot; ++i) {
        PageID* pid = p.child_slot_address(i);
        if (is_swizzled_pointer(*pid)) {
            bf_idx idx = (*pid) ^ SWIZZLED_PID_BIT;
            // CS TODO: Slot 1 (which is actually 0 in the internal page
            // representation) is not used sometimes (I think when a page is
            // first created?) so we must skip it manually here to avoid
            // getting an invalid page below.
            if (i == 1 && !_is_active_idx(idx)) { continue; }
            w_assert1(_is_active_idx(idx));
            bf_tree_cb_t &cb = get_cb(idx);
            *pid = cb._pid;
        }
    }
}

general_recordid_t bf_tree_m::find_page_id_slot(generic_page* page, PageID pid) const
{
    fixable_page_h p;
    p.fix_nonbufferpool_page(page);
    int max_slot = p.max_child_slot();

    for (general_recordid_t i = GeneralRecordIds::FOSTER_CHILD; i <= max_slot; ++i) {
        // ERROUT(<< "Looking for child " << pid << " on " <<
        //         *p.child_slot_address(i));
        if (*p.child_slot_address(i) == pid) {
            // ERROUT(<< "OK");
            return i;
        }
    }
    return GeneralRecordIds::INVALID;
}

///////////////////////////////////   SWIZZLE/UNSWIZZLE BEGIN ///////////////////////////////////

bool bf_tree_m::has_swizzled_child(bf_idx node_idx) {
    fixable_page_h node_p;
    node_p.fix_nonbufferpool_page(_buffer + node_idx);
    int max_slot = node_p.max_child_slot();
    // skipping foster pointer...
    for (int32_t j = 0; j <= max_slot; ++j) {
        PageID pid = *node_p.child_slot_address(j);
        if ((pid & SWIZZLED_PID_BIT) != 0) {
            return true;
        }
    }
    return false;
}

/*
 * CS TODO: this function is used to unswizzle a pointer (child_slot on page parent_idx)
 * when performing eviction using tree traversal. Since our current eviction mechanism
 * does not use traversal, it is currently unused.
 *
 * Parent and child must me latched in EX mode if apply == true.
 */
bool bf_tree_m::unswizzle(generic_page* parent, general_recordid_t child_slot, bool apply,
        PageID* ret_pid)
{
    bf_idx parent_idx = parent - _buffer;
    bf_tree_cb_t &parent_cb = get_cb(parent_idx);
    // CS TODO: foster parent of a node created during a split will not have a
    // swizzled pointer to the new node; breaking the rule for now
    // if (!parent_cb._used || !parent_cb._swizzled) {
    w_assert1(parent_cb._used);
    w_assert1(parent_cb.latch().held_by_me());

    fixable_page_h p;
    p.fix_nonbufferpool_page(parent);
    w_assert1(child_slot <= p.max_child_slot());

    PageID* pid_addr = p.child_slot_address(child_slot);
    PageID pid = *pid_addr;
    if (!is_swizzled_pointer(pid)) {
        return false;
    }

    bf_idx child_idx = pid ^ SWIZZLED_PID_BIT;
    bf_tree_cb_t &child_cb = get_cb(child_idx);

    w_assert1(child_cb._used);
    w_assert1(child_cb._swizzled);

    if (apply) {
        // Since we have EX latch, we can just set the _swizzled flag
        // Otherwise there would be a race between swizzlers and unswizzlers
        // Parent is updated without requiring EX latch. This is correct as
        // long as fix call can deal with swizzled pointers not being really
        // swizzled.
        w_assert1(child_cb.latch().held_by_me());
        w_assert1(child_cb.latch().mode() == LATCH_EX);
        w_assert1(parent_cb.latch().held_by_me());
        w_assert1(parent_cb.latch().mode() == LATCH_EX);
        child_cb._swizzled = false;
        *pid_addr = child_cb._pid;
        w_assert1(!is_swizzled_pointer(*pid_addr));
#if W_DEBUG_LEVEL > 0
        general_recordid_t child_slotid = find_page_id_slot(parent, child_cb._pid);
        w_assert1(child_slotid != GeneralRecordIds::INVALID);
#endif
    }

    if (ret_pid) { *ret_pid = child_cb._pid; }

    return true;
}

///////////////////////////////////   SWIZZLE/UNSWIZZLE END ///////////////////////////////////

void bf_tree_m::debug_dump(std::ostream &o) const
{
    o << "dumping the bufferpool contents. _block_cnt=" << _block_cnt << "\n";
    o << "  _freelist_len=" << _freelist_len << ", HEAD=" << FREELIST_HEAD << "\n";

    for (uint32_t store = 1; store < stnode_page::max; ++store) {
        if (_root_pages[store] != 0) {
            o << ", " << store << "=" << _root_pages[store];
        }
    }
    o << std::endl;
    for (bf_idx idx = 1; idx < _block_cnt && idx < 1000; ++idx) {
        o << "  frame[" << idx << "]:";
        bf_tree_cb_t &cb = get_cb(idx);
        if (cb._used) {
            o << "page-" << cb._pid;
            if (cb.is_dirty()) {
                o << " (dirty)";
            }
            o << ", _swizzled=" << cb._swizzled;
            o << ", _pin_cnt=" << cb._pin_cnt;
            o << ", _ref_count=" << cb._ref_count;
            o << ", _ref_count_ex=" << cb._ref_count_ex;
            o << ", ";
            cb.latch().print(o);
        } else {
            o << "unused (next_free=" << _freelist[idx] << ")";
        }
        o << std::endl;
    }
    if (_block_cnt >= 1000) {
        o << "  ..." << std::endl;
    }
}

void bf_tree_m::debug_dump_page_pointers(std::ostream& o, generic_page* page) const {
    bf_idx idx = page - _buffer;
    w_assert1(idx > 0);
    w_assert1(idx < _block_cnt);

    o << "dumping page:" << page->pid << ", bf_idx=" << idx << std::endl;
    o << "  ";
    fixable_page_h p;
    p.fix_nonbufferpool_page(page);
    for (int i= -1; i<=p.max_child_slot(); i++) {
        if (i > -1) {
            o << ", ";
        }
        o << "child[" << i << "]=";
        debug_dump_pointer(o, *p.child_slot_address(i));
    }
    o << std::endl;
}
void bf_tree_m::debug_dump_pointer(ostream& o, PageID pid) const
{
    if (pid & SWIZZLED_PID_BIT) {
        bf_idx idx = pid ^ SWIZZLED_PID_BIT;
        o << "swizzled(bf_idx=" << idx;
        o << ", page=" << get_cb(idx)._pid << ")";
    } else {
        o << "normal(page=" << pid << ")";
    }
}

PageID bf_tree_m::debug_get_original_pageid (PageID pid) const {
    if (is_swizzled_pointer(pid)) {
        bf_idx idx = pid ^ SWIZZLED_PID_BIT;
        return get_cb(idx)._pid;
    } else {
        return pid;
    }
}

w_rc_t bf_tree_m::_sx_update_child_emlsn(btree_page_h &parent, general_recordid_t child_slotid,
                                         lsn_t child_emlsn) {
    sys_xct_section_t sxs (true); // this transaction will output only one log!
    W_DO(sxs.check_error_on_start());
    w_assert1(parent.is_latched());
    Logger::log<page_evict_log>(&parent, child_slotid, child_emlsn);
    parent.set_emlsn_general(child_slotid, child_emlsn);
    W_DO (sxs.end_sys_xct (RCOK));
    return RCOK;
}

void bf_tree_m::_delete_block(bf_idx idx) {
    w_assert1(_is_active_idx(idx));
    bf_tree_cb_t &cb = get_cb(idx);
    w_assert1(cb._pin_cnt == 0);
    w_assert1(!cb.latch().is_latched());
    w_assert1(!cb._swizzled);
    cb._used = false; // clear _used BEFORE _dirty so that eviction thread will ignore this block.

    DBGOUT1(<<"delete block: remove page pid = " << cb._pid);
    bool removed = _hashtable->remove(cb._pid);
    w_assert1(removed);

    // after all, give back this block to the freelist. other threads can see this block from now on
    _add_free_block(idx);
}

bf_tree_cb_t* bf_tree_m::get_cbp(bf_idx idx) const {
    bf_idx real_idx;
    real_idx = (idx << 1) + (idx & 0x1); // more efficient version of: real_idx = (idx % 2) ? idx*2+1 : idx*2
    return &_control_blocks[real_idx];
}

bf_tree_cb_t& bf_tree_m::get_cb(bf_idx idx) const {
    return *get_cbp(idx);
}

bf_idx bf_tree_m::get_idx(const bf_tree_cb_t* cb) const {
    bf_idx real_idx = cb - _control_blocks;
    return real_idx / 2;
}

bf_tree_cb_t* bf_tree_m::get_cb(const generic_page *page) {
    bf_idx idx = page - _buffer;
    w_assert1(_is_valid_idx(idx));
    return get_cbp(idx);
}

generic_page* bf_tree_m::get_page(const bf_tree_cb_t *cb) {
    bf_idx idx = get_idx(cb);
    w_assert1(_is_valid_idx(idx));
    return _buffer + idx;
}

generic_page* bf_tree_m::get_page(const bf_idx& idx) {
    w_assert1(_is_valid_idx(idx));
    return _buffer + idx;
}

PageID bf_tree_m::get_root_page_id(StoreID store) {
    bf_idx idx = _root_pages[store];
    if (!_is_valid_idx(idx)) {
        return 0;
    }
    generic_page* page = _buffer + idx;
    return page->pid;
}

bf_idx bf_tree_m::get_root_page_idx(StoreID store) {
    // root-page index is always kept in the volume descriptor:
    bf_idx idx = _root_pages[store];
    if (!_is_valid_idx(idx))
        return 0;
    else
        return idx;
}

///////////////////////////////////   Page fix/unfix BEGIN         ///////////////////////////////////

w_rc_t bf_tree_m::refix_direct (generic_page*& page, bf_idx
                                       idx, latch_mode_t mode, bool conditional) {
    bf_tree_cb_t &cb = get_cb(idx);
    W_DO(cb.latch().latch_acquire(mode, conditional ?
                timeout_t::WAIT_IMMEDIATE : timeout_t::WAIT_FOREVER));
    w_assert1(cb._pin_cnt > 0);
    cb.pin();
    DBG(<< "Refix direct of " << idx << " set pin cnt to " << cb._pin_cnt);
    cb.inc_ref_count();
    if(_evictioner) _evictioner->ref(idx);
    if (mode == LATCH_EX) { ++cb._ref_count_ex; }
    page = &(_buffer[idx]);
    return RCOK;
}

w_rc_t bf_tree_m::fix_nonroot(generic_page*& page, generic_page *parent,
                                     PageID pid, latch_mode_t mode, bool conditional,
                                     bool virgin_page, bool only_if_hit, lsn_t emlsn)
{
    INC_TSTAT(bf_fix_nonroot_count);
    return fix(parent, page, pid, mode, conditional, virgin_page, only_if_hit, emlsn);
}

w_rc_t bf_tree_m::fix_root (generic_page*& page, StoreID store,
                                   latch_mode_t mode, bool conditional,
                                   bool virgin)
{
    w_assert1(store != 0);

    bf_idx idx = _root_pages[store];
    if (!_is_valid_idx(idx)) {
        // Load root page
        PageID root_pid = smlevel_0::vol->get_store_root(store);
        W_DO(fix(NULL, page, root_pid, mode, conditional, virgin));

        bf_idx_pair p;
        bool found = _hashtable->lookup(root_pid, p);
        w_assert0(found);
        idx = p.first;

        // if (_enable_swizzling) {
            // Swizzle pointer to root in _root_pages array
            bool old_value = false;
            if (!std::atomic_compare_exchange_strong(&(get_cb(idx)._swizzled),
                        &old_value, true))
            {
                // CAS failed -- some other thread is swizzling
                return RCOK;
            }
            w_assert1(is_swizzled(page));
            _root_pages[store] = idx;
        // }
    }
    else {
        // Pointer to root page was swizzled -- direct access to CB
        W_DO(get_cb(idx).latch().latch_acquire(
                    mode, conditional ? timeout_t::WAIT_IMMEDIATE : timeout_t::WAIT_FOREVER));
        page = &(_buffer[idx]);
        get_cb(idx).pin();
    }

    w_assert1(_is_valid_idx(idx));
    w_assert1(_is_active_idx(idx));
    w_assert1(get_cb(idx)._used);

    w_assert1(get_cb(idx)._pin_cnt > 0);
    w_assert1(get_cb(idx).latch().held_by_me());
    DBG(<< "Fixed root " << idx << " pin cnt " << get_cb(idx)._pin_cnt);
    return RCOK;
}


void bf_tree_m::unfix(const generic_page* p, bool evict)
{
    uint32_t idx = p - _buffer;
    w_assert1 (_is_active_idx(idx));
    bf_tree_cb_t &cb = get_cb(idx);
    w_assert1(cb.latch().held_by_me());
    if (evict) {
        w_assert0(cb.latch().is_mine());
        bool removed = _hashtable->remove(p->pid);
        w_assert1(removed);

        cb.clear_except_latch();
        // -1 indicates page was evicted (i.e., it's invalid and can be read into)
        cb._pin_cnt = -1;

        _add_free_block(idx);
    }
    else {
        cb.unpin();
        w_assert1(cb._pin_cnt >= 0);
    }
    DBG(<< "Unfixed " << idx << " pin count " << cb._pin_cnt);
    cb.latch().latch_release();
}

bool bf_tree_m::is_dirty(const generic_page* p) const {
    uint32_t idx = p - _buffer;
    w_assert1 (_is_active_idx(idx));
    return get_cb(idx).is_dirty();
}

bool bf_tree_m::is_dirty(const bf_idx idx) const {
    // Caller has latch on page
    // Used by REDO phase in Recovery
    w_assert1 (_is_active_idx(idx));
    return get_cb(idx).is_dirty();
}

bool bf_tree_m::is_used (bf_idx idx) const {
    return _is_active_idx(idx);
}

void bf_tree_m::set_page_lsn(generic_page* p, lsn_t lsn)
{
    uint32_t idx = p - _buffer;

    // CS: workaround for design limitation of restore. When redoing a log
    // record, the LSN should only be updated if the page image being used
    // belongs to the buffer pool. Initially, we checked this by only calling
    // this method when _bufferpool_managed was set in fixable_page_h. However,
    // that would break single-page recovery, since fix_nonbufferpool_page is
    // required in that case. To fix that, I enabled updating page LSN for any
    // page image, and the check below makes sure it belongs to the buffer pool
    if (!_is_valid_idx(idx)) { return; }

    w_assert1 (_is_active_idx(idx));
    bf_tree_cb_t& cb = get_cb(idx);
    w_assert1(cb.latch().is_mine());
    w_assert1(cb.latch().mode() == LATCH_EX);
    w_assert1(cb.get_page_lsn() <= lsn);
    cb.set_page_lsn(lsn);
}

lsn_t bf_tree_m::get_page_lsn(generic_page* p)
{
    uint32_t idx = p - _buffer;
    w_assert1 (_is_active_idx(idx));
    return get_cb(idx).get_page_lsn();
}

latch_mode_t bf_tree_m::latch_mode(const generic_page* p) {
    uint32_t idx = p - _buffer;
    w_assert1 (_is_active_idx(idx));
    return get_cb(idx).latch().mode();
}

void bf_tree_m::downgrade_latch(const generic_page* p) {
    uint32_t idx = p - _buffer;
    w_assert1 (_is_active_idx(idx));
    bf_tree_cb_t &cb = get_cb(idx);
    w_assert1(cb.latch().held_by_me());
    cb.latch().downgrade();
}

bool bf_tree_m::upgrade_latch_conditional(const generic_page* p) {
    uint32_t idx = p - _buffer;
    w_assert1 (_is_active_idx(idx));
    bf_tree_cb_t &cb = get_cb(idx);
    w_assert1(cb.latch().held_by_me());
    if (cb.latch().mode() == LATCH_EX) {
        return true;
    }
    bool would_block = false;
    cb.latch().upgrade_if_not_block(would_block);
    if (!would_block) {
        w_assert1 (cb.latch().mode() == LATCH_EX);
        return true;
    } else {
        return false;
    }
}

///////////////////////////////////   Page fix/unfix END         ///////////////////////////////////

bool bf_tree_m::is_swizzled(const generic_page* page) const
{
    bf_idx idx = page - _buffer;
    w_assert1 (_is_active_idx(idx));
    return get_cb(idx)._swizzled;
}

bool bf_tree_m::_is_valid_idx(bf_idx idx) const {
    return idx > 0 && idx < _block_cnt;
}


bool bf_tree_m::_is_active_idx (bf_idx idx) const {
    return _is_valid_idx(idx) && get_cb(idx)._used;
}


void pin_for_refix_holder::release() {
    if (_idx != 0) {
        smlevel_0::bf->unpin_for_refix(_idx);
        _idx = 0;
    }
}


PageID bf_tree_m::normalize_pid(PageID pid) const {
    generic_page* page;
    if (is_swizzled_pointer(pid)) {
        bf_idx idx = pid ^ SWIZZLED_PID_BIT;
        page = &_buffer[idx];
        return page->pid;
    }
    return pid;
}

bool pidCmp(const PageID& a, const PageID& b) { return a < b; }

void WarmupThread::fixChildren(btree_page_h& parent, size_t& fixed, size_t max)
{
    btree_page_h page;
    if (parent.get_foster() > 0) {
        page.fix_nonroot(parent, parent.get_foster_opaqueptr(), LATCH_SH);
        fixed++;
        fixChildren(page, fixed, max);
        page.unfix();
    }

    if (parent.is_leaf()) {
        return;
    }

    page.fix_nonroot(parent, parent.pid0_opaqueptr(), LATCH_SH);
    fixed++;
    w_assert1(parent.level() > page.level());
    fixChildren(page, fixed, max);
    page.unfix();

    size_t nrecs = parent.nrecs();
    for (size_t j = 0; j < nrecs; j++) {
        if (fixed >= max) {
            return;
        }
        PageID pid = parent.child_opaqueptr(j);
        page.fix_nonroot(parent, pid, LATCH_SH);
        fixed++;
        w_assert1(parent.level() > page.level());
        fixChildren(page, fixed, max);
        page.unfix();
    }
}

void WarmupThread::run()
{
    size_t npages = smlevel_0::bf->get_size();
    vol_t* vol = smlevel_0::vol;
    stnode_cache_t* stcache = vol->get_stnode_cache();
    vector<StoreID> stids;
    stcache->get_used_stores(stids);

    // Load all pages in depth-first until buffer is full or all pages read
    btree_page_h parent;
    vector<PageID> pids;
    size_t fixed = 0;
    for (size_t i = 0; i < stids.size(); i++) {
        parent.fix_root(stids[i], LATCH_SH);
        fixed++;
        fixChildren(parent, fixed, npages);
    }

    ERROUT(<< "Finished warmup! Pages fixed: " << fixed << " of " << npages <<
            " with DB size " << vol->get_alloc_cache()->get_last_allocated_pid());
}<|MERGE_RESOLUTION|>--- conflicted
+++ resolved
@@ -252,7 +252,6 @@
     return _cleaner;
 }
 
-<<<<<<< HEAD
 page_evictioner_base* bf_tree_m::get_evictioner()
 {
     if (!ss_m::vol || !ss_m::vol->caches_ready()) {
@@ -277,12 +276,12 @@
     }
 
     return _evictioner;
-=======
+}
+
 void bf_tree_m::wakeup_cleaner(bool wait)
 {
     auto cleaner = get_cleaner();
     if (cleaner) { cleaner->wakeup(wait); }
->>>>>>> aaa4abd5
 }
 
 ///////////////////////////////////   Initialization and Release END ///////////////////////////////////
