/*
 * (c) Copyright 2011-2014, Hewlett-Packard Development Company, LP
 */

#include "w_defines.h"

#include "bf_hashtable.h"
#include "bf_tree_cb.h"
#include "bf_tree_vol.h"
#include "bf_tree_cleaner.h"
#include "bf_tree.h"
#include "bf_tree_inline.h"

#include "smthread.h"
#include "vid_t.h"
#include "generic_page.h"
#include <string.h>
#include "w_findprime.h"
#include <stdlib.h>

#include "sm_int_0.h"
#include "sm_int_1.h"
#include "bf.h"
#include "sm_io.h"
#include "vol.h"
#include "alloc_cache.h"

#include <boost/static_assert.hpp>
#include <ostream>
#include <limits>

<<<<<<< HEAD
#include <numa.h>

#include "latch.h"
#include "btree_page_h.h"
#include "log.h"
#include "xct.h"
#include <logfunc_gen.h>
=======
>>>>>>> 4fc2826a
///////////////////////////////////   Initialization and Release BEGIN ///////////////////////////////////  

#ifdef PAUSE_SWIZZLING_ON
bool bf_tree_m::_bf_pause_swizzling = true;
uint64_t bf_tree_m::_bf_swizzle_ex = 0;
uint64_t bf_tree_m::_bf_swizzle_ex_fails = 0;
#endif // PAUSE_SWIZZLING_ON


bf_tree_m::bf_tree_m (uint32_t block_cnt,
    uint32_t cleaner_threads,
    uint32_t cleaner_interval_millisec_min,
    uint32_t cleaner_interval_millisec_max,
    uint32_t cleaner_write_buffer_pages,
    const char* replacement_policy,
    bool initially_enable_cleaners,
    bool enable_swizzling) {
    ::memset (this, 0, sizeof(bf_tree_m));

    _block_cnt = block_cnt;
    _enable_swizzling = enable_swizzling;
    if (strcmp(replacement_policy, "clock") == 0) {
        _replacement_policy = POLICY_CLOCK;
    } else if (strcmp(replacement_policy, "clock+priority") == 0) {
        _replacement_policy = POLICY_CLOCK_PRIORITY;
    } else if (strcmp(replacement_policy, "random") == 0) {
        _replacement_policy = POLICY_RANDOM;
    }

#ifdef SIMULATE_NO_SWIZZLING
    _enable_swizzling = false;
    enable_swizzling = false;
    DBGOUT0 (<< "THIS MESSAGE MUST NOT APPEAR unless you intended. Completely turned off swizzling in bufferpool.");
#endif // SIMULATE_NO_SWIZZLING

    DBGOUT1 (<< "constructing bufferpool with " << block_cnt << " blocks of " << SM_PAGESIZE << "-bytes pages... enable_swizzling=" << enable_swizzling);
    
    // use posix_memalign to allow unbuffered disk I/O
    void *buf = NULL;
    if (::posix_memalign(&buf, SM_PAGESIZE, SM_PAGESIZE * ((uint64_t) block_cnt)) != 0) {
        ERROUT (<< "failed to reserve " << block_cnt << " blocks of " << SM_PAGESIZE << "-bytes pages. ");
        W_FATAL(eOUTOFMEMORY);
    }
    _buffer = reinterpret_cast<generic_page*>(buf);
    
    // the index 0 is never used. to make sure no one can successfully use it,
    // fill the block-0 with garbages
    ::memset (&_buffer[0], 0x27, sizeof(generic_page));

#ifdef BP_ALTERNATE_CB_LATCH
    // this allocation scheme is sensible only for control block and latch sizes of 64B (cacheline size)
    BOOST_STATIC_ASSERT(sizeof(bf_tree_cb_t) == 64);
    BOOST_STATIC_ASSERT(sizeof(latch_t) == 64);
    // allocate one more pair of <control block, latch> as we want to align the table at an odd 
    // multiple of cacheline (64B)
    if (::posix_memalign(&buf, sizeof(bf_tree_cb_t) + sizeof(latch_t), (sizeof(bf_tree_cb_t) + sizeof(latch_t)) * (((uint64_t) block_cnt) + 1LLU)) != 0) {
        ERROUT (<< "failed to reserve " << block_cnt << " blocks of " << sizeof(bf_tree_cb_t) << "-bytes blocks. ");
        W_FATAL(eOUTOFMEMORY);
    }
    ::memset (buf, 0, (sizeof(bf_tree_cb_t) + sizeof(latch_t)) * (((uint64_t) block_cnt) + 1LLU));
    _control_blocks = reinterpret_cast<bf_tree_cb_t*>(reinterpret_cast<char *>(buf) + sizeof(bf_tree_cb_t));
    w_assert0(_control_blocks != NULL);
    for (bf_idx i = 0; i < block_cnt; i++) {
        BOOST_STATIC_ASSERT(sizeof(bf_tree_cb_t) < SCHAR_MAX);
        if (i & 0x1) { /* odd */
            get_cb(i)._latch_offset = -static_cast<int8_t>(sizeof(bf_tree_cb_t)); // place the latch before the control block
        } else { /* even */
            get_cb(i)._latch_offset = sizeof(bf_tree_cb_t); // place the latch after the control block
        }
    }
#else  
    if (::posix_memalign(&buf, sizeof(bf_tree_cb_t), sizeof(bf_tree_cb_t) * ((uint64_t) block_cnt)) != 0) {
        ERROUT (<< "failed to reserve " << block_cnt << " blocks of " << sizeof(bf_tree_cb_t) << "-bytes blocks. ");
        W_FATAL(eOUTOFMEMORY);
    }
    _control_blocks = reinterpret_cast<bf_tree_cb_t*>(buf);
    w_assert0(_control_blocks != NULL);
    ::memset (_control_blocks, 0, sizeof(bf_tree_cb_t) * block_cnt);
#endif

#ifdef BP_MAINTAIN_PARENT_PTR
    // swizzled-LRU is initially empty
    _swizzled_lru = new bf_idx[block_cnt * 2];
    w_assert0(_swizzled_lru != NULL);
    ::memset (_swizzled_lru, 0, sizeof(bf_idx) * block_cnt * 2);
    _swizzled_lru_len = 0;
#endif // BP_MAINTAIN_PARENT_PTR

    // initially, all blocks are free
    _freelist = new bf_idx[block_cnt];
    w_assert0(_freelist != NULL);
    _freelist[0] = 1; // [0] is a special entry. it's the list head
    for (bf_idx i = 1; i < block_cnt - 1; ++i) {
        _freelist[i] = i + 1;
    }
    _freelist[block_cnt - 1] = 0;
    _freelist_len = block_cnt - 1; // -1 because [0] isn't a valid block
    
    //initialize hashtable
    int buckets = w_findprime(1024 + (block_cnt / 4)); // maximum load factor is 25%. this is lower than original shore-mt because we have swizzling
    _hashtable = new bf_hashtable(buckets);
    w_assert0(_hashtable != NULL);
    
    ::memset (_volumes, 0, sizeof(bf_tree_vol_t*) * MAX_VOL_COUNT);

    // initialize page cleaner
    _cleaner = new bf_tree_cleaner (this, cleaner_threads, cleaner_interval_millisec_min, cleaner_interval_millisec_max, cleaner_write_buffer_pages, initially_enable_cleaners);
    
    _dirty_page_count_approximate = 0;
    _swizzled_page_count_approximate = 0;

    _swizzle_clockhand_current_depth = 0;
    ::memset (_swizzle_clockhand_pathway, 0, sizeof(uint32_t) * MAX_SWIZZLE_CLOCKHAND_DEPTH);
}

bf_tree_m::~bf_tree_m() {
    if (_control_blocks != NULL) {
#ifdef BP_ALTERNATE_CB_LATCH    
        char* buf = reinterpret_cast<char*>(_control_blocks) - sizeof(bf_tree_cb_t);
#else
        char* buf = reinterpret_cast<char*>(_control_blocks);
#endif
        // note we use free(), not delete[], which corresponds to posix_memalign
        ::free (buf);
        _control_blocks = NULL;
    }
#ifdef BP_MAINTAIN_PARENT_PTR
    if (_swizzled_lru != NULL) {
        delete[] _swizzled_lru;
        _swizzled_lru = NULL;
    }
#endif // BP_MAINTAIN_PARENT_PTR
    if (_freelist != NULL) {
        delete[] _freelist;
        _freelist = NULL;
    }
    if (_hashtable != NULL) {
        delete _hashtable;
        _hashtable = NULL;
    }
    if (_buffer != NULL) {
        void *buf = reinterpret_cast<void*>(_buffer);
        // note we use free(), not delete[], which corresponds to posix_memalign
        ::free (buf);
        _buffer = NULL;
    }
    
    if (_cleaner != NULL) {
        delete _cleaner;
        _cleaner = NULL;
    }
}

w_rc_t bf_tree_m::init ()
{
    W_DO(_cleaner->start_cleaners());
    return RCOK;
}

w_rc_t bf_tree_m::destroy ()
{
    for (volid_t vid = 1; vid < MAX_VOL_COUNT; ++vid) {
        if (_volumes[vid] != NULL) {
            W_DO (uninstall_volume(vid));
        }
    }
    W_DO(_cleaner->request_stop_cleaners());
    W_DO(_cleaner->join_cleaners());
    return RCOK;
}

///////////////////////////////////   Initialization and Release END ///////////////////////////////////  

///////////////////////////////////   Volume Mount/Unmount BEGIN     ///////////////////////////////////  
w_rc_t bf_tree_m::install_volume(vol_t* volume) {
    w_assert1(volume != NULL);
    volid_t vid = volume->vid().vol;
    w_assert1(vid != 0);
    w_assert1(vid < MAX_VOL_COUNT);
    w_assert1(_volumes[vid] == NULL);
    DBGOUT1(<<"installing volume " << vid << " to buffer pool...");
#ifdef SIMULATE_MAINMEMORYDB
    W_DO(_install_volume_mainmemorydb(volume));
    if (true) return RCOK;
#endif // SIMULATE_MAINMEMORYDB

    bf_tree_vol_t* desc = new bf_tree_vol_t(volume);

    // load root pages. root pages are permanently fixed.
    stnode_cache_t *stcache = volume->get_stnode_cache();
    std::vector<snum_t> stores (stcache->get_all_used_store_ID());
    w_rc_t rc = RCOK;
    for (size_t i = 0; i < stores.size(); ++i) {
        snum_t store = stores[i];
        shpid_t shpid = stcache->get_root_pid(store);
        w_assert1(shpid > 0);

        bf_idx idx = 0;
        w_rc_t grab_rc = _grab_free_block(idx);
        if (grab_rc.is_error()) {
            ERROUT(<<"failed to grab a free page while mounting a volume: " << grab_rc);
            rc = grab_rc;
            break;
        }

        w_rc_t preload_rc = _preload_root_page(desc, volume, store, shpid, idx);
        if (preload_rc.is_error()) {
            ERROUT(<<"failed to preload a root page " << shpid << " of store " << store << " in volume " << vid << ". to buffer frame " << idx << ". err=" << preload_rc);
            rc = preload_rc;
            _add_free_block(idx);
            break;
        }
    }
    if (rc.is_error()) {
        ERROUT(<<"install_volume failed: " << rc);
        for (size_t i = 0; i < stores.size(); ++i) {
            bf_idx idx = desc->_root_pages[stores[i]];
            if (idx != 0) {
                get_cb(idx).clear();
                _add_free_block(idx);
            }
        }
        delete desc;
        return rc;
    } else {
        _volumes[vid] = desc;
        return RCOK;
    }
}

w_rc_t bf_tree_m::_preload_root_page(bf_tree_vol_t* desc, vol_t* volume, snum_t store, shpid_t shpid, bf_idx idx) {
    volid_t vid = volume->vid().vol;
    DBGOUT2(<<"preloading root page " << shpid << " of store " << store << " in volume " << vid << ". to buffer frame " << idx);
    w_assert1(shpid >= volume->first_data_pageid());
    W_DO(volume->read_page(shpid, _buffer[idx]));

    if (_buffer[idx].calculate_checksum() != _buffer[idx].checksum) {
        return RC(eBADCHECKSUM);
    }
    
    bf_tree_cb_t &cb = get_cb(idx);
    cb.clear();
    cb._pid_vol = vid;
    cb._pid_shpid = shpid;
    // as the page is read from disk, at least it's sure that
    // the page is flushed as of the page LSN (otherwise why we can read it!)
    cb._rec_lsn = _buffer[idx].lsn.data();
    cb.pin_cnt_set(1); // root page's pin count is always positive
    cb._swizzled = true;
    cb._used = true; // turn on _used at last
    bool inserted = _hashtable->insert_if_not_exists(bf_key(vid, shpid), idx); // for some type of caller (e.g., redo) we still need hashtable entry for root
    if (!inserted) {
        ERROUT (<<"failed to insert a root page to hashtable. this must not have happened because there shouldn't be any race. wtf");
        return RC(eINTERNAL);
    }
    w_assert1(inserted);

    desc->_root_pages[store] = idx;
    return RCOK;
}

w_rc_t bf_tree_m::_install_volume_mainmemorydb(vol_t* volume) {
    volid_t vid = volume->vid().vol;
    DBGOUT1(<<"installing volume " << vid << " to MAINMEMORY-DB buffer pool...");
    for (volid_t v = 1; v < MAX_VOL_COUNT; ++v) {
        if (_volumes[v] != NULL) {
            ERROUT (<<"MAINMEMORY-DB mode allows only one volume to be loaded, but volume " << v << " is already loaded.");
            return RC(eINTERNAL);
        }
    }
    
    // load all pages. pin them forever
    bf_idx endidx = volume->num_pages();
    for (bf_idx idx = volume->first_data_pageid(); idx < endidx; ++idx) {
        if (volume->is_allocated_page(idx)) {
            W_DO(volume->read_page(idx, _buffer[idx]));
            if (_buffer[idx].calculate_checksum() != _buffer[idx].checksum) {
                return RC(eBADCHECKSUM);
            }
            bf_tree_cb_t &cb = get_cb(idx);
            cb.clear();
            cb._pid_vol = vid;
            cb._pid_shpid = idx;
            cb._rec_lsn = _buffer[idx].lsn.data();
            cb.pin_cnt_set(1);
            cb._used = true;
            cb._swizzled = true;
        }
    }
    // now freelist is inconsistent, but who cares. this is mainmemory-db experiment FIXME

    bf_tree_vol_t* desc = new bf_tree_vol_t(volume);
    stnode_cache_t *stcache = volume->get_stnode_cache();
    std::vector<snum_t> stores (stcache->get_all_used_store_ID());
    for (size_t i = 0; i < stores.size(); ++i) {
        snum_t store = stores[i];
        bf_idx idx = stcache->get_root_pid(store);
        w_assert1(idx > 0);
        desc->_root_pages[store] = idx;
    }
    _volumes[vid] = desc;
    return RCOK;
}

w_rc_t bf_tree_m::uninstall_volume(volid_t vid) {
    // assuming this thread is the only thread working on this volume,

    // first, clean up all dirty pages
    DBGOUT1(<<"uninstalling volume " << vid << " from buffer pool...");
    bf_tree_vol_t* desc = _volumes[vid];
    if (desc == NULL) {
        DBGOUT0(<<"this volume is already uninstalled: " << vid);
        return RCOK;
    }
    W_DO(_cleaner->force_volume(vid));

    // then, release all pages.
    for (bf_idx idx = 1; idx < _block_cnt; ++idx) {
        bf_tree_cb_t &cb = get_cb(idx);
        if (!cb._used || cb._pid_vol != vid) {
            continue;
        }
#ifdef BP_MAINTAIN_PARENT_PTR
        // if swizzled, remove from the swizzled-page LRU too
        if (_is_in_swizzled_lru(idx)) {
            _remove_from_swizzled_lru(idx);
        }
#endif // BP_MAINTAIN_PARENT_PTR
        _hashtable->remove(bf_key(vid, cb._pid_shpid));
        if (cb._swizzled) {
            --_swizzled_page_count_approximate;
        }
        get_cb(idx).clear();
        _add_free_block(idx);
    }
    
    _volumes[vid] = NULL;
    delete desc;
    return RCOK;
}
///////////////////////////////////   Volume Mount/Unmount END       ///////////////////////////////////  

///////////////////////////////////   Page fix/unfix BEGIN         ///////////////////////////////////  
// NOTE most of the page fix/unfix functions are in bf_tree_inline.h.
// These functions are here are because called less frequently.

w_rc_t bf_tree_m::fix_direct (generic_page*& page, volid_t vol, shpid_t shpid, latch_mode_t mode, bool conditional, bool virgin_page) {
    return _fix_nonswizzled(NULL, page, vol, shpid, mode, conditional, virgin_page);
}

w_rc_t bf_tree_m::_fix_nonswizzled_mainmemorydb(generic_page* parent, generic_page*& page, shpid_t shpid, latch_mode_t mode, bool conditional, bool virgin_page) {
    bf_idx idx = shpid;
    bf_tree_cb_t &cb = get_cb(idx);
#ifdef BP_MAINTAIN_PARENT_PTR
    bf_idx parent_idx = 0;
    if (is_swizzling_enabled()) {
        parent_idx = parent - _buffer;
        w_assert1 (_is_active_idx(parent_idx));
        cb._parent = parent_idx;
    }
#endif // BP_MAINTAIN_PARENT_PTR
    if (virgin_page) {
        cb._rec_lsn = 0;
        cb._dirty = true;
        ++_dirty_page_count_approximate;
        bf_idx parent_idx = parent - _buffer;
        cb._pid_vol = get_cb(parent_idx)._pid_vol;
        cb._pid_shpid = idx;
        cb.pin_cnt_set(1);
    }
    cb._used = true;
    w_rc_t rc = cb.latch().latch_acquire(mode, conditional ? sthread_t::WAIT_IMMEDIATE : sthread_t::WAIT_FOREVER);
    if (rc.is_error()) {
        DBGOUT2(<<"bf_tree_m: latch_acquire failed in buffer frame " << idx << " rc=" << rc);
    } else {
        page = &(_buffer[idx]);
    }
    return rc;
}

w_rc_t bf_tree_m::_fix_nonswizzled(generic_page* parent, generic_page*& page, 
                                   volid_t vol, shpid_t shpid, 
                                   latch_mode_t mode, bool conditional, 
                                   bool virgin_page) {
    w_assert1(vol != 0);
    w_assert1(shpid != 0);
    w_assert1((shpid & SWIZZLED_PID_BIT) == 0);
#ifdef BP_MAINTAIN_PARENT_PTR
    w_assert1(!is_swizzling_enabled() || parent != NULL);
#endif
    bf_tree_vol_t *volume = _volumes[vol];
    w_assert1(volume != NULL);
    w_assert1(shpid >= volume->_volume->first_data_pageid());
#ifdef SIMULATE_MAINMEMORYDB
    W_DO (_fix_nonswizzled_mainmemorydb(parent, page, shpid, mode, conditional, virgin_page));
    if (true) return RCOK;
#endif // SIMULATE_MAINMEMORYDB

    // unlike swizzled case, this is complex and inefficient.
    // we need to carefully follow the protocol to make it safe.
    uint64_t key = bf_key(vol, shpid);

    // note that the hashtable is separated from this bufferpool.
    // we need to make sure the returned block is still there, and retry otherwise.
#if W_DEBUG_LEVEL>0
    int retry_count = 0;
#endif
    while (true) {
#if W_DEBUG_LEVEL>0
        if (++retry_count % 10000 == 0) {
            DBGOUT1(<<"keep trying to fix.. " << shpid << ". current retry count=" << retry_count);
        }
#endif
        bf_idx idx = _hashtable->lookup(key);
        if (idx == 0) {
            // the page is not in the bufferpool. we need to read it from disk
            W_DO(_grab_free_block(idx)); // get a frame that will be the new page
            w_assert1(idx != 0);
            bf_tree_cb_t &cb = get_cb(idx);
            DBGOUT1(<<"unswizzled case: load shpid = " << shpid << " into frame = " << idx);
            // after here, we must either succeed or release the free block
            if (virgin_page) {
                // except a virgin page. then the page is anyway empty
                DBGOUT3(<<"bf_tree_m: adding a virgin page ("<<vol<<"."<<shpid<<")to bufferpool.");
            } else {
                DBGOUT3(<<"bf_tree_m: cache miss. reading page "<<vol<<"." << shpid << " to frame " << idx);
                INC_TSTAT(bf_fix_nonroot_miss_count);
                w_rc_t read_rc = volume->_volume->read_page(shpid, _buffer[idx]);
                if (read_rc.is_error()) {
                    DBGOUT3(<<"bf_tree_m: error while reading page " << shpid << " to frame " << idx << ". rc=" << read_rc);
                    _add_free_block(idx);
                    return read_rc;
                    /* TODO: if this is an I/O error, we could try to do SPR on it. */
                } else {
                    // for each page retrieved from disk, compare its checksum
                    uint32_t checksum = _buffer[idx].calculate_checksum();
                    if (checksum != _buffer[idx].checksum) {
                        ERROUT(<<"bf_tree_m: bad page checksum in page " << shpid);
                        /* Begin SPR_related */
                        if (parent == NULL) {
                            _add_free_block(idx);
                            return RC(eNO_PARENT_SPR);
                        }
                        ::memset(&_buffer[idx], '\0', sizeof(generic_page));
                        _buffer[idx].lsn = lsn_t::null;
                        _buffer[idx].pid = lpid_t(vol, parent->pid.store(), shpid);
                        _buffer[idx].tag = t_btree_p;
                        lsn_t child_emlsn = btree_page_h(parent).get_child_emlsn(find_page_id_slot(parent, shpid));
                        bool would_block(true);
                        if (!cb.latch().is_mine()) {
                            cb.latch().upgrade_if_not_block(would_block);
                        }
                        if (would_block) {
                            W_FATAL_MSG(eINTERNAL, << "A page that was newly brought into bufferpool"
                                " couldn't be EX latched. pid:" << _buffer[idx].pid);
                        } else {
                            W_COERCE(smlevel_0::log->recover_single_page(&_buffer[idx], child_emlsn));
                        }
                        /* End SPR-related */
                    }
                    // this is actually an error, but some testcases don't bother making real pages, so
                    // we just write out some warning.  FIXME: fix testcases and make this a real error!
                    if (_buffer[idx].pid.page != shpid || _buffer[idx].pid.vol().vol != vol) {
                        ERROUT(<<"WARNING!! bf_tree_m: page id doesn't match! " << vol << "." << shpid << " was " << _buffer[idx].pid.vol().vol << "." << _buffer[idx].pid.page
                            << ". This means an inconsistent disk page unless this message is issued in testcases without real disk pages."
                        );
                        // prevent assertion errors due to bad testcase pages; should not be needed once above fixed:
                        _buffer[idx].tag = t_btree_p;
                    }
                    /* Begin SPR-related */
                    /* Page is valid, but it might be stale. */
                    if (parent == NULL) {
                        _add_free_block(idx);
                        return RC(eNO_PARENT_SPR);
                    }
                    lsn_t child_emlsn = btree_page_h(parent).get_child_emlsn(find_page_id_slot(parent, shpid));
                    if (child_emlsn < _buffer[idx].lsn) {
                        /* Parent's EMLSN is out of date, e.g. system died before
                         * parent was updated on child's previous eviction. 
                         * We can update it here and have to do more I/O 
                         * or try to catch it again on eviction and risk being unlucky.
                         */
                        
                    } else if (child_emlsn > _buffer[idx].lsn) {
                        /* Child is stale. */
                        bool would_block(true);
                        if (!cb.latch().is_mine()) {
                            cb.latch().upgrade_if_not_block(would_block);
                        }
                        if (would_block) {
                           W_FATAL_MSG(eINTERNAL, << "A page that was newly brought into bufferpool"
                                " couldn't be EX latched. pid:" << _buffer[idx].pid);
                        } else {
                            W_COERCE(smlevel_0::log->recover_single_page(&_buffer[idx], child_emlsn));
                        }
                    }
                    /* else child_emlsn == lsn. we are ok. */
                    /* End SPR-related */
                }
            }

            // initialize control block
            // we don't have to atomically pin it because it's not referenced by any other yet

            // latch the page. (not conditional because this thread will be the only thread touching it)
            cb.clear_latch();
            w_rc_t rc_latch = cb.latch().latch_acquire(mode, sthread_t::WAIT_IMMEDIATE);
            w_assert1(!rc_latch.is_error());

            cb.clear_except_latch();
            cb._pid_vol = vol;
            cb._pid_shpid = shpid;
#ifdef BP_MAINTAIN_PARENT_PTR
            bf_idx parent_idx = 0;
            if (is_swizzling_enabled()) {
                parent_idx = parent - _buffer;
                w_assert1 (_is_active_idx(parent_idx));
                cb._parent = parent_idx;
            }
#endif // BP_MAINTAIN_PARENT_PTR
            if (!virgin_page) {
                // if the page is read from disk, at least it's sure that
                // the page is flushed as of the page LSN (otherwise why we can read it!)
                cb._rec_lsn = _buffer[idx].lsn.data();
            } else {
                cb._dirty = true;
                ++_dirty_page_count_approximate;
            }
            cb._used = true;
            cb._refbit_approximate = BP_INITIAL_REFCOUNT; 
#ifdef BP_MAINTAIN_REPLACEMENT_PRIORITY
            cb._replacement_priority = me()->get_workload_priority();
#endif
            // finally, register the page to the hashtable.
            bool registered = _hashtable->insert_if_not_exists(key, idx);
            if (!registered) {
                // this pid already exists in bufferpool. this means another thread concurrently
                // added the page to bufferpool. unlucky, but can happen.
                DBGOUT1(<<"bf_tree_m: unlucky! another thread already added the page " << shpid << " to the bufferpool. discard my own work on frame " << idx);
                cb.latch().latch_release();
                cb.clear(); // well, it should be enough to clear _used, but this is anyway a rare event. wouldn't hurt to clear all.
                _add_free_block(idx);
                continue;
            }
            
            // okay, all done
#ifdef BP_MAINTAIN_PARENT_PTR
            if (is_swizzling_enabled()) {
		lintel::unsafe::atomic_fetch_add((uint32_t*) &(_control_blocks[parent_idx]._pin_cnt), 1); // we installed a new child of the parent      to this bufferpool. add parent's count
            }
#endif // BP_MAINTAIN_PARENT_PTR
            page = &(_buffer[idx]);

            return RCOK;
        } else {
            // unlike swizzled case, we have to atomically pin it while verifying it's still there.
            if (parent) {
                DBGOUT1(<<"swizzled case: parent = " << parent->pid << ", shpid = " << shpid << " frame=" << idx);
            } else {
                DBGOUT1(<<"swizzled case: parent = NIL"<< ", shpid = " << shpid << " frame=" << idx);
            }
            bf_tree_cb_t &cb = get_cb(idx);
            int32_t cur_cnt = cb.pin_cnt();
            if (cur_cnt < 0) {
                w_assert1(cur_cnt == -1);
                DBGOUT1(<<"bf_tree_m: very unlucky! buffer frame " << idx << " has been just evicted. retrying..");
                continue;
            }
#ifndef NO_PINCNT_INCDEC
            int32_t cur_ucnt = cur_cnt;
            if (lintel::unsafe::atomic_compare_exchange_strong(const_cast<int32_t*>(&cb._pin_cnt), &cur_ucnt, cur_ucnt + 1))
            {
#endif
                // okay, CAS went through
                if (cb._refbit_approximate < BP_MAX_REFCOUNT) {
                    ++cb._refbit_approximate;
                }
                w_rc_t rc = cb.latch().latch_acquire(mode, conditional ? sthread_t::WAIT_IMMEDIATE : sthread_t::WAIT_FOREVER);
                // either successfully or unsuccessfully, we latched the page.
                // we don't need the pin any more.
                // here we can simply use atomic_dec because it must be positive now.
                w_assert1(cb.pin_cnt() > 0);
                w_assert1(cb._pid_vol == vol);
                if (cb._pid_shpid != shpid) {
                    DBGOUT1(<<"cb._pid_shpid = " << cb._pid_shpid << ", shpid = " << shpid);
                }
                w_assert1(cb._pid_shpid == shpid);
#ifndef NO_PINCNT_INCDEC
                lintel::unsafe::atomic_fetch_sub((uint32_t*)(&cb._pin_cnt), 1);
#endif
                if (rc.is_error()) {
                    DBGOUT2(<<"bf_tree_m: latch_acquire failed in buffer frame " << idx << " rc=" << rc);
                } else {
                    page = &(_buffer[idx]);
                }
                return rc;
#ifndef NO_PINCNT_INCDEC
            } else {
                // another thread is doing something. keep trying.
                DBGOUT1(<<"bf_tree_m: a bit unlucky! buffer frame " << idx << " has contention. cb._pin_cnt=" << cb._pin_cnt <<", expected=" << cur_ucnt);
                continue;
            }
#endif
        }
    }
}

bf_idx bf_tree_m::pin_for_refix(const generic_page* page) {
    w_assert1(page != NULL);
    w_assert1(latch_mode(page) != LATCH_NL);
    bf_idx idx = page - _buffer;
    w_assert1(_is_active_idx(idx));
#ifdef SIMULATE_MAINMEMORYDB
    if (true) return idx;
#endif // SIMULATE_MAINMEMORYDB
    // this is just atomic increment, not a CAS, because we know
    // the page is latched and eviction thread wouldn't consider this block.
    w_assert1(get_cb(idx).pin_cnt() >= 0);
    get_cb(idx).pin_cnt_atomic_inc(1);
    return idx;
}

void bf_tree_m::unpin_for_refix(bf_idx idx) {
    w_assert1(_is_active_idx(idx));
    w_assert1(get_cb(idx).pin_cnt() > 0);
#ifdef SIMULATE_MAINMEMORYDB
    if (true) return;
#endif // SIMULATE_MAINMEMORYDB
    get_cb(idx).pin_cnt_atomic_dec(1);
}

///////////////////////////////////   Page fix/unfix END         ///////////////////////////////////  

///////////////////////////////////   Dirty Page Cleaner BEGIN       ///////////////////////////////////  
w_rc_t bf_tree_m::force_all() {
    return _cleaner->force_all();
}
w_rc_t bf_tree_m::force_until_lsn(lsndata_t lsn) {
    return _cleaner->force_until_lsn(lsn);
}
w_rc_t bf_tree_m::force_volume(volid_t vol) {
    return _cleaner->force_volume(vol);
}
w_rc_t bf_tree_m::wakeup_cleaners() {
    return _cleaner->wakeup_cleaners();
}
w_rc_t bf_tree_m::wakeup_cleaner_for_volume(volid_t vol) {
    return _cleaner->wakeup_cleaner_for_volume(vol);
}

void bf_tree_m::repair_rec_lsn (generic_page *page, bool was_dirty, const lsn_t &new_rlsn) {
    if( !smlevel_0::logging_enabled) return;
    
    bf_idx idx = page - _buffer;
    w_assert1 (_is_active_idx(idx));
    
    lsn_t lsn = _buffer[idx].lsn;
    lsn_t rec_lsn (get_cb(idx)._rec_lsn);
    if (was_dirty) {
        // never mind!
        w_assert0(rec_lsn <= lsn);
    } else {
        w_assert0(rec_lsn > lsn);
        if(new_rlsn.valid()) {
            w_assert0(new_rlsn <= lsn);
            w_assert2(get_cb(idx)._dirty);
            get_cb(idx)._rec_lsn = new_rlsn.data();
            INC_TSTAT(restart_repair_rec_lsn);
        } else {
            get_cb(idx)._dirty = false;
        }
    }
}

///////////////////////////////////   Dirty Page Cleaner END       ///////////////////////////////////  


///////////////////////////////////   LRU/Freelist BEGIN ///////////////////////////////////  

#ifdef BP_MAINTAIN_PARENT_PTR
void bf_tree_m::_add_to_swizzled_lru(bf_idx idx) {
    w_assert1 (is_swizzling_enabled());
    w_assert1 (_is_active_idx(idx));
    w_assert1 (!get_cb(idx)._swizzled);
    CRITICAL_SECTION(cs, &_swizzled_lru_lock);
    ++_swizzled_lru_len;
    if (SWIZZLED_LRU_HEAD == 0) {
        // currently the LRU is empty
        w_assert1(SWIZZLED_LRU_TAIL == 0);
        SWIZZLED_LRU_HEAD = idx;
        SWIZZLED_LRU_TAIL = idx;
        SWIZZLED_LRU_PREV(idx) = 0;
        SWIZZLED_LRU_NEXT(idx) = 0;
        return;
    }
    w_assert1(SWIZZLED_LRU_TAIL != 0);
    // connect to the current head
    SWIZZLED_LRU_PREV(idx) = 0;
    SWIZZLED_LRU_NEXT(idx) = SWIZZLED_LRU_HEAD;
    SWIZZLED_LRU_PREV(SWIZZLED_LRU_HEAD) = idx;
    SWIZZLED_LRU_HEAD = idx;
}

void bf_tree_m::_update_swizzled_lru(bf_idx idx) {
    w_assert1 (is_swizzling_enabled());
    w_assert1 (_is_active_idx(idx));
    w_assert1 (get_cb(idx)._swizzled);

    CRITICAL_SECTION(cs, &_swizzled_lru_lock);
    w_assert1(SWIZZLED_LRU_HEAD != 0);
    w_assert1(SWIZZLED_LRU_TAIL != 0);
    w_assert1(_swizzled_lru_len > 0);
    if (SWIZZLED_LRU_HEAD == idx) {
        return; // already the head
    }
    if (SWIZZLED_LRU_TAIL == idx) {
        bf_idx new_tail = SWIZZLED_LRU_PREV(idx);
        SWIZZLED_LRU_NEXT(new_tail) = 0;
        SWIZZLED_LRU_TAIL = new_tail;
    } else {
        bf_idx old_prev = SWIZZLED_LRU_PREV(idx);
        bf_idx old_next = SWIZZLED_LRU_NEXT(idx);
        w_assert1(old_prev != 0);
        w_assert1(old_next != 0);
        SWIZZLED_LRU_NEXT (old_prev) = old_next;
        SWIZZLED_LRU_PREV (old_next) = old_prev;
    }
    bf_idx old_head = SWIZZLED_LRU_HEAD;
    SWIZZLED_LRU_PREV(idx) = 0;
    SWIZZLED_LRU_NEXT(idx) = old_head;
    SWIZZLED_LRU_PREV(old_head) = idx;
    SWIZZLED_LRU_HEAD = idx;
}

void bf_tree_m::_remove_from_swizzled_lru(bf_idx idx) {
    w_assert1 (is_swizzling_enabled());
    w_assert1 (_is_active_idx(idx));
    w_assert1 (get_cb(idx)._swizzled);

    get_cb(idx)._swizzled = false;
    CRITICAL_SECTION(cs, &_swizzled_lru_lock);
    w_assert1(SWIZZLED_LRU_HEAD != 0);
    w_assert1(SWIZZLED_LRU_TAIL != 0);
    w_assert1(_swizzled_lru_len > 0);
    --_swizzled_lru_len;

    bf_idx old_prev = SWIZZLED_LRU_PREV(idx);
    bf_idx old_next = SWIZZLED_LRU_NEXT(idx);
    SWIZZLED_LRU_PREV(idx) = 0;
    SWIZZLED_LRU_NEXT(idx) = 0;
    if (SWIZZLED_LRU_HEAD == idx) {
        w_assert1(old_prev == 0);
        if (old_next == 0) {
            w_assert1(_swizzled_lru_len == 0);
            SWIZZLED_LRU_HEAD = 0;
            SWIZZLED_LRU_TAIL = 0;
            return;
        }
        SWIZZLED_LRU_HEAD = old_next;
        SWIZZLED_LRU_PREV(old_next) = 0;
        return;
    }

    w_assert1(old_prev != 0);
    if (SWIZZLED_LRU_TAIL == idx) {
        w_assert1(old_next == 0);
        SWIZZLED_LRU_NEXT(old_prev) = 0;
        SWIZZLED_LRU_TAIL = old_prev;
    } else {
        w_assert1(old_next != 0);
        SWIZZLED_LRU_NEXT (old_prev) = old_next;
        SWIZZLED_LRU_PREV (old_next) = old_prev;
    }
}
#endif // BP_MAINTAIN_PARENT_PTR

w_rc_t bf_tree_m::_grab_free_block(bf_idx& ret) {
#ifdef SIMULATE_MAINMEMORYDB
    if (true) {
        ERROUT (<<"MAINMEMORY-DB. _grab_free_block() shouldn't be called. wtf");
        return RC(eINTERNAL);
    }
#endif // SIMULATE_MAINMEMORYDB
    ret = 0;
    while (true) {
        // once the bufferpool becomes full, getting _freelist_lock everytime will be
        // too costly. so, we check _freelist_len without lock first.
        //   false positive : fine. we do real check with locks in it
        //   false negative : fine. we will eventually get some free block anyways.
        if (_freelist_len > 0) {
            CRITICAL_SECTION(cs, &_freelist_lock);
            if (_freelist_len > 0) { // here, we do the real check
                bf_idx idx = FREELIST_HEAD;
                w_assert1(_is_valid_idx(idx));
                w_assert1 (!get_cb(idx)._used);
                --_freelist_len;
                if (_freelist_len == 0) {
                    FREELIST_HEAD = 0;
                } else {
                    FREELIST_HEAD = _freelist[idx];
                    w_assert1 (FREELIST_HEAD > 0 && FREELIST_HEAD < _block_cnt);
                }
                ret = idx;
                return RCOK;
            }
        } // exit the scope to do the following out of the critical section

        // if the freelist was empty, let's evict some page.
        W_DO (_get_replacement_block(ret));
        if (ret != 0) {
            return RCOK;
        }
    }
    return RCOK;
}

w_rc_t bf_tree_m::_get_replacement_block(bf_idx& ret) {
#ifdef SIMULATE_MAINMEMORYDB
    if (true) {
        ERROUT (<<"MAINMEMORY-DB. _get_replacement_block() shouldn't be called. wtf");
        return RC(eINTERNAL);
    }
#endif // SIMULATE_MAINMEMORYDB
    DBGOUT3(<<"trying to evict some page...");

    switch (_replacement_policy) {
        case POLICY_CLOCK:
            return _get_replacement_block_clock(ret, false);
        case POLICY_CLOCK_PRIORITY:
            return _get_replacement_block_clock(ret, true);
        case POLICY_RANDOM:
            return _get_replacement_block_random(ret);
    }
    ERROUT (<<"Unknown replacement policy");
    return RC(eINTERNAL);
}

w_rc_t bf_tree_m::_get_replacement_block_clock(bf_idx& ret, bool use_priority) {
    DBGOUT3(<<"trying to evict some page using the CLOCK replacement policy...");
    int blocks_replaced_count = 0;
    uint32_t rounds = 0; // how many times the clock hand looped in this function
    char priority_threshold = 0;

    while (true) {
        bf_idx idx = ++_clock_hand;
        if (idx >= _block_cnt) {
            if (blocks_replaced_count > 0 && rounds > 1) {
                // after a complete cycle we found at least one so we are essentially done
                return RCOK;
            }
            ++rounds;
            DBGOUT1(<<"clock hand looped! rounds=" << rounds);
            _clock_hand = 1;
            idx = 1;
            priority_threshold++;
            if (_swizzled_page_count_approximate >= (int) (_block_cnt * 95 / 100)) {
                _trigger_unswizzling(rounds >= 10);
            } else {
                if (rounds == 2) {
                    // most likely we have too many dirty pages
                    // let's try writing out dirty pages
                    W_DO(wakeup_cleaners());
                } else if (rounds >= 4 && rounds <= 100) {
                    // seems like we are still having troubles to find evictable page.
                    // this must be because of too many pages swizzled and cannot be evicted
                    // so, let's trigger unswizzling
                    _trigger_unswizzling(rounds >= 10); // in "urgent" mode if taking very long
                } else if (rounds > 100) {
                    ERROUT(<<"woooo, couldn't find an evictable page for long time. gave up!");
                    debug_dump(std::cerr);
                    return RC(eFRAMENOTFOUND);
                }
            }
            if (rounds >= 2) {
                g_me()->sleep(100);
                DBGOUT1(<<"woke up. now there should be some page to evict");
            }
        }
        w_assert1(idx > 0);

        bf_tree_cb_t &cb(get_cb(idx));

        // do not evict a page used by a high priority workload
        if (use_priority && (cb._replacement_priority > priority_threshold)) {
            continue;
        }

#ifndef BP_CAN_EVICT_INNER_NODE
        //do not evict interior nodes
        fixable_page_h p(_buffer + idx);
        if (p.has_children()) {
            continue;
        }
#endif

        // do not evict hot page

#if 0 /* aggressive refcount decrement -- for use when we don't cap refcount */
        if (cb._refbit_approximate > 0) {
            const uint32_t refbit_threshold = 3;
            if (cb._refbit_approximate > refbit_threshold) {
                cb._refbit_approximate /= (rounds >= 5 ? 8 : 2);
                //cb._refbit_approximate=0;
            } else {
                cb._refbit_approximate--;
                //cb._refbit_approximate=0;
            }
            continue;
        }
#else 
        if (cb._refbit_approximate > 0) {
            cb._refbit_approximate--;
            continue;
        }
#endif

        if (_try_evict_block(idx) == 0) {
            // return the first block found back to the caller and try to find more 
            // blocks to free
            if (blocks_replaced_count++ > 0) {
                _add_free_block(idx);
            } else {
                ret = idx;
            }
            if (blocks_replaced_count < (1)) {
                continue;
            }
            return RCOK;
        } else {
            // it can happen. we just give up this block
            continue;
        }
    }
    return RCOK;
}

w_rc_t bf_tree_m::_get_replacement_block_random(bf_idx& ret) {
    DBGOUT3(<<"trying to evict some page using the RANDOM replacement policy...");
    while (true) {
        int blocks_replaced_count = 0;
        unsigned tries = 0;

        bf_idx idx = me()->randn(_block_cnt-1) + 1;
        if (++tries < _block_cnt) {
            if (blocks_replaced_count > 0) {
                return RCOK;
            }
            W_DO(wakeup_cleaners());
            g_me()->sleep(100);
            DBGOUT1(<<"woke up. now there should be some page to evict");
            tries = 0;
        }
    
        if (_try_evict_block(idx) == 0) {
            // return the first block found back to the caller and try to find more to free
            if (blocks_replaced_count++ > 0) {
                _add_free_block(idx);
            } else {
                ret = idx;
            }
            if (blocks_replaced_count < 1024) {
                continue;
            }
            return RCOK;
        } else {
            // it can happen. we just give up this block
            continue;
        }
    }
    return RCOK;
}

int bf_tree_m::_try_evict_block(bf_idx idx) {
    bf_tree_cb_t &cb = get_cb(idx);

    // do not consider dirty pages (at this point)
    // we check this again later because we don't take locks as of this.
    // we also avoid grabbing unused block because it has to be grabbed via freelist
    if (cb._dirty || !cb._used) {
        return -1;
    }

    // find a block that has no pinning (or not being evicted by others).
    // this check is approximate as it's without lock.
    // false positives are fine, and we do the real check later
    if (cb.pin_cnt() != 0) {
        return -1;
    }
    
    // if it seems someone latches it, give up.
    if (cb.latch().latch_cnt() != 0) { // again, we check for real later
        return -1;
    }
    
    // okay, let's try evicting this page.
    // first, we have to make sure the page's pin_cnt is exactly 0.
    // we atomically change it to -1.
    int zero = 0;
    if (lintel::unsafe::atomic_compare_exchange_strong(const_cast<int32_t     *>(&cb._pin_cnt), (int32_t * ) &zero , (int32_t) -1))
    {
        // CAS did it job. the current thread has an exclusive access to this block
        w_assert1(cb.pin_cnt() == -1);
        
        // let's do a real check.
        if (cb._dirty || !cb._used) {
            DBGOUT1(<<"very unlucky, this block has just become dirty.");
            // oops, then put this back and give up this block
            cb.pin_cnt_set(0);
            return -1;
        }
        
        // check latches too. just conditionally test it to avoid long waits.
        w_rc_t latch_rc = cb.latch().latch_acquire(LATCH_EX, WAIT_IMMEDIATE);
        if (latch_rc.is_error()) {
            DBGOUT1(<<"very unlucky, someone has just latched this block.");
            cb.pin_cnt_set(0);
            return -1;
        }
        // we can immediately release EX latch because no one will newly take latch as _pin_cnt==-1
        cb.latch().latch_release();
        DBGOUT1(<<"evicting page idx = " << idx << " shpid = " << cb._pid_shpid 
                << " pincnt = " << cb.pin_cnt());
        
        /* Begin SPR-related */
        slotid_t child_slotid = find_page_id_slot(&_buffer[cb._parent], cb._pid_shpid);
        w_assert1(child_slotid > -2);
        W_COERCE(_sx_update_child_emlsn(&_buffer[cb._parent], child_slotid, _buffer[idx].lsn));
        /* Note that we are not grabbing EX latch on parent here. I presume that no
         * one else should be touching these exact bytes anyway. 
         */ 
        
        /* End SPR-related */

        // remove it from hashtable.
        bool removed = _hashtable->remove(bf_key(cb._pid_vol, cb._pid_shpid));
        w_assert1(removed);
#ifdef BP_MAINTAIN_PARENT_PTR
        w_assert1(!_is_in_swizzled_lru(idx));
        if (is_swizzling_enabled()) {
            w_assert1(cb._parent != 0);
            _decrement_pin_cnt_assume_positive(cb._parent);
        }
#endif // BP_MAINTAIN_PARENT_PTR
        return 0; // success
    } 
    // it can happen. we just give up this block
    return -1;
}

void bf_tree_m::_add_free_block(bf_idx idx) {
    CRITICAL_SECTION(cs, &_freelist_lock);
    ++_freelist_len;
    _freelist[idx] = FREELIST_HEAD;
    FREELIST_HEAD = idx;
#ifdef BP_MAINTAIN_PARENT_PTR
    // if the following fails, you might have forgot to remove it from the LRU before calling this method
    w_assert1(SWIZZLED_LRU_NEXT(idx) == 0);
    w_assert1(SWIZZLED_LRU_PREV(idx) == 0);
#endif // BP_MAINTAIN_PARENT_PTR
}

void bf_tree_m::_delete_block(bf_idx idx) {
    w_assert1(_is_active_idx(idx));
    bf_tree_cb_t &cb = get_cb(idx);
    w_assert1(cb._dirty);
    w_assert1(cb.pin_cnt() == 0);
    w_assert1(!cb.latch().is_latched());
    cb._used = false; // clear _used BEFORE _dirty so that eviction thread will ignore this block.
    cb._dirty = false;

    DBGOUT1(<<"delete block: remove page shpid = " << cb._pid_shpid);
    bool removed = _hashtable->remove(bf_key(cb._pid_vol, cb._pid_shpid));
    w_assert1(removed);
#ifdef BP_MAINTAIN_PARENT_PTR
    w_assert1(!_is_in_swizzled_lru(idx));
    if (is_swizzling_enabled()) {
        _decrement_pin_cnt_assume_positive(cb._parent);
    }
#endif // BP_MAINTAIN_PARENT_PTR
    
    // after all, give back this block to the freelist. other threads can see this block from now on
    _add_free_block(idx);
}

///////////////////////////////////   LRU/Freelist END ///////////////////////////////////  

bool bf_tree_m::_increment_pin_cnt_no_assumption(bf_idx idx) {
    w_assert1 (_is_valid_idx(idx));
    bf_tree_cb_t &cb = get_cb(idx);
#if 0
    int32_t cur = cb._pin_cnt;
    while (true) {
        w_assert1(cur >= -1);
        if (cur == -1) {
            break; // being evicted! fail
        }
        
        if(lintel::unsafe::atomic_compare_exchange_strong(const_cast<int32_t*>(&cb._pin_cnt), &cur , cur + 1)) {
            return true; // increment occurred
        }

        // if we get here it's because another thread raced in here,
        // and updated the pin count before we could.
    }
    return false;
#endif
    return cb.pin_cnt_atomic_inc_no_assumption(1);
}

void bf_tree_m::_decrement_pin_cnt_assume_positive(bf_idx idx) {
    w_assert1 (_is_active_idx(idx));
    bf_tree_cb_t &cb = get_cb(idx);
    w_assert1 (cb.pin_cnt() >= 1);
    //lintel::unsafe::atomic_fetch_sub((uint32_t*) &(cb._pin_cnt),1);
    cb.pin_cnt_atomic_dec(1);
}

///////////////////////////////////   WRITE-ORDER-DEPENDENCY BEGIN ///////////////////////////////////  
bool bf_tree_m::register_write_order_dependency(const generic_page* page, const generic_page* dependency) {
    w_assert1(page);
    w_assert1(dependency);
    w_assert1(page->pid != dependency->pid);

    uint32_t idx = page - _buffer;
    w_assert1 (_is_active_idx(idx));
    bf_tree_cb_t &cb = get_cb(idx);
    w_assert1(cb.latch().held_by_me()); 

    uint32_t dependency_idx = dependency - _buffer;
    w_assert1 (_is_active_idx(dependency_idx));
    bf_tree_cb_t &dependency_cb = get_cb(dependency_idx);
    w_assert1(dependency_cb.latch().held_by_me()); 

    // each page can have only one out-going dependency
    if (cb._dependency_idx != 0) {
        w_assert1 (cb._dependency_shpid != 0); // the OLD dependency pid
        if (cb._dependency_idx == dependency_idx) {
            // okay, it points to the same block

            if (cb._dependency_shpid == dependency_cb._pid_shpid) {
                // fine. it's just update of minimal lsn with max of the two.
                cb._dependency_lsn = dependency_cb._rec_lsn > cb._dependency_lsn ? dependency_cb._rec_lsn : cb._dependency_lsn;
                return true;
            } else {
                // this means now the old dependency is already evicted. so, we can forget about it.
                cb._dependency_idx = 0;
                cb._dependency_shpid = 0;
                cb._dependency_lsn = 0;
            }
        } else {
            // this means we might be requesting more than one dependency...
            // let's check the old dependency is still active
            if  (_check_dependency_still_active(cb)) {
                // the old dependency is still active. we can't make another dependency
                return false;
            }
        }
    }

    // this is the first dependency 
    w_assert1(cb._dependency_idx == 0);
    w_assert1(cb._dependency_shpid == 0);
    w_assert1(cb._dependency_lsn == 0);
    
    // check a cycle of dependency
    if (dependency_cb._dependency_idx != 0) {
        if (_check_dependency_cycle (idx, dependency_idx)) {
            return false;
        }
    }

    //okay, let's register the dependency
    cb._dependency_idx = dependency_idx;
    cb._dependency_shpid = dependency_cb._pid_shpid;
    cb._dependency_lsn = dependency_cb._rec_lsn;
    return true;
}

bool bf_tree_m::_check_dependency_cycle(bf_idx source, bf_idx start_idx) {
    w_assert1(source != start_idx);
    bf_idx dependency_idx = start_idx;
    bool dependency_needs_unpin = false;
    bool found_cycle = false;
    while (true) {
        if (dependency_idx == source) {
            found_cycle = true;
            break;
        }
        bf_tree_cb_t &dependency_cb = get_cb(dependency_idx);
        w_assert1(dependency_cb.pin_cnt() >= 0);
        bf_idx next_dependency_idx = dependency_cb._dependency_idx;
        if (next_dependency_idx == 0) {
            break;
        }
        bool increased = _increment_pin_cnt_no_assumption (next_dependency_idx);
        if (!increased) {
            // it's already evicted or being evicted. we can ignore it.
            break; // we can stop here.
        } else {
            // move on to next
            bf_tree_cb_t &next_dependency_cb = get_cb(next_dependency_idx);
            bool still_active = _compare_dependency_lsn(dependency_cb, next_dependency_cb);
            // okay, we no longer need the previous. unpin the previous one.
            if (dependency_needs_unpin) {
                _decrement_pin_cnt_assume_positive(dependency_idx);
            }
            dependency_idx = next_dependency_idx;
            dependency_needs_unpin = true;
            if (!still_active) {
                break;
            }
        }
    }
    if (dependency_needs_unpin) {
        _decrement_pin_cnt_assume_positive(dependency_idx);
    }
    return found_cycle;
}

bool bf_tree_m::_compare_dependency_lsn(const bf_tree_cb_t& cb, const bf_tree_cb_t &dependency_cb) const {
    w_assert1(cb.pin_cnt() >= 0);
    w_assert1(cb._dependency_idx != 0);
    w_assert1(cb._dependency_shpid != 0);
    w_assert1(dependency_cb.pin_cnt() >= 0);
    return dependency_cb._used && dependency_cb._dirty // it's still dirty
        && dependency_cb._pid_vol == cb._pid_vol // it's still the vol and 
        && dependency_cb._pid_shpid == cb._dependency_shpid // page it was referring..
        && dependency_cb._rec_lsn <= cb._dependency_lsn; // and not flushed after the registration
}
bool bf_tree_m::_check_dependency_still_active(bf_tree_cb_t& cb) {
    w_assert1(cb.pin_cnt() >= 0);
    bf_idx next_idx = cb._dependency_idx;
    if (next_idx == 0) {
        return false;
    }

    w_assert1(cb._dependency_shpid != 0);

    bool still_active;
    {
        bool increased = _increment_pin_cnt_no_assumption (next_idx);
        if (!increased) {
            // it's already evicted or being evicted. we can ignore it.
            still_active = false;
        } else {
            still_active = _compare_dependency_lsn(cb, get_cb(next_idx));
            _decrement_pin_cnt_assume_positive(next_idx);
        }
    }
    
    if (!still_active) {
        // reset the values to help future inquiry
        cb._dependency_idx = 0;
        cb._dependency_shpid = 0;
        cb._dependency_lsn = 0;
    }
    return still_active;
}
///////////////////////////////////   WRITE-ORDER-DEPENDENCY END ///////////////////////////////////  

#ifdef BP_MAINTAIN_PARENT_PTR
void bf_tree_m::switch_parent(generic_page* page, generic_page* new_parent)
{
    if (!is_swizzling_enabled()) {
        return;
    }
    bf_idx idx = page - _buffer;
    w_assert1(_is_active_idx(idx));
    bf_tree_cb_t &cb = get_cb(idx);

    w_assert1(_is_active_idx(cb._parent));

    bf_idx new_parent_idx = new_parent - _buffer;
    w_assert1(_is_active_idx(new_parent_idx));
    w_assert1(cb._parent != new_parent_idx);
    
    // move the pin_cnt from old to new parent
    _decrement_pin_cnt_assume_positive(cb._parent);
    lintel::unsafe::atomic_fetch_add((uint32_t*) &(get_cb(new_parent_idx)._pin_cnt),1);
    cb._parent = new_parent_idx;
}
#endif // BP_MAINTAIN_PARENT_PTR


void bf_tree_m::_convert_to_disk_page(generic_page* page) const {
    DBGOUT3 (<< "converting the page " << page->pid << "... ");

    fixable_page_h p(page);
    int max_slot = p.max_child_slot();
    for (int i= -1; i<=max_slot; i++) {
        _convert_to_pageid(p.child_slot_address(i));
    }
}

inline void bf_tree_m::_convert_to_pageid (shpid_t* shpid) const {
    if ((*shpid) & SWIZZLED_PID_BIT) {
        bf_idx idx = (*shpid) ^ SWIZZLED_PID_BIT;
        w_assert1(_is_active_idx(idx));
        bf_tree_cb_t &cb = get_cb(idx);
        DBGOUT3 (<< "_convert_to_pageid(): converted a swizzled pointer bf_idx=" << idx << " to page-id=" << cb._pid_shpid);
        *shpid = cb._pid_shpid;
    }
}

slotid_t bf_tree_m::find_page_id_slot(generic_page* page, shpid_t shpid) const {
    w_assert1((shpid & SWIZZLED_PID_BIT) == 0);

    fixable_page_h p(page);
    int max_slot = p.max_child_slot();

    //  don't swizzle foster-child:
    w_assert1( *p.child_slot_address(-1) != shpid );
    //for (int i = -1; i <= max_slot; ++i) {
    for (int i = 0; i <= max_slot; ++i) {
        if (*p.child_slot_address(i) != shpid) {
            continue;
        }
        return i;
    }
    return -2;
}

///////////////////////////////////   SWIZZLE/UNSWIZZLE BEGIN ///////////////////////////////////  

void bf_tree_m::swizzle_child(generic_page* parent, slotid_t slot)
{
    return swizzle_children(parent, &slot, 1);
}

void bf_tree_m::swizzle_children(generic_page* parent, const slotid_t* slots, uint32_t slots_size) {
    w_assert1(is_swizzling_enabled());
    w_assert1(parent != NULL);
    w_assert1(latch_mode(parent) != LATCH_NL);
    w_assert1(_is_active_idx(parent - _buffer));
    w_assert1(is_swizzled(parent)); // swizzling is transitive.

    fixable_page_h p (parent);
    for (uint32_t i = 0; i < slots_size; ++i) {
        slotid_t slot = slots[i];
        // To simplify the tree traversal while unswizzling,
        // we never swizzle foster-child pointers.
        w_assert1(slot >= 0); // was w_assert1(slot >= -1);
        w_assert1(slot <= p.max_child_slot());

        shpid_t* addr = p.child_slot_address(slot);
        if (((*addr) & SWIZZLED_PID_BIT) == 0) {
            _swizzle_child_pointer(parent, addr);
        }
    }
}

inline void bf_tree_m::_swizzle_child_pointer(generic_page* parent, shpid_t* pointer_addr) {
    shpid_t child_shpid = *pointer_addr;
    //w_assert1((child_shpid & SWIZZLED_PID_BIT) == 0);
    uint64_t key = bf_key (parent->pid.vol().vol, child_shpid);
    bf_idx idx = _hashtable->lookup(key);
    // so far, we don't swizzle a child page if it's not in bufferpool yet.
    if (idx == 0) {
        DBGOUT1(<< "Unexpected! the child page " << child_shpid << " isn't in bufferpool yet. gave up swizzling it");
        // this is still okay. swizzling is best-effort
        return;
    }
    bool concurrent_swizzling = false;
    while (!lintel::unsafe::atomic_compare_exchange_strong(const_cast<bool*>(&(get_cb(idx)._concurrent_swizzling)), &concurrent_swizzling, true))
    { }

    if ((child_shpid & SWIZZLED_PID_BIT) != 0) {
        /* another thread swizzled it for us */
        get_cb(idx)._concurrent_swizzling = false;
        return;
    }
 
    // To swizzle the child, add a pin on the page.
    // We might fail here in a very unlucky case.  Still, it's fine.
    bool pinned = _increment_pin_cnt_no_assumption (idx);
    if (!pinned) {
        DBGOUT1(<< "Unlucky! the child page " << child_shpid << " has been just evicted. gave up swizzling it");
        get_cb(idx)._concurrent_swizzling = false;
        return;
    }
    
    // we keep the pin until we unswizzle it.
    *pointer_addr = idx | SWIZZLED_PID_BIT; // overwrite the pointer in parent page.
    get_cb(idx)._swizzled = true;
#ifdef BP_TRACK_SWIZZLED_PTR_CNT
    get_cb(parent)->_swizzled_ptr_cnt_hint++;
#endif
    ++_swizzled_page_count_approximate;
#ifdef BP_MAINTAIN_PARENT_PTR
    w_assert1(!_is_in_swizzled_lru(idx));
    _add_to_swizzled_lru(idx);
    w_assert1(_is_in_swizzled_lru(idx));
#endif // BP_MAINTAIN_PARENT_PTR
    get_cb(idx)._concurrent_swizzling = false;
}

inline bool bf_tree_m::_are_there_many_swizzled_pages() const {
    return _swizzled_page_count_approximate >= (int) (_block_cnt * 2 / 10);
}

void bf_tree_m::_dump_swizzle_clockhand() const {
    DBGOUT2(<< "current clockhand depth=" << _swizzle_clockhand_current_depth
        << ". _swizzled_page_count_approximate=" << _swizzled_page_count_approximate << " / " << _block_cnt);
    for (int i = 0; i < _swizzle_clockhand_current_depth; ++i) {
        DBGOUT2(<< "current clockhand pathway[" << i << "]:" << _swizzle_clockhand_pathway[i]);
    }
}

void bf_tree_m::_trigger_unswizzling(bool urgent) {
    if (!is_swizzling_enabled()) {
        return;
    }
    if (!urgent && !_are_there_many_swizzled_pages()) {
        // there seems not many swizzled pages. we don't bother unless it's really urgent
        return;
    }
#ifdef BP_MAINTAIN_PARENT_PTR
    _unswizzle_with_parent_pointer();
    if (true) return;
#endif // BP_MAINTAIN_PARENT_PTR

    if (_swizzle_clockhand_current_depth == 0) {
        _swizzle_clockhand_pathway[0] = 1;
        _swizzle_clockhand_current_depth = 1;
    }
    
#if W_DEBUG_LEVEL>=2
    DBGOUT2(<< "_trigger_unswizzling...");
    _dump_swizzle_clockhand();
#endif // W_DEBUG_LEVEL>=2
    
    uint32_t unswizzled_frames = 0;
    uint32_t old = _swizzle_clockhand_pathway[0];
    for (uint16_t i = 0; i < MAX_VOL_COUNT
            && unswizzled_frames < UNSWIZZLE_BATCH_SIZE
            && (urgent || _are_there_many_swizzled_pages());
        ++i) {
        volid_t vol = (old + i) % MAX_VOL_COUNT;
        if (_volumes[vol] == NULL) {
            continue;
        }
        if (i != 0) {
            // this means now we are moving on to another volume.
            _swizzle_clockhand_current_depth = 1; // reset descendants
            _swizzle_clockhand_pathway[0] = vol;
        }
        
        _unswizzle_traverse_volume(unswizzled_frames, vol);
    }
    if (unswizzled_frames < UNSWIZZLE_BATCH_SIZE && _are_there_many_swizzled_pages()) {
        // checked everything.
        _swizzle_clockhand_current_depth = 0;
    }

#if W_DEBUG_LEVEL>=1
    DBGOUT1(<< "_trigger_unswizzling: unswizzled " << unswizzled_frames << " frames.");
    _dump_swizzle_clockhand();
#endif // W_DEBUG_LEVEL>=1
}

void bf_tree_m::_unswizzle_traverse_volume(uint32_t &unswizzled_frames, volid_t vol) {
    if (_swizzle_clockhand_current_depth <= 1) {
        _swizzle_clockhand_pathway[1] = 1;
        _swizzle_clockhand_current_depth = 2;
    }
    uint32_t old = _swizzle_clockhand_pathway[1];
    if (old >= MAX_STORE_COUNT) {
        return;
    }
    uint32_t remaining = MAX_STORE_COUNT - old;
    for (uint32_t i = 0; i < remaining && unswizzled_frames < UNSWIZZLE_BATCH_SIZE; ++i) {
        snum_t store = old + i;
        if (_volumes[vol] == NULL) {
            return; // just give up in unlucky case (probably the volume has been just uninstalled)
        }
        if (_volumes[vol]->_root_pages[store] == 0) {
            continue;
        }
        if (i != 0) {
            // this means now we are moving on to another store.
            _swizzle_clockhand_current_depth = 2; // reset descendants
            _swizzle_clockhand_pathway[1] = store;
        }
        
        _unswizzle_traverse_store(unswizzled_frames, vol, store);
    }
    if (unswizzled_frames < UNSWIZZLE_BATCH_SIZE) {
        // exhaustively checked this volume. this volume is 'done'
        _swizzle_clockhand_current_depth = 1;
    }
}

void bf_tree_m::_unswizzle_traverse_store(uint32_t &unswizzled_frames, volid_t vol, snum_t store) {
    w_assert1 (_volumes[vol] != NULL);
    if (_volumes[vol]->_root_pages[store] == 0) {
        return; // just give up in unlucky case (probably the store has been just deleted)
    }
    bf_idx parent_idx = _volumes[vol]->_root_pages[store];
    fixable_page_h p(&_buffer[parent_idx]);
    if (!p.has_children()) {
        return;
    }
    // collect cold pages first. if need more then repeat for hot pages
    _swizzle_clockhand_threshold = 0;
    _unswizzle_traverse_node (unswizzled_frames, vol, store, parent_idx, 2);
    if (unswizzled_frames < UNSWIZZLE_BATCH_SIZE) {
        _swizzle_clockhand_threshold = (uint32_t) -1; // set to maximum
        _unswizzle_traverse_node (unswizzled_frames, vol, store, parent_idx, 2);
    }
}


bool bf_tree_m::has_swizzled_child(bf_idx node_idx) {
    fixable_page_h node_p(_buffer + node_idx);
    int max_slot = node_p.max_child_slot();
    // skipping foster pointer...
    for (int32_t j = 0; j <= max_slot; ++j) {
        shpid_t shpid = *node_p.child_slot_address(j);
        if ((shpid & SWIZZLED_PID_BIT) != 0) {
            return true;
        }
    }
    return false;
}

void bf_tree_m::_unswizzle_traverse_node(uint32_t &unswizzled_frames,
                                         volid_t vol,
                                         snum_t store,
                                         bf_idx node_idx,
                                         uint16_t cur_clockhand_depth) {
    w_assert1(cur_clockhand_depth < MAX_SWIZZLE_CLOCKHAND_DEPTH);
    if (_swizzle_clockhand_current_depth <= cur_clockhand_depth) {
        _swizzle_clockhand_pathway[cur_clockhand_depth] = 0;
        _swizzle_clockhand_current_depth = cur_clockhand_depth + 1;
    }
    uint32_t old = _swizzle_clockhand_pathway[cur_clockhand_depth];
    bf_tree_cb_t &node_cb = get_cb(node_idx);
    fixable_page_h node_p(_buffer + node_idx);
    if (old >= (uint32_t) node_p.max_child_slot()+1) {
        return;
    }

    // check children
    uint32_t remaining = node_p.max_child_slot()+1 - old;
    for (uint32_t i = 0; i < remaining && unswizzled_frames < UNSWIZZLE_BATCH_SIZE; ++i) {
        uint32_t slot = old + i;
        if (!node_cb._used || !node_p.has_children()) {
            return;
        }

        shpid_t shpid = *node_p.child_slot_address(slot);
        if ((shpid & SWIZZLED_PID_BIT) == 0) {
            // if this page is not swizzled, none of its descendants is not swizzled either.
            continue;
        }
        if (i != 0) {
            // this means now we are moving on to another child.
            _swizzle_clockhand_pathway[cur_clockhand_depth] = slot;
            _swizzle_clockhand_current_depth = cur_clockhand_depth + 1;
        }

        bf_idx child_idx = shpid ^ SWIZZLED_PID_BIT;
        fixable_page_h node_child(_buffer + child_idx);
        if (node_child.has_children()) {
            // child is also an intermediate node
            _unswizzle_traverse_node (unswizzled_frames, vol, store, child_idx, cur_clockhand_depth + 1);
            // if the child node is left with no swizzled pointers then try to unswizzle 
            // the parent pointer to the child as well 
            bf_tree_cb_t& child_cb = get_cb(child_idx);
            if (unswizzled_frames < UNSWIZZLE_BATCH_SIZE &&
                child_cb._swizzled_ptr_cnt_hint == 0) 
            {
                // this is just a hint. try conditionally latching the child and do the actual check
                w_rc_t latch_rc = child_cb.latch().latch_acquire(LATCH_SH, sthread_t::WAIT_IMMEDIATE);
                if (latch_rc.is_error()) {
                    DBGOUT2(<<"_unswizzle_traverse_node: oops, unlucky. someone is latching this page. skiping this. rc=" << latch_rc);
                } else {
                    if (!has_swizzled_child(child_idx)) {
                        // unswizzle_a_frame will try to conditionally latch a parent while
                        // we hold a latch on a child. While this is latching in the reverse order,
                        // it is still safe against deadlock as the operation is conditional.
                        bool unswizzled = _unswizzle_a_frame (node_idx, slot);
                        if (unswizzled) {
                            ++unswizzled_frames;
                        }
                    }
                    child_cb.latch().latch_release();
                }
            }
        } else {
            // child is a leaf page. now let's unswizzle it!
            bool unswizzled = _unswizzle_a_frame (node_idx, slot);
            if (unswizzled) {
                ++unswizzled_frames;
            }
        }
    }

    if (unswizzled_frames < UNSWIZZLE_BATCH_SIZE) {
        // exhaustively checked this node's descendants. this node is 'done'
        _swizzle_clockhand_current_depth = cur_clockhand_depth;
    }
}

struct latch_auto_release {
    latch_auto_release (latch_t &latch) : _latch(latch) {}
    ~latch_auto_release () {
        _latch.latch_release();
    }
    latch_t &_latch;
};

bool bf_tree_m::_unswizzle_a_frame(bf_idx parent_idx, uint32_t child_slot) {
    // misc checks. if any check fails, just returns false.
    bf_tree_cb_t &parent_cb = get_cb(parent_idx);
    if (!parent_cb._used) {
        return false;
    }
    if (!parent_cb._swizzled) {
        return false;
    }
    // now, try a conditional latch on parent page.
    w_rc_t latch_rc = parent_cb.latch().latch_acquire(LATCH_EX, sthread_t::WAIT_IMMEDIATE);
    if (latch_rc.is_error()) {
        DBGOUT2(<<"_unswizzle_a_frame: oops, unlucky. someone is latching this page. skipiing this. rc=" << latch_rc);
        return false;
    }
    latch_auto_release auto_rel(parent_cb.latch()); // this automatically releaes the latch.

    fixable_page_h parent(_buffer + parent_idx);
    if (child_slot >= (uint32_t) parent.max_child_slot()+1) {
        return false;
    }
    shpid_t* shpid_addr = parent.child_slot_address(child_slot);
    shpid_t shpid = *shpid_addr;
    if ((shpid & SWIZZLED_PID_BIT) == 0) {
        return false;
    }
    bf_idx child_idx = shpid ^ SWIZZLED_PID_BIT;
    bf_tree_cb_t &child_cb = get_cb(child_idx);
    // don't unswizzle a frame that is hotter than current threshold temperature
    if (child_cb._refbit_approximate > _swizzle_clockhand_threshold) {
        return false;
    }
    w_assert1(child_cb._used);
    w_assert1(child_cb._swizzled);
    // in some lazy testcases, _buffer[child_idx] aren't initialized. so these checks are disabled.
    // see the above comments on cache miss
    // w_assert1(child_cb._pid_shpid == _buffer[child_idx].pid.page);
    // w_assert1(_buffer[child_idx].btree_level == 1);
    w_assert1(child_cb._pid_vol == parent_cb._pid_vol);
    w_assert1(child_cb.pin_cnt() >= 1); // because it's swizzled
    w_assert1(child_idx == _hashtable->lookup(bf_key (child_cb._pid_vol, child_cb._pid_shpid)));
    child_cb._swizzled = false;
#ifdef BP_TRACK_SWIZZLED_PTR_CNT
    if (parent_cb._swizzled_ptr_cnt_hint > 0) {
        parent_cb._swizzled_ptr_cnt_hint--;
    }
#endif
    // because it was swizzled, the current pin count is >= 1, so we can simply do atomic decrement.
    _decrement_pin_cnt_assume_positive(child_idx);
    --_swizzled_page_count_approximate;

    *shpid_addr = child_cb._pid_shpid;
    w_assert1(((*shpid_addr) & SWIZZLED_PID_BIT) == 0);
    
    return true;
}

#ifdef BP_MAINTAIN_PARENT_PTR
void bf_tree_m::_unswizzle_with_parent_pointer() {
}
#endif // BP_MAINTAIN_PARENT_PTR

///////////////////////////////////   SWIZZLE/UNSWIZZLE END ///////////////////////////////////  

void bf_tree_m::debug_dump(std::ostream &o) const
{
    o << "dumping the bufferpool contents. _block_cnt=" << _block_cnt << ", _clock_hand=" << _clock_hand << "\n";
    o << "  _freelist_len=" << _freelist_len << ", HEAD=" << FREELIST_HEAD << "\n";
#ifdef BP_MAINTAIN_PARENT_PTR
    o << "  _swizzled_lru_len=" << _swizzled_lru_len << ", HEAD=" << SWIZZLED_LRU_HEAD << ", TAIL=" << SWIZZLED_LRU_TAIL << std::endl;
#endif // BP_MAINTAIN_PARENT_PTR
    
    for (volid_t vid = 1; vid < MAX_VOL_COUNT; ++vid) {
        bf_tree_vol_t* vol = _volumes[vid];
        if (vol != NULL) {
            o << "  volume[" << vid << "] root pages(stnum=bf_idx):";
            for (uint32_t store = 1; store < MAX_STORE_COUNT; ++store) {
                if (vol->_root_pages[store] != 0) {
                    o << ", " << store << "=" << vol->_root_pages[store];
                }
            }
            o << std::endl;
        }
    }
    for (bf_idx idx = 1; idx < _block_cnt && idx < 1000; ++idx) {
        o << "  frame[" << idx << "]:";
        bf_tree_cb_t &cb = get_cb(idx);
        if (cb._used) {
            o << "page-" << cb._pid_vol << "." << cb._pid_shpid;
            if (cb._dirty) {
                o << " (dirty)";
            }
#ifdef BP_MAINTAIN_PARENT_PTR
            o << ", _parent=" << cb._parent;
#endif // BP_MAINTAIN_PARENT_PTR
            o << ", _swizzled=" << cb._swizzled;
            o << ", _pin_cnt=" << cb.pin_cnt();
            o << ", _rec_lsn=" << cb._rec_lsn;
            o << ", _dependency_idx=" << cb._dependency_idx;
            o << ", _dependency_shpid=" << cb._dependency_shpid;
            o << ", _dependency_lsn=" << cb._dependency_lsn;
            o << ", _refbit_approximate=" << cb._refbit_approximate;
#ifdef BP_MAINTAIN_PARENT_PTR
            o << ", _counter_approximate=" << cb._counter_approximate;
            if (_is_in_swizzled_lru(idx)) {
                o << ", swizzled_lru.prev=" << SWIZZLED_LRU_PREV(idx) << ".next=" << SWIZZLED_LRU_NEXT(idx);
            }
#endif // BP_MAINTAIN_PARENT_PTR
            o << ", ";
            cb.latch().print(o);
        } else {
            o << "unused (next_free=" << _freelist[idx] << ")";
        }
        o << std::endl;
    }
    if (_block_cnt >= 1000) {
        o << "  ..." << std::endl;
    }
}

void bf_tree_m::debug_dump_page_pointers(std::ostream& o, generic_page* page) const {
    bf_idx idx = page - _buffer;
    w_assert1(idx > 0);
    w_assert1(idx < _block_cnt);

    o << "dumping page:" << page->pid << ", bf_idx=" << idx << std::endl;
    o << "  ";
    fixable_page_h p(page);
    for (int i= -1; i<=p.max_child_slot(); i++) {
        if (i > -1) {
            o << ", ";
        }
        o << "child[" << i << "]=";
        debug_dump_pointer(o, *p.child_slot_address(i));
    }
    o << std::endl;
}
void bf_tree_m::debug_dump_pointer(ostream& o, shpid_t shpid) const
{
    if (shpid & SWIZZLED_PID_BIT) {
        bf_idx idx = shpid ^ SWIZZLED_PID_BIT;
        o << "swizzled(bf_idx=" << idx;
        o << ", page=" << get_cb(idx)._pid_shpid << ")";
    } else {
        o << "normal(page=" << shpid << ")";
    }
}

shpid_t bf_tree_m::debug_get_original_pageid (shpid_t shpid) const {
    if (is_swizzled_pointer(shpid)) {
        bf_idx idx = shpid ^ SWIZZLED_PID_BIT;
        return get_cb(idx)._pid_shpid;
    } else {
        return shpid;
    }
}

w_rc_t bf_tree_m::set_swizzling_enabled(bool enabled) {
    if (_enable_swizzling == enabled) {
        return RCOK;
    }
    DBGOUT1 (<< "changing the pointer swizzling setting in the bufferpool to " << enabled << "... ");
    
    // changing this setting affects all buffered pages because
    //   swizzling-off : "_parent" in the control block is not set
    //   swizzling-on : "_parent" in the control block is set

    // first, flush out all dirty pages. we assume there is no concurrent transaction
    // which produces dirty pages from here on. if there is, booomb.
    W_DO(force_all());

    // remember what volumes are loaded.
    typedef vol_t* volptr;
    volptr installed_volumes[MAX_VOL_COUNT];
    for (volid_t i = 1; i < MAX_VOL_COUNT; ++i) {
        if (_volumes[i] == NULL) {
            installed_volumes[i] = NULL;
        } else {
            installed_volumes[i] = _volumes[i]->_volume;
        }
    }

    // clear all properties. could call uninstall_volume for each of them,
    // but nuking them all is faster.
    for (bf_idx i = 0; i < _block_cnt; i++) {
        bf_tree_cb_t &cb = get_cb(i);
        cb.clear();
    }
#ifdef BP_MAINTAIN_PARENT_PTR
    ::memset (_swizzled_lru, 0, sizeof(bf_idx) * _block_cnt * 2);
    _swizzled_lru_len = 0;
#endif // BP_MAINTAIN_PARENT_PTR
    _freelist[0] = 1;
    for (bf_idx i = 1; i < _block_cnt - 1; ++i) {
        _freelist[i] = i + 1;
    }
    _freelist[_block_cnt - 1] = 0;
    _freelist_len = _block_cnt - 1; // -1 because [0] isn't a valid block
    
    //re-create hashtable
    delete _hashtable;
    int buckets = w_findprime(1024 + (_block_cnt / 4));
    _hashtable = new bf_hashtable(buckets);
    w_assert0(_hashtable != NULL);
    ::memset (_volumes, 0, sizeof(bf_tree_vol_t*) * MAX_VOL_COUNT);    
    _dirty_page_count_approximate = 0;

    // finally switch the property
    _enable_swizzling = enabled;
    
    // then, reload volumes
    for (volid_t i = 1; i < MAX_VOL_COUNT; ++i) {
        if (installed_volumes[i] != NULL) {
            W_DO(install_volume(installed_volumes[i]));
        }
    }
    
    DBGOUT1 (<< "changing the pointer swizzling setting done. ");
    return RCOK;
}

void bf_tree_m::get_rec_lsn(bf_idx &start, uint32_t &count, lpid_t *pid, lsn_t *rec_lsn, lsn_t &min_rec_lsn)
{
    w_assert1(start > 0 && count > 0);

    bf_idx i;
    for (i = 1; i < count && start < _block_cnt; ++start)  {
        bf_tree_cb_t &cb = get_cb(start);
        lsn_t lsn(cb._rec_lsn);
        if (cb._used && cb._dirty && lsn != lsn_t::null) {
            pid[i] = _buffer[start].pid;
            rec_lsn[i] = lsn;
            if(min_rec_lsn > lsn) {
                min_rec_lsn = lsn;
            }
            ++i;
        }
    }
    count = i;
}

// for debugging swizzling policy purposes -- todo: remove it when done
#if 0 
int bf_tree_m::nframes(int priority, int level, int refbit, bool swizzled, bool print) {
    int n=0;
    for (bf_idx idx = 0; idx <= _block_cnt; idx++) {
        bf_tree_cb_t &cb(get_cb(idx));
        if (cb._replacement_priority == priority) {
            if (_buffer[idx].btree_level >= level) {  // NO LONGER LEGAL ACCESS; REMOVE <<<>>>
                if (cb._refbit_approximate >= refbit) {
                    if (cb._swizzled == swizzled) {
                        n++;
                        if (print) {
                            std::cout << idx << std::endl;
                        }
                    }
                }
            }
        }
    }
    return n;
}
#endif

w_rc_t bf_tree_m::_sx_update_child_emlsn(generic_page* parent, slotid_t child_slotid, 
                                         lsn_t child_emlsn)
{
   
    sys_xct_section_t sxs (true); // this transaction will output only one log!
    W_DO(sxs.check_error_on_start());
    btree_page_h bp(parent);
    W_DO(log_page_evict(bp, child_slotid, child_emlsn));
    bp.set_emlsn_general(child_slotid, child_emlsn);
    W_DO (sxs.end_sys_xct (RCOK));
    return RCOK;
}
<|MERGE_RESOLUTION|>--- conflicted
+++ resolved
@@ -29,16 +29,11 @@
 #include <ostream>
 #include <limits>
 
-<<<<<<< HEAD
-#include <numa.h>
-
 #include "latch.h"
 #include "btree_page_h.h"
 #include "log.h"
 #include "xct.h"
 #include <logfunc_gen.h>
-=======
->>>>>>> 4fc2826a
 ///////////////////////////////////   Initialization and Release BEGIN ///////////////////////////////////  
 
 #ifdef PAUSE_SWIZZLING_ON
