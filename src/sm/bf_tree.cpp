/*
 * (c) Copyright 2011-2014, Hewlett-Packard Development Company, LP
 */

#include "w_defines.h"

#include "bf_hashtable.h"
#include "bf_tree_cb.h"
#include "bf_tree_vol.h"
#include "bf_tree_cleaner.h"
#include "bf_tree.h"
#include "bf_tree_inline.h"

#include "smthread.h"
#include "vid_t.h"
#include "generic_page.h"
#include <string.h>
#include "w_findprime.h"
#include <stdlib.h>

#include "sm_int_0.h"
#include "sm_int_1.h"
#include "bf.h"
#include "sm_io.h"
#include "vol.h"
#include "alloc_cache.h"
#include "chkpt_serial.h"


#include <boost/static_assert.hpp>
#include <ostream>
#include <limits>

#include "latch.h"
#include "btree_page_h.h"
#include "log.h"
#include "xct.h"
#include <logfunc_gen.h>
///////////////////////////////////   Initialization and Release BEGIN ///////////////////////////////////  

#ifdef PAUSE_SWIZZLING_ON
bool bf_tree_m::_bf_pause_swizzling = true;
uint64_t bf_tree_m::_bf_swizzle_ex = 0;
uint64_t bf_tree_m::_bf_swizzle_ex_fails = 0;
#endif // PAUSE_SWIZZLING_ON


bf_tree_m::bf_tree_m (uint32_t block_cnt,
    uint32_t cleaner_threads,
    uint32_t cleaner_interval_millisec_min,
    uint32_t cleaner_interval_millisec_max,
    uint32_t cleaner_write_buffer_pages,
    const char* replacement_policy,
    bool initially_enable_cleaners,
    bool enable_swizzling) {
    ::memset (this, 0, sizeof(bf_tree_m));

    _block_cnt = block_cnt;
    _enable_swizzling = enable_swizzling;
    if (strcmp(replacement_policy, "clock") == 0) {
        _replacement_policy = POLICY_CLOCK;
    } else if (strcmp(replacement_policy, "clock+priority") == 0) {
        _replacement_policy = POLICY_CLOCK_PRIORITY;
    } else if (strcmp(replacement_policy, "random") == 0) {
        _replacement_policy = POLICY_RANDOM;
    }

#ifdef SIMULATE_NO_SWIZZLING
    _enable_swizzling = false;
    enable_swizzling = false;
    DBGOUT0 (<< "THIS MESSAGE MUST NOT APPEAR unless you intended. Completely turned off swizzling in bufferpool.");
#endif // SIMULATE_NO_SWIZZLING

    DBGOUT1 (<< "constructing bufferpool with " << block_cnt << " blocks of " << SM_PAGESIZE << "-bytes pages... enable_swizzling=" << enable_swizzling);
    
    // use posix_memalign to allow unbuffered disk I/O
    void *buf = NULL;
    if (::posix_memalign(&buf, SM_PAGESIZE, SM_PAGESIZE * ((uint64_t) block_cnt)) != 0) {
        ERROUT (<< "failed to reserve " << block_cnt << " blocks of " << SM_PAGESIZE << "-bytes pages. ");
        W_FATAL(eOUTOFMEMORY);
    }
    _buffer = reinterpret_cast<generic_page*>(buf);
    
    // the index 0 is never used. to make sure no one can successfully use it,
    // fill the block-0 with garbages
    ::memset (&_buffer[0], 0x27, sizeof(generic_page));

#ifdef BP_ALTERNATE_CB_LATCH
    // this allocation scheme is sensible only for control block and latch sizes of 64B (cacheline size)
    BOOST_STATIC_ASSERT(sizeof(bf_tree_cb_t) == 64);
    BOOST_STATIC_ASSERT(sizeof(latch_t) == 64);
    // allocate one more pair of <control block, latch> as we want to align the table at an odd 
    // multiple of cacheline (64B)
    if (::posix_memalign(&buf, sizeof(bf_tree_cb_t) + sizeof(latch_t), (sizeof(bf_tree_cb_t) + sizeof(latch_t)) * (((uint64_t) block_cnt) + 1LLU)) != 0) {
        ERROUT (<< "failed to reserve " << block_cnt << " blocks of " << sizeof(bf_tree_cb_t) << "-bytes blocks. ");
        W_FATAL(eOUTOFMEMORY);
    }
    ::memset (buf, 0, (sizeof(bf_tree_cb_t) + sizeof(latch_t)) * (((uint64_t) block_cnt) + 1LLU));
    _control_blocks = reinterpret_cast<bf_tree_cb_t*>(reinterpret_cast<char *>(buf) + sizeof(bf_tree_cb_t));
    w_assert0(_control_blocks != NULL);
    for (bf_idx i = 0; i < block_cnt; i++) {
        BOOST_STATIC_ASSERT(sizeof(bf_tree_cb_t) < SCHAR_MAX);
        if (i & 0x1) { /* odd */
            get_cb(i)._latch_offset = -static_cast<int8_t>(sizeof(bf_tree_cb_t)); // place the latch before the control block
        } else { /* even */
            get_cb(i)._latch_offset = sizeof(bf_tree_cb_t); // place the latch after the control block
        }
    }
#else  
    if (::posix_memalign(&buf, sizeof(bf_tree_cb_t), sizeof(bf_tree_cb_t) * ((uint64_t) block_cnt)) != 0) {
        ERROUT (<< "failed to reserve " << block_cnt << " blocks of " << sizeof(bf_tree_cb_t) << "-bytes blocks. ");
        W_FATAL(eOUTOFMEMORY);
    }
    _control_blocks = reinterpret_cast<bf_tree_cb_t*>(buf);
    w_assert0(_control_blocks != NULL);
    ::memset (_control_blocks, 0, sizeof(bf_tree_cb_t) * block_cnt);
#endif

#ifdef BP_MAINTAIN_PARENT_PTR
    // swizzled-LRU is initially empty
    _swizzled_lru = new bf_idx[block_cnt * 2];
    w_assert0(_swizzled_lru != NULL);
    ::memset (_swizzled_lru, 0, sizeof(bf_idx) * block_cnt * 2);
    _swizzled_lru_len = 0;
#endif // BP_MAINTAIN_PARENT_PTR

    // initially, all blocks are free
    _freelist = new bf_idx[block_cnt];
    w_assert0(_freelist != NULL);
    _freelist[0] = 1; // [0] is a special entry. it's the list head
    for (bf_idx i = 1; i < block_cnt - 1; ++i) {
        _freelist[i] = i + 1;
    }
    _freelist[block_cnt - 1] = 0;
    _freelist_len = block_cnt - 1; // -1 because [0] isn't a valid block
    
    //initialize hashtable
    int buckets = w_findprime(1024 + (block_cnt / 4)); // maximum load factor is 25%. this is lower than original shore-mt because we have swizzling
    _hashtable = new bf_hashtable(buckets);
    w_assert0(_hashtable != NULL);
    
    ::memset (_volumes, 0, sizeof(bf_tree_vol_t*) * MAX_VOL_COUNT);

    // initialize page cleaner
    _cleaner = new bf_tree_cleaner (this, cleaner_threads, cleaner_interval_millisec_min, cleaner_interval_millisec_max, cleaner_write_buffer_pages, initially_enable_cleaners);
    
    _dirty_page_count_approximate = 0;
    _swizzled_page_count_approximate = 0;

    ::memset (_clockhand_pathway, 0, sizeof(uint32_t) * MAX_CLOCKHAND_DEPTH);
    _clockhand_current_depth = 1;
    _clockhand_pathway[0] = 1;
}

bf_tree_m::~bf_tree_m() {
    if (_control_blocks != NULL) {
#ifdef BP_ALTERNATE_CB_LATCH    
        char* buf = reinterpret_cast<char*>(_control_blocks) - sizeof(bf_tree_cb_t);
#else
        char* buf = reinterpret_cast<char*>(_control_blocks);
#endif
        // note we use free(), not delete[], which corresponds to posix_memalign
        ::free (buf);
        _control_blocks = NULL;
    }
#ifdef BP_MAINTAIN_PARENT_PTR
    if (_swizzled_lru != NULL) {
        delete[] _swizzled_lru;
        _swizzled_lru = NULL;
    }
#endif // BP_MAINTAIN_PARENT_PTR
    if (_freelist != NULL) {
        delete[] _freelist;
        _freelist = NULL;
    }
    if (_hashtable != NULL) {
        delete _hashtable;
        _hashtable = NULL;
    }
    if (_buffer != NULL) {
        void *buf = reinterpret_cast<void*>(_buffer);
        // note we use free(), not delete[], which corresponds to posix_memalign
        ::free (buf);
        _buffer = NULL;
    }
    
    if (_cleaner != NULL) {
        delete _cleaner;
        _cleaner = NULL;
    }
}

w_rc_t bf_tree_m::init ()
{
    W_DO(_cleaner->start_cleaners());
    return RCOK;
}

w_rc_t bf_tree_m::destroy ()
{
    for (volid_t vid = 1; vid < MAX_VOL_COUNT; ++vid) {
        if (_volumes[vid] != NULL) {
            W_DO (uninstall_volume(vid));
        }
    }
    W_DO(_cleaner->request_stop_cleaners());
    W_DO(_cleaner->join_cleaners());
    return RCOK;
}

///////////////////////////////////   Initialization and Release END ///////////////////////////////////  

///////////////////////////////////   Volume Mount/Unmount BEGIN     ///////////////////////////////////  
w_rc_t bf_tree_m::install_volume(vol_t* volume) {
    w_assert1(volume != NULL);
    volid_t vid = volume->vid().vol;
    w_assert1(vid != 0);
    w_assert1(vid < MAX_VOL_COUNT);
    w_assert1(_volumes[vid] == NULL);
    DBGOUT1(<<"installing volume " << vid << " to buffer pool...");
#ifdef SIMULATE_MAINMEMORYDB
    W_DO(_install_volume_mainmemorydb(volume));
    if (true) return RCOK;
#endif // SIMULATE_MAINMEMORYDB

    bf_tree_vol_t* desc = new bf_tree_vol_t(volume);

    // load root pages. root pages are permanently fixed.
    stnode_cache_t *stcache = volume->get_stnode_cache();
    std::vector<snum_t> stores (stcache->get_all_used_store_ID());
    w_rc_t rc = RCOK;
    for (size_t i = 0; i < stores.size(); ++i) {
        snum_t store = stores[i];
        shpid_t shpid = stcache->get_root_pid(store);
        w_assert1(shpid > 0);

        bf_idx idx = 0;
        w_rc_t grab_rc = _grab_free_block(idx);
        if (grab_rc.is_error()) {
            ERROUT(<<"failed to grab a free page while mounting a volume: " << grab_rc);
            rc = grab_rc;
            break;
        }

        w_rc_t preload_rc = _preload_root_page(desc, volume, store, shpid, idx);
        if (preload_rc.is_error()) {
            ERROUT(<<"failed to preload a root page " << shpid << " of store " << store << " in volume " << vid << ". to buffer frame " << idx << ". err=" << preload_rc);
            rc = preload_rc;
            _add_free_block(idx);
            break;
        }
    }
    if (rc.is_error()) {
        ERROUT(<<"install_volume failed: " << rc);
        for (size_t i = 0; i < stores.size(); ++i) {
            bf_idx idx = desc->_root_pages[stores[i]];
            if (idx != 0) {
                get_cb(idx).clear();
                _add_free_block(idx);
            }
        }
        delete desc;
        return rc;
    } else {
        _volumes[vid] = desc;
        return RCOK;
    }
}

w_rc_t bf_tree_m::_preload_root_page(bf_tree_vol_t* desc, vol_t* volume, snum_t store, shpid_t shpid, bf_idx idx) {
    volid_t vid = volume->vid().vol;
    DBGOUT2(<<"preloading root page " << shpid << " of store " << store << " in volume " << vid << ". to buffer frame " << idx);
    w_assert1(shpid >= volume->first_data_pageid());
    bool passed_end;
    W_DO(volume->read_page(shpid, _buffer[idx], passed_end));

    // _buffer[idx].checksum == 0 is possible when the root page has been never flushed out.
    // this method is called during volume mount (even before recover), so crash tests like
    // test_restart, test_crash
    if (_buffer[idx].checksum == 0) {
        DBGOUT0(<<"emptycheck sum root page during volume nount. crash happened?"
            " pid=" << shpid << " of store " << store << " in volume "
            << vid << ". to buffer frame " << idx);
    }
    else if (_buffer[idx].calculate_checksum() != _buffer[idx].checksum) {
        return RC(eBADCHECKSUM);
    }
    
    bf_tree_cb_t &cb = get_cb(idx);
    cb.clear();
    cb._pid_vol = vid;
    cb._pid_shpid = shpid;
    // as the page is read from disk, at least it's sure that
    // the page is flushed as of the page LSN (otherwise why we can read it!)
    cb._rec_lsn = _buffer[idx].lsn.data();
    cb.pin_cnt_set(1); // root page's pin count is always positive
    cb._swizzled = true;
    cb._in_doubt = false;
    cb._used = true; // turn on _used at last
    bool inserted = _hashtable->insert_if_not_exists(bf_key(vid, shpid), idx); // for some type of caller (e.g., redo) we still need hashtable entry for root
    if (!inserted) {
        if (smlevel_0::in_recovery())
        {
            // If we are loading the root page from Recovery Log Analysis phase,
            // it is possible we have a regular log record accessing the root page 
            // before the device mounting log record, in this case the root page
            // has been registered into the hash table before we mount the device.
            // This is not an error condition therefore swallow the error, also mark 
            // the page as an in_doubt page
            cb._in_doubt = true;
            inserted = true;
        }
        else
        {
            ERROUT (<<"failed to insert a root page to hashtable. this must not have happened because there shouldn't be any race. wtf");
            return RC(eINTERNAL);
            }
    }
    w_assert1(inserted);

    desc->_root_pages[store] = idx;
    return RCOK;
}

w_rc_t bf_tree_m::_install_volume_mainmemorydb(vol_t* volume) {
    volid_t vid = volume->vid().vol;
    DBGOUT1(<<"installing volume " << vid << " to MAINMEMORY-DB buffer pool...");
    for (volid_t v = 1; v < MAX_VOL_COUNT; ++v) {
        if (_volumes[v] != NULL) {
            ERROUT (<<"MAINMEMORY-DB mode allows only one volume to be loaded, but volume " << v << " is already loaded.");
            return RC(eINTERNAL);
        }
    }
    
    // load all pages. pin them forever
    bf_idx endidx = volume->num_pages();
    for (bf_idx idx = volume->first_data_pageid(); idx < endidx; ++idx) {
        if (volume->is_allocated_page(idx)) {
            bool passed_end;
            W_DO(volume->read_page(idx, _buffer[idx], passed_end));
            if (_buffer[idx].calculate_checksum() != _buffer[idx].checksum) {
                return RC(eBADCHECKSUM);
            }
            bf_tree_cb_t &cb = get_cb(idx);
            cb.clear();
            cb._pid_vol = vid;
            cb._pid_shpid = idx;
            cb._rec_lsn = _buffer[idx].lsn.data();
            cb.pin_cnt_set(1);
            cb._in_doubt = false;
            cb._used = true;
            cb._swizzled = true;
        }
    }
    // now freelist is inconsistent, but who cares. this is mainmemory-db experiment FIXME

    bf_tree_vol_t* desc = new bf_tree_vol_t(volume);
    stnode_cache_t *stcache = volume->get_stnode_cache();
    std::vector<snum_t> stores (stcache->get_all_used_store_ID());
    for (size_t i = 0; i < stores.size(); ++i) {
        snum_t store = stores[i];
        bf_idx idx = stcache->get_root_pid(store);
        w_assert1(idx > 0);
        desc->_root_pages[store] = idx;
    }
    _volumes[vid] = desc;
    return RCOK;
}

w_rc_t bf_tree_m::uninstall_volume(volid_t vid) {
    // assuming this thread is the only thread working on this volume,

    // first, clean up all dirty pages
    DBGOUT1(<<"uninstalling volume " << vid << " from buffer pool...");
    bf_tree_vol_t* desc = _volumes[vid];
    if (desc == NULL) {
        DBGOUT0(<<"this volume is already uninstalled: " << vid);
        return RCOK;
    }
    W_DO(_cleaner->force_volume(vid));

    // then, release all pages.
    for (bf_idx idx = 1; idx < _block_cnt; ++idx) {
        bf_tree_cb_t &cb = get_cb(idx);
        if (!cb._used || cb._pid_vol != vid) {
            continue;
        }
#ifdef BP_MAINTAIN_PARENT_PTR
        // if swizzled, remove from the swizzled-page LRU too
        if (_is_in_swizzled_lru(idx)) {
            _remove_from_swizzled_lru(idx);
        }
#endif // BP_MAINTAIN_PARENT_PTR
        _hashtable->remove(bf_key(vid, cb._pid_shpid));
        if (cb._swizzled) {
            --_swizzled_page_count_approximate;
        }
        get_cb(idx).clear();
        _add_free_block(idx);
    }
    
    _volumes[vid] = NULL;
    delete desc;
    return RCOK;
}
///////////////////////////////////   Volume Mount/Unmount END       ///////////////////////////////////  

///////////////////////////////////   Page fix/unfix BEGIN         ///////////////////////////////////  
// NOTE most of the page fix/unfix functions are in bf_tree_inline.h.
// These functions are here are because called less frequently.

w_rc_t bf_tree_m::fix_direct (generic_page*& page, volid_t vol, shpid_t shpid, latch_mode_t mode, bool conditional, bool virgin_page) {
    return _fix_nonswizzled(NULL, page, vol, shpid, mode, conditional, virgin_page);
}

void bf_tree_m::associate_page(generic_page*&_pp, bf_idx idx, lpid_t page_updated)
{
    // Special function for REDO phase of the system Recovery process
    // The physical page is loaded in buffer pool, idx is known but we 
    // need to associate it with fixable_page data structure
    // Swizzling must be off

    w_assert1(!smlevel_0::bf->is_swizzling_enabled());   
    w_assert1 (_is_active_idx(idx));
    _pp = &(smlevel_0::bf->_buffer[idx]);

    // Store lptid_t (vol and store IDs and page number) into the data buffer in the page
    _buffer[idx].pid = page_updated;

    return;
}

w_rc_t bf_tree_m::_fix_nonswizzled_mainmemorydb(generic_page* parent, generic_page*& page, shpid_t shpid, latch_mode_t mode, bool conditional, bool virgin_page) {
    bf_idx idx = shpid;
    bf_tree_cb_t &cb = get_cb(idx);
#ifdef BP_MAINTAIN_PARENT_PTR
    bf_idx parent_idx = 0;
    if (is_swizzling_enabled()) {
        parent_idx = parent - _buffer;
        w_assert1 (_is_active_idx(parent_idx));
        cb._parent = parent_idx;
    }
#endif // BP_MAINTAIN_PARENT_PTR
    if (virgin_page) {
        cb._rec_lsn = 0;
        cb._dirty = true;
        cb._in_doubt = false;
        ++_dirty_page_count_approximate;
        bf_idx parent_idx = parent - _buffer;
        cb._pid_vol = get_cb(parent_idx)._pid_vol;
        cb._pid_shpid = idx;
        cb.pin_cnt_set(1);
    }
    cb._used = true;
    w_rc_t rc = cb.latch().latch_acquire(mode, conditional ? sthread_t::WAIT_IMMEDIATE : sthread_t::WAIT_FOREVER);
    if (rc.is_error()) {
        DBGOUT2(<<"bf_tree_m: latch_acquire failed in buffer frame " << idx << " rc=" << rc);
    } else {
        page = &(_buffer[idx]);
    }
    return rc;
}

w_rc_t bf_tree_m::_fix_nonswizzled(generic_page* parent, generic_page*& page,
                                   volid_t vol, shpid_t shpid, 
                                   latch_mode_t mode, bool conditional, 
                                   bool virgin_page) {
    w_assert1(vol != 0);
    w_assert1(shpid != 0);
    w_assert1((shpid & SWIZZLED_PID_BIT) == 0);
#ifdef BP_MAINTAIN_PARENT_PTR
    w_assert1(!is_swizzling_enabled() || parent != NULL);
#endif
    bf_tree_vol_t *volume = _volumes[vol];
    w_assert1(volume != NULL);
    w_assert1(shpid >= volume->_volume->first_data_pageid());
#ifdef SIMULATE_MAINMEMORYDB
    W_DO (_fix_nonswizzled_mainmemorydb(parent, page, shpid, mode, conditional, virgin_page));
    if (true) return RCOK;
#endif // SIMULATE_MAINMEMORYDB

    // unlike swizzled case, this is complex and inefficient.
    // we need to carefully follow the protocol to make it safe.
    uint64_t key = bf_key(vol, shpid);

    // note that the hashtable is separated from this bufferpool.
    // we need to make sure the returned block is still there, and retry otherwise.
#if W_DEBUG_LEVEL>0
    int retry_count = 0;
#endif
    while (true) {
#if W_DEBUG_LEVEL>0
        if (++retry_count % 10000 == 0) {
            DBGOUT1(<<"keep trying to fix.. " << shpid << ". current retry count=" << retry_count);
        }
#endif
        bf_idx idx = _hashtable->lookup(key);
        if (idx == 0) {
            // the page is not in the bufferpool. we need to read it from disk
            W_DO(_grab_free_block(idx)); // get a frame that will be the new page
            w_assert1(idx != 0);
            bf_tree_cb_t &cb = get_cb(idx);
            DBGOUT3(<<"unswizzled case: load shpid = " << shpid << " into frame = " << idx);
            // after here, we must either succeed or release the free block
            if (virgin_page) {
                // except a virgin page. then the page is anyway empty
                DBGOUT3(<<"bf_tree_m: adding a virgin page ("<<vol<<"."<<shpid<<")to bufferpool.");
            } else {
                DBGOUT3(<<"bf_tree_m: cache miss. reading page "<<vol<<"." << shpid << " to frame " << idx);
                INC_TSTAT(bf_fix_nonroot_miss_count);
                bool passed_end;
                w_rc_t read_rc = volume->_volume->read_page(shpid, _buffer[idx], passed_end);
                if (read_rc.is_error()) {
                    DBGOUT3(<<"bf_tree_m: error while reading page " << shpid << " to frame " << idx << ". rc=" << read_rc);
                    _add_free_block(idx);
                    return read_rc;
                    /* TODO: if this is an I/O error, we could try to do SPR on it. */
                } else {
                    // for each page retrieved from disk, check validity, possibly apply SPR.
                    w_rc_t check_rc = _check_read_page(parent, idx, vol, shpid);
                    if (check_rc.is_error()) {
                        _add_free_block(idx);
                        return check_rc;
                    }
                }
            }

            // initialize control block
            // we don't have to atomically pin it because it's not referenced by any other yet

            // latch the page. (not conditional because this thread will be the only thread touching it)
            cb.clear_latch();
            w_rc_t rc_latch = cb.latch().latch_acquire(mode, sthread_t::WAIT_IMMEDIATE);
            w_assert1(!rc_latch.is_error());

            cb.clear_except_latch();
            cb._pid_vol = vol;
            cb._pid_shpid = shpid;
#ifdef BP_MAINTAIN_PARENT_PTR
            bf_idx parent_idx = 0;
            if (is_swizzling_enabled()) {
                parent_idx = parent - _buffer;
                w_assert1 (_is_active_idx(parent_idx));
                cb._parent = parent_idx;
            }
#endif // BP_MAINTAIN_PARENT_PTR
            if (!virgin_page) {
                // if the page is read from disk, at least it's sure that
                // the page is flushed as of the page LSN (otherwise why we can read it!)
                cb._rec_lsn = _buffer[idx].lsn.data();
            } else {
                // Virgin page, we are not setting _rec_lsn (initial dirty)
                // Page format would set the _rec_lsn
                cb._dirty = true;
                cb._in_doubt = false;
                ++_dirty_page_count_approximate;
            }
            cb._used = true;
            cb._refbit_approximate = BP_INITIAL_REFCOUNT; 
#ifdef BP_MAINTAIN_REPLACEMENT_PRIORITY
            cb._replacement_priority = me()->get_workload_priority();
#endif
            // finally, register the page to the hashtable.
            bool registered = _hashtable->insert_if_not_exists(key, idx);
            if (!registered) {
                // this pid already exists in bufferpool. this means another thread concurrently
                // added the page to bufferpool. unlucky, but can happen.
                DBGOUT1(<<"bf_tree_m: unlucky! another thread already added the page " << shpid << " to the bufferpool. discard my own work on frame " << idx);
                cb.latch().latch_release();
                cb.clear(); // well, it should be enough to clear _used, but this is anyway a rare event. wouldn't hurt to clear all.
                _add_free_block(idx);
                continue;
            }
            
            // okay, all done
#ifdef BP_MAINTAIN_PARENT_PTR
            if (is_swizzling_enabled()) {
		lintel::unsafe::atomic_fetch_add((uint32_t*) &(_control_blocks[parent_idx]._pin_cnt), 1); // we installed a new child of the parent      to this bufferpool. add parent's count
            }
#endif // BP_MAINTAIN_PARENT_PTR
            page = &(_buffer[idx]);

            return RCOK;
        } else {
            // unlike swizzled case, we have to atomically pin it while verifying it's still there.
            if (parent) {
                DBGOUT3(<<"swizzled case: parent = " << parent->pid << ", shpid = " << shpid << " frame=" << idx);
            } else {
                DBGOUT3(<<"swizzled case: parent = NIL"<< ", shpid = " << shpid << " frame=" << idx);
            }
            bf_tree_cb_t &cb = get_cb(idx);
            int32_t cur_cnt = cb.pin_cnt();
            if (cur_cnt < 0) {
                w_assert1(cur_cnt == -1);
                DBGOUT1(<<"bf_tree_m: very unlucky! buffer frame " << idx << " has been just evicted. retrying..");
                continue;
            }
#ifndef NO_PINCNT_INCDEC
            int32_t cur_ucnt = cur_cnt;
            if (lintel::unsafe::atomic_compare_exchange_strong(const_cast<int32_t*>(&cb._pin_cnt), &cur_ucnt, cur_ucnt + 1))
            {
#endif
                // okay, CAS went through
                if (cb._refbit_approximate < BP_MAX_REFCOUNT) {
                    ++cb._refbit_approximate;
                }
                w_rc_t rc = cb.latch().latch_acquire(mode, conditional ? sthread_t::WAIT_IMMEDIATE : sthread_t::WAIT_FOREVER);
                // either successfully or unsuccessfully, we latched the page.
                // we don't need the pin any more.
                // here we can simply use atomic_dec because it must be positive now.
                w_assert1(cb.pin_cnt() > 0);
                w_assert1(cb._pid_vol == vol);
                if (cb._pid_shpid != shpid) {
                    DBGOUT1(<<"cb._pid_shpid = " << cb._pid_shpid << ", shpid = " << shpid);
                }
                w_assert1(cb._pid_shpid == shpid);
#ifndef NO_PINCNT_INCDEC
                lintel::unsafe::atomic_fetch_sub((uint32_t*)(&cb._pin_cnt), 1);
#endif
                if (rc.is_error()) {
                    DBGOUT2(<<"bf_tree_m: latch_acquire failed in buffer frame " << idx << " rc=" << rc);
                } else {
                    page = &(_buffer[idx]);
                }
                return rc;
#ifndef NO_PINCNT_INCDEC
            } else {
                // another thread is doing something. keep trying.
                DBGOUT1(<<"bf_tree_m: a bit unlucky! buffer frame " << idx << " has contention. cb._pin_cnt=" << cb._pin_cnt <<", expected=" << cur_ucnt);
                continue;
            }
#endif
        }
    }
}

bf_idx bf_tree_m::pin_for_refix(const generic_page* page) {
    w_assert1(page != NULL);
    w_assert1(latch_mode(page) != LATCH_NL);
    bf_idx idx = page - _buffer;
    w_assert1(_is_active_idx(idx));
#ifdef SIMULATE_MAINMEMORYDB
    if (true) return idx;
#endif // SIMULATE_MAINMEMORYDB
    // this is just atomic increment, not a CAS, because we know
    // the page is latched and eviction thread wouldn't consider this block.
    w_assert1(get_cb(idx).pin_cnt() >= 0);
    get_cb(idx).pin_cnt_atomic_inc(1);
    return idx;
}

void bf_tree_m::unpin_for_refix(bf_idx idx) {
    w_assert1(_is_active_idx(idx));
    w_assert1(get_cb(idx).pin_cnt() > 0);
#ifdef SIMULATE_MAINMEMORYDB
    if (true) return;
#endif // SIMULATE_MAINMEMORYDB
    get_cb(idx).pin_cnt_atomic_dec(1);
}

///////////////////////////////////   Page fix/unfix END         ///////////////////////////////////  

///////////////////////////////////   Dirty Page Cleaner BEGIN       ///////////////////////////////////  
w_rc_t bf_tree_m::force_all() {
    return _cleaner->force_all();
}
w_rc_t bf_tree_m::force_until_lsn(lsndata_t lsn) {
    return _cleaner->force_until_lsn(lsn);
}
w_rc_t bf_tree_m::force_volume(volid_t vol) {
    return _cleaner->force_volume(vol);
}
w_rc_t bf_tree_m::wakeup_cleaners() {
    return _cleaner->wakeup_cleaners();
}
w_rc_t bf_tree_m::wakeup_cleaner_for_volume(volid_t vol) {
    return _cleaner->wakeup_cleaner_for_volume(vol);
}

void bf_tree_m::repair_rec_lsn (generic_page *page, bool was_dirty, const lsn_t &new_rlsn) {
    if( !smlevel_0::logging_enabled) return;

    bf_idx idx = page - _buffer;
    w_assert1 (_is_active_idx(idx));
    w_assert1(false == get_cb(idx)._in_doubt);    

    lsn_t lsn = _buffer[idx].lsn;
    lsn_t rec_lsn (get_cb(idx)._rec_lsn);
    if (was_dirty) {
        // never mind!
        w_assert0(rec_lsn <= lsn);
    } else {
        w_assert0(rec_lsn > lsn);
        if(new_rlsn.valid()) {
            w_assert0(new_rlsn <= lsn);
            w_assert2(get_cb(idx)._dirty);
            get_cb(idx)._rec_lsn = new_rlsn.data();
            INC_TSTAT(restart_repair_rec_lsn);
        } else {
            get_cb(idx)._dirty = false;
            get_cb(idx)._in_doubt = false;
        }
    }
}

///////////////////////////////////   Dirty Page Cleaner END       ///////////////////////////////////  


///////////////////////////////////   LRU/Freelist BEGIN ///////////////////////////////////  

#ifdef BP_MAINTAIN_PARENT_PTR
void bf_tree_m::_add_to_swizzled_lru(bf_idx idx) {
    w_assert1 (is_swizzling_enabled());
    w_assert1 (_is_active_idx(idx));
    w_assert1 (!get_cb(idx)._swizzled);
    CRITICAL_SECTION(cs, &_swizzled_lru_lock);
    ++_swizzled_lru_len;
    if (SWIZZLED_LRU_HEAD == 0) {
        // currently the LRU is empty
        w_assert1(SWIZZLED_LRU_TAIL == 0);
        SWIZZLED_LRU_HEAD = idx;
        SWIZZLED_LRU_TAIL = idx;
        SWIZZLED_LRU_PREV(idx) = 0;
        SWIZZLED_LRU_NEXT(idx) = 0;
        return;
    }
    w_assert1(SWIZZLED_LRU_TAIL != 0);
    // connect to the current head
    SWIZZLED_LRU_PREV(idx) = 0;
    SWIZZLED_LRU_NEXT(idx) = SWIZZLED_LRU_HEAD;
    SWIZZLED_LRU_PREV(SWIZZLED_LRU_HEAD) = idx;
    SWIZZLED_LRU_HEAD = idx;
}

void bf_tree_m::_update_swizzled_lru(bf_idx idx) {
    w_assert1 (is_swizzling_enabled());
    w_assert1 (_is_active_idx(idx));
    w_assert1 (get_cb(idx)._swizzled);

    CRITICAL_SECTION(cs, &_swizzled_lru_lock);
    w_assert1(SWIZZLED_LRU_HEAD != 0);
    w_assert1(SWIZZLED_LRU_TAIL != 0);
    w_assert1(_swizzled_lru_len > 0);
    if (SWIZZLED_LRU_HEAD == idx) {
        return; // already the head
    }
    if (SWIZZLED_LRU_TAIL == idx) {
        bf_idx new_tail = SWIZZLED_LRU_PREV(idx);
        SWIZZLED_LRU_NEXT(new_tail) = 0;
        SWIZZLED_LRU_TAIL = new_tail;
    } else {
        bf_idx old_prev = SWIZZLED_LRU_PREV(idx);
        bf_idx old_next = SWIZZLED_LRU_NEXT(idx);
        w_assert1(old_prev != 0);
        w_assert1(old_next != 0);
        SWIZZLED_LRU_NEXT (old_prev) = old_next;
        SWIZZLED_LRU_PREV (old_next) = old_prev;
    }
    bf_idx old_head = SWIZZLED_LRU_HEAD;
    SWIZZLED_LRU_PREV(idx) = 0;
    SWIZZLED_LRU_NEXT(idx) = old_head;
    SWIZZLED_LRU_PREV(old_head) = idx;
    SWIZZLED_LRU_HEAD = idx;
}

void bf_tree_m::_remove_from_swizzled_lru(bf_idx idx) {
    w_assert1 (is_swizzling_enabled());
    w_assert1 (_is_active_idx(idx));
    w_assert1 (get_cb(idx)._swizzled);

    get_cb(idx)._swizzled = false;
    CRITICAL_SECTION(cs, &_swizzled_lru_lock);
    w_assert1(SWIZZLED_LRU_HEAD != 0);
    w_assert1(SWIZZLED_LRU_TAIL != 0);
    w_assert1(_swizzled_lru_len > 0);
    --_swizzled_lru_len;

    bf_idx old_prev = SWIZZLED_LRU_PREV(idx);
    bf_idx old_next = SWIZZLED_LRU_NEXT(idx);
    SWIZZLED_LRU_PREV(idx) = 0;
    SWIZZLED_LRU_NEXT(idx) = 0;
    if (SWIZZLED_LRU_HEAD == idx) {
        w_assert1(old_prev == 0);
        if (old_next == 0) {
            w_assert1(_swizzled_lru_len == 0);
            SWIZZLED_LRU_HEAD = 0;
            SWIZZLED_LRU_TAIL = 0;
            return;
        }
        SWIZZLED_LRU_HEAD = old_next;
        SWIZZLED_LRU_PREV(old_next) = 0;
        return;
    }

    w_assert1(old_prev != 0);
    if (SWIZZLED_LRU_TAIL == idx) {
        w_assert1(old_next == 0);
        SWIZZLED_LRU_NEXT(old_prev) = 0;
        SWIZZLED_LRU_TAIL = old_prev;
    } else {
        w_assert1(old_next != 0);
        SWIZZLED_LRU_NEXT (old_prev) = old_next;
        SWIZZLED_LRU_PREV (old_next) = old_prev;
    }
}
#endif // BP_MAINTAIN_PARENT_PTR

w_rc_t bf_tree_m::_grab_free_block(bf_idx& ret, bool evict) {
#ifdef SIMULATE_MAINMEMORYDB
    if (true) {
        ERROUT (<<"MAINMEMORY-DB. _grab_free_block() shouldn't be called. wtf");
        return RC(eINTERNAL);
    }
#endif // SIMULATE_MAINMEMORYDB
    ret = 0;
    while (true) {
        // once the bufferpool becomes full, getting _freelist_lock everytime will be
        // too costly. so, we check _freelist_len without lock first.
        //   false positive : fine. we do real check with locks in it
        //   false negative : fine. we will eventually get some free block anyways.
        if (_freelist_len > 0) {
            CRITICAL_SECTION(cs, &_freelist_lock);
            if (_freelist_len > 0) { // here, we do the real check
                bf_idx idx = FREELIST_HEAD;
                w_assert1(_is_valid_idx(idx));
                w_assert1 (!get_cb(idx)._used);
                --_freelist_len;
                if (_freelist_len == 0) {
                    FREELIST_HEAD = 0;
                } else {
                    FREELIST_HEAD = _freelist[idx];
                    w_assert1 (FREELIST_HEAD > 0 && FREELIST_HEAD < _block_cnt);
                }
                ret = idx;
                return RCOK;
            }
        } // exit the scope to do the following out of the critical section

        // if the freelist was empty, let's evict some page.
<<<<<<< HEAD
        W_DO (_get_replacement_block());
=======
        if (true == evict)
        {
            W_DO (_get_replacement_block(ret));
            if (ret != 0) {
                return RCOK;
            }
        }
        else
        {
            // Freelist is empty and caller does not want to evict pages (Recovery M1)
            return RC(eBFFULL);
        }
>>>>>>> 7f7de909
    }
    return RCOK;
}

w_rc_t bf_tree_m::_get_replacement_block() {
#ifdef SIMULATE_MAINMEMORYDB
    if (true) {
        ERROUT (<<"MAINMEMORY-DB. _get_replacement_block() shouldn't be called. wtf");
        return RC(eINTERNAL);
    }
#endif // SIMULATE_MAINMEMORYDB
    uint32_t evicted_count, unswizzled_count;
    // evict with gradually higher urgency
    for (int urgency = EVICT_NORMAL; urgency <= EVICT_COMPLETE; ++urgency) {
        W_DO(evict_blocks(evicted_count, unswizzled_count, (evict_urgency_t) urgency));
        if (evicted_count > 0 || _freelist_len > 0) {
            return RCOK;
        }
        W_DO(wakeup_cleaners());
        g_me()->sleep(100);
        DBGOUT1(<<"woke up. now there should be some page to evict. urgency=" << urgency);
#if W_DEBUG_LEVEL>=1
        debug_dump(std::cout);
#endif // W_DEBUG_LEVEL>=1
    }

    ERROUT(<<"whoa, couldn't find an evictable page for long time. gave up!");
    debug_dump(std::cerr);
    W_DO(evict_blocks(evicted_count, unswizzled_count, EVICT_COMPLETE));
    if (evicted_count > 0 || _freelist_len > 0) {
        return RCOK;
    }
    return RC(eFRAMENOTFOUND);
}

bool bf_tree_m::_try_evict_block(bf_idx parent_idx, bf_idx idx) {
    bf_tree_cb_t &parent_cb = get_cb(parent_idx);
    bf_tree_cb_t &cb = get_cb(idx);

    // do not consider dirty pages (at this point)
    // we check this again later because we don't take locks as of this.
    // we also avoid grabbing unused block because it has to be grabbed via freelist
<<<<<<< HEAD
    if (cb._dirty || !cb._used || !parent_cb._used) {
        return false;
=======
    if (cb._dirty || !cb._used || cb._in_doubt) {
        return -1;
>>>>>>> 7f7de909
    }

    // find a block that has no pinning (or not being evicted by others).
    // this check is approximate as it's without lock.
    // false positives are fine, and we do the real check later
    if (cb.pin_cnt() != 0) {
        return false;
    }
    
    // if it seems someone latches it, give up.
    if (cb.latch().latch_cnt() != 0) { // again, we check for real later
        return false;
    }
    
    // okay, let's try evicting this page.
    // first, we have to make sure the page's pin_cnt is exactly 0.
    // we atomically change it to -1.
    int zero = 0;
    if (lintel::unsafe::atomic_compare_exchange_strong(const_cast<int32_t*>(&cb._pin_cnt),
        (int32_t*) &zero , (int32_t) -1)) {
        // CAS did it job. the current thread has an exclusive access to this block
<<<<<<< HEAD
        bool evicted = _try_evict_block_pinned(parent_cb, cb, parent_idx, idx);
        if (!evicted) {
=======
        w_assert1(cb.pin_cnt() == -1);
        
        // let's do a real check.
        if (cb._dirty || !cb._used || cb._in_doubt) {
            DBGOUT1(<<"very unlucky, this block has just become dirty.");
>>>>>>> 7f7de909
            // oops, then put this back and give up this block
            cb.pin_cnt_set(0);
        }
        return evicted;
    } 
    // it can happen. we just give up this block
    return false;
}
bool bf_tree_m::_try_evict_block_pinned(
    bf_tree_cb_t &parent_cb, bf_tree_cb_t &cb,
    bf_idx parent_idx, bf_idx idx) {
    w_assert1(cb.pin_cnt() == -1);

    // let's do a real check.
    if (cb._dirty || !cb._used) {
        DBGOUT1(<<"very unlucky, this block has just become dirty.");
        // oops, then put this back and give up this block
        return false;
    }

    w_assert1(_buffer[parent_idx].tag == t_btree_p);
    generic_page *parent = &_buffer[parent_idx];
    general_recordid_t child_slotid = find_page_id_slot(parent, cb._pid_shpid);
    if (child_slotid == GeneralRecordIds::INVALID) {
        // because the searches are approximate, this can happen
        DBGOUT1(<< "Unlucky, the parent/child pair is no longer valid");
        return false;
    }
    // check latches too. just conditionally test it to avoid long waits.
    // We take 2 latches here; parent and child *in this order* to avoid deadlocks.

    // Parent page can be just an SH latch because we are updating EMLSN only
    // which no one else should be updating
    bool parent_latched = false;
    if (!parent_cb.latch().held_by_me()) {
        w_rc_t latch_parent_rc = parent_cb.latch().latch_acquire(LATCH_SH, WAIT_IMMEDIATE);
        if (latch_parent_rc.is_error()) {
            DBGOUT1(<<"Unlucky, failed to latch parent block while evicting. skipping block");
            return false;
        }
        parent_latched = true;
    }

    bool updated = _try_evict_block_update_emlsn(parent_cb, cb, parent_idx, idx, child_slotid);
    // as soon as we are done with parent, unlatch it
    if (parent_latched) {
        parent_cb.latch().latch_release();
    }
    if (!updated) {
        return false;
    }

    // remove it from hashtable.
    bool removed = _hashtable->remove(bf_key(cb._pid_vol, cb._pid_shpid));
    w_assert1(removed);
#ifdef BP_MAINTAIN_PARENT_PTR
    w_assert1(!_is_in_swizzled_lru(idx));
    if (is_swizzling_enabled()) {
        w_assert1(cb._parent != 0);
        _decrement_pin_cnt_assume_positive(cb._parent);
    }
#endif // BP_MAINTAIN_PARENT_PTR
    cb.clear();
    return true; // success
}
bool bf_tree_m::_try_evict_block_update_emlsn(
    bf_tree_cb_t &parent_cb, bf_tree_cb_t &cb,
    bf_idx parent_idx, bf_idx idx, general_recordid_t child_slotid) {
    w_assert1(cb.pin_cnt() == -1);
    w_assert1(parent_cb.latch().is_latched());

    w_rc_t latch_rc = cb.latch().latch_acquire(LATCH_EX, WAIT_IMMEDIATE);
    if (latch_rc.is_error()) {
        DBGOUT1(<<"very unlucky, someone has just latched this block.");
        return false;
    }
    // we can immediately release EX latch because no one will newly take latch as _pin_cnt==-1
    cb.latch().latch_release();
    DBGOUT1(<<"evicting page idx = " << idx << " shpid = " << cb._pid_shpid
            << " pincnt = " << cb.pin_cnt());

    // Output SPR log for updating EMLSN in parent.
    // safe to disguise as LATCH_EX for the reason above.
    btree_page_h parent_h;
    generic_page *parent = &_buffer[parent_idx];
    parent_h.fix_nonbufferpool_page(parent);
    lsn_t old = parent_h.get_emlsn_general(child_slotid);
    if (old < _buffer[idx].lsn) {
        DBGOUT1(<< "Updated EMLSN on page " << parent_h.pid() << " slot=" << child_slotid
                << " (child pid=" << cb._pid_shpid << ")"
                << ", OldEMLSN=" << old << " NewEMLSN=" << _buffer[idx].lsn);
        W_COERCE(_sx_update_child_emlsn(parent_h, child_slotid, _buffer[idx].lsn));
        // Note that we are not grabbing EX latch on parent here.
        // This is safe because no one else should be touching these exact bytes,
        // and because EMLSN values are aligned to be "regular register".
        set_dirty(parent); // because fix_nonbufferpool_page() would skip set_dirty().
        w_assert1(parent_h.get_emlsn_general(child_slotid) == _buffer[idx].lsn);
    }
    return true;
}

void bf_tree_m::_add_free_block(bf_idx idx) {
    CRITICAL_SECTION(cs, &_freelist_lock);
    ++_freelist_len;
    _freelist[idx] = FREELIST_HEAD;
    FREELIST_HEAD = idx;
#ifdef BP_MAINTAIN_PARENT_PTR
    // if the following fails, you might have forgot to remove it from the LRU before calling this method
    w_assert1(SWIZZLED_LRU_NEXT(idx) == 0);
    w_assert1(SWIZZLED_LRU_PREV(idx) == 0);
#endif // BP_MAINTAIN_PARENT_PTR
}

void bf_tree_m::_delete_block(bf_idx idx) {
    w_assert1(_is_active_idx(idx));
    bf_tree_cb_t &cb = get_cb(idx);
    w_assert1(cb._dirty);
    w_assert1(cb.pin_cnt() == 0);
    w_assert1(!cb.latch().is_latched());
    cb._used = false; // clear _used BEFORE _dirty so that eviction thread will ignore this block.
    cb._dirty = false;
    cb._in_doubt = false; // always set in_doubt bit to false

    DBGOUT1(<<"delete block: remove page shpid = " << cb._pid_shpid);
    bool removed = _hashtable->remove(bf_key(cb._pid_vol, cb._pid_shpid));
    w_assert1(removed);
#ifdef BP_MAINTAIN_PARENT_PTR
    w_assert1(!_is_in_swizzled_lru(idx));
    if (is_swizzling_enabled()) {
        _decrement_pin_cnt_assume_positive(cb._parent);
    }
#endif // BP_MAINTAIN_PARENT_PTR
    
    // after all, give back this block to the freelist. other threads can see this block from now on
    _add_free_block(idx);
}

///////////////////////////////////   LRU/Freelist END ///////////////////////////////////  

bool bf_tree_m::_increment_pin_cnt_no_assumption(bf_idx idx) {
    w_assert1 (_is_valid_idx(idx));
    bf_tree_cb_t &cb = get_cb(idx);
#if 0
    int32_t cur = cb._pin_cnt;
    while (true) {
        w_assert1(cur >= -1);
        if (cur == -1) {
            break; // being evicted! fail
        }
        
        if(lintel::unsafe::atomic_compare_exchange_strong(const_cast<int32_t*>(&cb._pin_cnt), &cur , cur + 1)) {
            return true; // increment occurred
        }

        // if we get here it's because another thread raced in here,
        // and updated the pin count before we could.
    }
    return false;
#endif
    return cb.pin_cnt_atomic_inc_no_assumption(1);
}

void bf_tree_m::_decrement_pin_cnt_assume_positive(bf_idx idx) {
    w_assert1 (_is_active_idx(idx));
    bf_tree_cb_t &cb = get_cb(idx);
    w_assert1 (cb.pin_cnt() >= 1);
    //lintel::unsafe::atomic_fetch_sub((uint32_t*) &(cb._pin_cnt),1);
    cb.pin_cnt_atomic_dec(1);
}

///////////////////////////////////   WRITE-ORDER-DEPENDENCY BEGIN ///////////////////////////////////  
bool bf_tree_m::register_write_order_dependency(const generic_page* page, const generic_page* dependency) {
    w_assert1(page);
    w_assert1(dependency);
    w_assert1(page->pid != dependency->pid);

    uint32_t idx = page - _buffer;
    w_assert1 (_is_active_idx(idx));
    w_assert1(false == get_cb(idx)._in_doubt);
    bf_tree_cb_t &cb = get_cb(idx);
    w_assert1(cb.latch().held_by_me()); 

    uint32_t dependency_idx = dependency - _buffer;
    w_assert1 (_is_active_idx(dependency_idx));
    bf_tree_cb_t &dependency_cb = get_cb(dependency_idx);
    w_assert1(dependency_cb.latch().held_by_me()); 

    // each page can have only one out-going dependency
    if (cb._dependency_idx != 0) {
        w_assert1 (cb._dependency_shpid != 0); // the OLD dependency pid
        if (cb._dependency_idx == dependency_idx) {
            // okay, it points to the same block

            if (cb._dependency_shpid == dependency_cb._pid_shpid) {
                // fine. it's just update of minimal lsn with max of the two.
                cb._dependency_lsn = dependency_cb._rec_lsn > cb._dependency_lsn ? dependency_cb._rec_lsn : cb._dependency_lsn;
                return true;
            } else {
                // this means now the old dependency is already evicted. so, we can forget about it.
                cb._dependency_idx = 0;
                cb._dependency_shpid = 0;
                cb._dependency_lsn = 0;
            }
        } else {
            // this means we might be requesting more than one dependency...
            // let's check the old dependency is still active
            if  (_check_dependency_still_active(cb)) {
                // the old dependency is still active. we can't make another dependency
                return false;
            }
        }
    }

    // this is the first dependency 
    w_assert1(cb._dependency_idx == 0);
    w_assert1(cb._dependency_shpid == 0);
    w_assert1(cb._dependency_lsn == 0);
    
    // check a cycle of dependency
    if (dependency_cb._dependency_idx != 0) {
        if (_check_dependency_cycle (idx, dependency_idx)) {
            return false;
        }
    }

    //okay, let's register the dependency
    cb._dependency_idx = dependency_idx;
    cb._dependency_shpid = dependency_cb._pid_shpid;
    cb._dependency_lsn = dependency_cb._rec_lsn;
    return true;
}

bool bf_tree_m::_check_dependency_cycle(bf_idx source, bf_idx start_idx) {
    w_assert1(source != start_idx);
    bf_idx dependency_idx = start_idx;
    bool dependency_needs_unpin = false;
    bool found_cycle = false;
    while (true) {
        if (dependency_idx == source) {
            found_cycle = true;
            break;
        }
        bf_tree_cb_t &dependency_cb = get_cb(dependency_idx);
        w_assert1(dependency_cb.pin_cnt() >= 0);
        bf_idx next_dependency_idx = dependency_cb._dependency_idx;
        if (next_dependency_idx == 0) {
            break;
        }
        bool increased = _increment_pin_cnt_no_assumption (next_dependency_idx);
        if (!increased) {
            // it's already evicted or being evicted. we can ignore it.
            break; // we can stop here.
        } else {
            // move on to next
            bf_tree_cb_t &next_dependency_cb = get_cb(next_dependency_idx);
            bool still_active = _compare_dependency_lsn(dependency_cb, next_dependency_cb);
            // okay, we no longer need the previous. unpin the previous one.
            if (dependency_needs_unpin) {
                _decrement_pin_cnt_assume_positive(dependency_idx);
            }
            dependency_idx = next_dependency_idx;
            dependency_needs_unpin = true;
            if (!still_active) {
                break;
            }
        }
    }
    if (dependency_needs_unpin) {
        _decrement_pin_cnt_assume_positive(dependency_idx);
    }
    return found_cycle;
}

bool bf_tree_m::_compare_dependency_lsn(const bf_tree_cb_t& cb, const bf_tree_cb_t &dependency_cb) const {
    w_assert1(cb.pin_cnt() >= 0);
    w_assert1(cb._dependency_idx != 0);
    w_assert1(cb._dependency_shpid != 0);
    w_assert1(dependency_cb.pin_cnt() >= 0);
    return dependency_cb._used && dependency_cb._dirty // it's still dirty
        && dependency_cb._pid_vol == cb._pid_vol // it's still the vol and 
        && dependency_cb._pid_shpid == cb._dependency_shpid // page it was referring..
        && dependency_cb._rec_lsn <= cb._dependency_lsn; // and not flushed after the registration
}
bool bf_tree_m::_check_dependency_still_active(bf_tree_cb_t& cb) {
    w_assert1(cb.pin_cnt() >= 0);
    bf_idx next_idx = cb._dependency_idx;
    if (next_idx == 0) {
        return false;
    }

    w_assert1(cb._dependency_shpid != 0);

    bool still_active;
    {
        bool increased = _increment_pin_cnt_no_assumption (next_idx);
        if (!increased) {
            // it's already evicted or being evicted. we can ignore it.
            still_active = false;
        } else {
            still_active = _compare_dependency_lsn(cb, get_cb(next_idx));
            _decrement_pin_cnt_assume_positive(next_idx);
        }
    }
    
    if (!still_active) {
        // reset the values to help future inquiry
        cb._dependency_idx = 0;
        cb._dependency_shpid = 0;
        cb._dependency_lsn = 0;
    }
    return still_active;
}
///////////////////////////////////   WRITE-ORDER-DEPENDENCY END ///////////////////////////////////  

#ifdef BP_MAINTAIN_PARENT_PTR
void bf_tree_m::switch_parent(generic_page* page, generic_page* new_parent)
{
    if (!is_swizzling_enabled()) {
        return;
    }
    w_assert1(false == get_cb(idx)._in_doubt);
    bf_idx idx = page - _buffer;
    w_assert1(_is_active_idx(idx));
    bf_tree_cb_t &cb = get_cb(idx);

    w_assert1(_is_active_idx(cb._parent));

    bf_idx new_parent_idx = new_parent - _buffer;
    w_assert1(_is_active_idx(new_parent_idx));
    w_assert1(cb._parent != new_parent_idx);
    
    // move the pin_cnt from old to new parent
    _decrement_pin_cnt_assume_positive(cb._parent);
    lintel::unsafe::atomic_fetch_add((uint32_t*) &(get_cb(new_parent_idx)._pin_cnt),1);
    cb._parent = new_parent_idx;
}
#endif // BP_MAINTAIN_PARENT_PTR


void bf_tree_m::_convert_to_disk_page(generic_page* page) const {
    DBGOUT3 (<< "converting the page " << page->pid << "... ");

    fixable_page_h p;
    p.fix_nonbufferpool_page(page);
    int max_slot = p.max_child_slot();
    for (int i= -1; i<=max_slot; i++) {
        _convert_to_pageid(p.child_slot_address(i));
    }
}

inline void bf_tree_m::_convert_to_pageid (shpid_t* shpid) const {
    if ((*shpid) & SWIZZLED_PID_BIT) {
        bf_idx idx = (*shpid) ^ SWIZZLED_PID_BIT;
        w_assert1(_is_active_idx(idx));
        bf_tree_cb_t &cb = get_cb(idx);
        DBGOUT3 (<< "_convert_to_pageid(): converted a swizzled pointer bf_idx=" << idx << " to page-id=" << cb._pid_shpid);
        *shpid = cb._pid_shpid;
    }
}

general_recordid_t bf_tree_m::find_page_id_slot(generic_page* page, shpid_t shpid) const {
    w_assert1((shpid & SWIZZLED_PID_BIT) == 0);

    fixable_page_h p;
    p.fix_nonbufferpool_page(page);
    int max_slot = p.max_child_slot();

    //for (int i = -1; i <= max_slot; ++i) {
    for (general_recordid_t i = GeneralRecordIds::FOSTER_CHILD; i <= max_slot; ++i) {
        if (*p.child_slot_address(i) != shpid) {
            continue;
        }
        return i;
    }
    return GeneralRecordIds::INVALID;
}

///////////////////////////////////   SWIZZLE/UNSWIZZLE BEGIN ///////////////////////////////////  

void bf_tree_m::swizzle_child(generic_page* parent, general_recordid_t slot)
{
    return swizzle_children(parent, &slot, 1);
}

void bf_tree_m::swizzle_children(generic_page* parent, const general_recordid_t* slots,
                                 uint32_t slots_size) {
    w_assert1(is_swizzling_enabled());
    w_assert1(parent != NULL);
    w_assert1(latch_mode(parent) != LATCH_NL);
    w_assert1(_is_active_idx(parent - _buffer));
    w_assert1(is_swizzled(parent)); // swizzling is transitive.

    fixable_page_h p;
    p.fix_nonbufferpool_page(parent);
    for (uint32_t i = 0; i < slots_size; ++i) {
        general_recordid_t slot = slots[i];
        // To simplify the tree traversal while unswizzling,
        // we never swizzle foster-child pointers.
        w_assert1(slot >= GeneralRecordIds::PID0); // was w_assert1(slot >= -1);
        w_assert1(slot <= p.max_child_slot());

        shpid_t* addr = p.child_slot_address(slot);
        if (((*addr) & SWIZZLED_PID_BIT) == 0) {
            _swizzle_child_pointer(parent, addr);
        }
    }
}

inline void bf_tree_m::_swizzle_child_pointer(generic_page* parent, shpid_t* pointer_addr) {
    shpid_t child_shpid = *pointer_addr;
    //w_assert1((child_shpid & SWIZZLED_PID_BIT) == 0);
    uint64_t key = bf_key (parent->pid.vol().vol, child_shpid);
    bf_idx idx = _hashtable->lookup(key);
    // so far, we don't swizzle a child page if it's not in bufferpool yet.
    if (idx == 0) {
        DBGOUT1(<< "Unexpected! the child page " << child_shpid << " isn't in bufferpool yet. gave up swizzling it");
        // this is still okay. swizzling is best-effort
        return;
    }
    bool concurrent_swizzling = false;
    while (!lintel::unsafe::atomic_compare_exchange_strong(const_cast<bool*>(&(get_cb(idx)._concurrent_swizzling)), &concurrent_swizzling, true))
    { }

    if ((child_shpid & SWIZZLED_PID_BIT) != 0) {
        /* another thread swizzled it for us */
        get_cb(idx)._concurrent_swizzling = false;
        return;
    }
 
    // To swizzle the child, add a pin on the page.
    // We might fail here in a very unlucky case.  Still, it's fine.
    bool pinned = _increment_pin_cnt_no_assumption (idx);
    if (!pinned) {
        DBGOUT1(<< "Unlucky! the child page " << child_shpid << " has been just evicted. gave up swizzling it");
        get_cb(idx)._concurrent_swizzling = false;
        return;
    }
    
    // we keep the pin until we unswizzle it.
    *pointer_addr = idx | SWIZZLED_PID_BIT; // overwrite the pointer in parent page.
    get_cb(idx)._swizzled = true;
#ifdef BP_TRACK_SWIZZLED_PTR_CNT
    get_cb(parent)->_swizzled_ptr_cnt_hint++;
#endif
    ++_swizzled_page_count_approximate;
#ifdef BP_MAINTAIN_PARENT_PTR
    w_assert1(!_is_in_swizzled_lru(idx));
    _add_to_swizzled_lru(idx);
    w_assert1(_is_in_swizzled_lru(idx));
#endif // BP_MAINTAIN_PARENT_PTR
    get_cb(idx)._concurrent_swizzling = false;
}

inline bool bf_tree_m::_are_there_many_swizzled_pages() const {
    return _swizzled_page_count_approximate >= (int) (_block_cnt * 2 / 10);
}

void bf_tree_m::_dump_evict_clockhand(const EvictionContext &context) const {
    DBGOUT1(<< "current clockhand depth=" << context.clockhand_current_depth
        << ". _swizzled_page_count_approximate=" << _swizzled_page_count_approximate << " / "
        << _block_cnt << "\n so far evicted " << context.evicted_count << ", "
        <<  "unswizzled " << context.unswizzled_count << " frames. rounds=" << context.rounds);
    for (int i = 0; i < context.clockhand_current_depth; ++i) {
        DBGOUT1(<< "current clockhand pathway[" << i << "]:" << context.clockhand_pathway[i]);
    }
}

void bf_tree_m::_lookup_buf_imprecise(btree_page_h &parent, uint32_t slot,
                                      bf_idx& idx, bool& swizzled) const {
    volid_t vol = parent.vol();
    shpid_t shpid = *parent.child_slot_address(slot);
    if ((shpid & SWIZZLED_PID_BIT) == 0) {
        idx = _hashtable->lookup_imprecise(bf_key(vol, shpid));
        swizzled = false;
        if (idx == 0) {
#if W_DEBUG_LEVEL>=3
            for (bf_idx i = 1; i < _block_cnt; ++i) {
                bf_tree_cb_t &cb = get_cb(i);
                if (cb._used && cb._pid_shpid == shpid && cb._pid_vol == vol) {
                    ERROUT(<<"Dubious cache miss. Is it really because of concurrent updates?"
                        "vol=" << vol << ", shpid=" << shpid << ", idx=" << i);
                }
            }
#endif // W_DEBUG_LEVEL>=3
            return;
        }
        bf_tree_cb_t &cb = get_cb(idx);
        if (!_is_active_idx(idx) || cb._pid_shpid != shpid || cb._pid_vol != vol) {
            ERROUT(<<"Dubious false negative. Is it really because of concurrent updates?"
                "vol=" << vol << ", shpid=" << shpid << ", idx=" << idx);
            idx = 0;
        }
    } else {
        idx = shpid ^ SWIZZLED_PID_BIT;
        swizzled = true;
    }
}

w_rc_t bf_tree_m::evict_blocks(uint32_t& evicted_count, uint32_t& unswizzled_count,
                               bf_tree_m::evict_urgency_t urgency, uint32_t preferred_count) {
    EvictionContext context;
    context.urgency = urgency;
    context.preferred_count = preferred_count;
    ::memset(context.bufidx_pathway, 0, sizeof(bf_idx) * MAX_CLOCKHAND_DEPTH);
    ::memset(context.swizzled_pathway, 0, sizeof(bool) * MAX_CLOCKHAND_DEPTH);
    // copy-from the shared clockhand_pathway with latch
    {
        CRITICAL_SECTION(cs, &_clockhand_copy_lock);
        context.clockhand_current_depth = _clockhand_current_depth;
        ::memcpy(context.clockhand_pathway, _clockhand_pathway,
                 sizeof(uint32_t) * MAX_CLOCKHAND_DEPTH);
    }

    W_DO(_evict_blocks(context));

    // copy-back to the shared clockhand_pathway with latch
    {
        CRITICAL_SECTION(cs, &_clockhand_copy_lock);
        _clockhand_current_depth = context.clockhand_current_depth;
        ::memcpy(_clockhand_pathway, context.clockhand_pathway,
                 sizeof(uint32_t) * MAX_CLOCKHAND_DEPTH);
    }
    evicted_count = context.evicted_count;
    unswizzled_count = context.unswizzled_count;
    return RCOK;
}
w_rc_t bf_tree_m::_evict_blocks(EvictionContext& context) {
    w_assert1(context.traverse_depth == 0);
    while (context.rounds < EVICT_MAX_ROUNDS) {
        _dump_evict_clockhand(context);
        uint32_t old = context.clockhand_pathway[0] % MAX_VOL_COUNT;
        for (uint16_t i = 0; i < MAX_VOL_COUNT; ++i) {
            volid_t vol = (old + i) % MAX_VOL_COUNT;
            if (_volumes[vol] == NULL) {
                continue;
            }
            context.traverse_depth = 1;
            if (i != 0 || context.clockhand_current_depth == 0) {
                // this means now we are moving on to another volume.
                context.clockhand_current_depth = context.traverse_depth; // reset descendants
                context.clockhand_pathway[context.traverse_depth - 1] = vol;
            }
            W_DO(_evict_traverse_volume(context));
            if (context.is_enough()) {
                return RCOK;
            }
        }
        // checked everything. next round.
        context.clockhand_current_depth = 0;
        ++context.rounds;
        if (context.urgency <= EVICT_NORMAL) {
            break;
        }
        // most likely we have too many dirty pages
        // let's try writing out dirty pages
        W_DO(wakeup_cleaners());
    }

    _dump_evict_clockhand(context);
    return RCOK;
}

w_rc_t bf_tree_m::_evict_traverse_volume(EvictionContext &context) {
    uint32_t depth = context.traverse_depth;
    w_assert1(depth == 1);
    w_assert1(context.clockhand_current_depth >= depth);
    w_assert1(context.clockhand_pathway[depth - 1] != 0);
    volid_t vol = context.get_vol();
    uint32_t old = context.clockhand_pathway[depth];
    for (uint32_t i = 0; i < MAX_STORE_COUNT; ++i) {
        snum_t store = (old + i) % MAX_STORE_COUNT;
        if (_volumes[vol] == NULL) {
            // just give up in unlucky case (probably the volume has been just uninstalled)
            return RCOK;
        }
        bf_idx root_idx = _volumes[vol]->_root_pages[store];
        if (root_idx == 0) {
            continue;
        }

        context.traverse_depth = depth + 1;
        if (i != 0 || context.clockhand_current_depth == depth) {
            // this means now we are moving on to another store.
            context.clockhand_current_depth = depth + 1; // reset descendants
            context.clockhand_pathway[depth] = store;
            context.bufidx_pathway[depth] = root_idx;
        }
        W_DO(_evict_traverse_store(context));
        if (context.is_enough()) {
            return RCOK;
        }
    }
    // exhaustively checked this volume. this volume is 'done'
    context.clockhand_current_depth = depth;
    return RCOK;
}

w_rc_t bf_tree_m::_evict_traverse_store(EvictionContext &context) {
    uint32_t depth = context.traverse_depth;
    w_assert1(depth == 2);
    w_assert1(context.clockhand_current_depth >= depth);
    w_assert1(context.clockhand_pathway[depth - 1] != 0);
    w_assert1(context.bufidx_pathway[depth - 1] != 0);
    bf_idx root_idx = context.bufidx_pathway[depth - 1];
    btree_page_h root_p;
    root_p.fix_nonbufferpool_page(&_buffer[root_idx]);
    uint32_t child_count = (uint32_t) root_p.nrecs() + 1;
    if (child_count == 0) {
        return RCOK;
    }

    // root is never evicted/unswizzled, so it's simpler.
    uint32_t old = context.clockhand_pathway[depth];
    for (uint32_t i = 0; i < child_count; ++i) {
        uint32_t slot = (old + i) % child_count;
        context.traverse_depth = depth + 1;
        if (i != 0 || context.clockhand_current_depth == depth) {
            // this means now we are moving on to another child.
            bool swizzled;
            bf_idx idx;
            _lookup_buf_imprecise(root_p, slot, idx, swizzled);
            if (idx == 0 || idx >= _block_cnt) {
                continue;
            }

            context.clockhand_current_depth = depth + 1; // reset descendants
            context.clockhand_pathway[depth] = slot;
            context.bufidx_pathway[depth] = idx;
            context.swizzled_pathway[depth] = swizzled;
        }

        W_DO(_evict_traverse_page (context));
        if (context.is_enough()) {
            return RCOK;
        }
    }

    // exhaustively checked this store. this store is 'done'
    context.clockhand_current_depth = depth;
    return RCOK;
}


bool bf_tree_m::has_swizzled_child(bf_idx node_idx) {
    fixable_page_h node_p;
    node_p.fix_nonbufferpool_page(_buffer + node_idx);
    int max_slot = node_p.max_child_slot();
    // skipping foster pointer...
    for (int32_t j = 0; j <= max_slot; ++j) {
        shpid_t shpid = *node_p.child_slot_address(j);
        if ((shpid & SWIZZLED_PID_BIT) != 0) {
            return true;
        }
    }
    return false;
}

<<<<<<< HEAD
w_rc_t bf_tree_m::_evict_traverse_page(EvictionContext &context) {
    const uint16_t depth = context.traverse_depth;
    w_assert1(depth >= 3);
    w_assert1(depth < MAX_CLOCKHAND_DEPTH);
    w_assert1(context.clockhand_current_depth >= depth);
    bf_idx idx = context.bufidx_pathway[depth - 1];
    bf_tree_cb_t &cb = get_cb(idx);
    if (!cb._used) {
        return RCOK;
=======
w_rc_t bf_tree_m::register_and_mark(bf_idx& ret,
                  lpid_t page_of_interest,
                  lsn_t new_lsn,             // Current log record LSN from log scan
                  uint32_t& in_doubt_count)
{
    w_rc_t rc = RCOK;
    w_assert1(page_of_interest.vol().vol != 0);
    w_assert1(page_of_interest.page != 0);
    volid_t vid = page_of_interest.vol().vol;
    shpid_t shpid = page_of_interest.page;

    ret = 0;

    // This function is only allowed in the Recovery Log Analysis phase
    
    // Note we are not holding latch for any of the operations in this function, because 
    // Log Analysis phase is running in serial, it is not opened for new transactions so no race
    
    if (smlevel_0::t_in_analysis != smlevel_0::operating_mode)
        W_FATAL_MSG(fcINTERNAL, 
            << "Can register a page in buffer pool only during Log Analysis phase, current phase: "
            << smlevel_0::operating_mode);

    // Do we have this page in buffer pool already?
    uint64_t key = bf_key(vid, shpid);
    bf_idx idx = lookup_in_doubt(key);
    if (0 != idx)
    {
        // If the page exists in buffer pool - it does not mean the in_doubt flag is on
        //   Increment the in_doubt page counter only if the in_doubt flag was off
        //   Make sure in_doubt and used flags are on, update _rec_lsn if 
        //   new_lsn is smaller (earlier) than _rec_lsn in cb, _rec_lsn is the LSN
        //   which made the page 'dirty' initially
        // This is in Log Analysis phase, we have have page in buffer pool but in_doubt flag off:
        // 1. Root page pre-loaded by device mounting
        // 2. Page was de-allocated but for some reason it is still in the hash table
        
        if (false == is_in_doubt(idx))        
            ++in_doubt_count;
        set_in_doubt(idx, new_lsn);

        DBGOUT5(<<"Page is registered in buffer pool updated rec_lsn, idx: " << idx);
    }
    else
    {
        // If the page does not exist in buffer pool -
        //   Find a free block in buffer pool without evict, return error if the freelist is empty.
        //   Populate the page cb but not loading the actual page (do not load _buffer)
        //   set the in_doubt and used flags in cb to true, update the rec_lsn
        //   Insert into _hashtable so the page cb can be found later
        //   and return the index of the page   

        DBGOUT5(<<"Page not registered in buffer pool, start registration process");
        rc = _grab_free_block(idx, false);  // Do not evict
        if (rc.is_error())
            return rc;

        // Now we have an empty page
        // Do not load the physical page from disk:  
        //     volume->_volume->read_page(shpid, _buffer[idx]);
        // The actual page will be loaded in REDO phase       
        
        // Initialize control block of the page, mark the in_doubt and used flags, 
        // add the rec_lsn which indicates when the page was dirty initially
        bf_tree_cb_t &cb = get_cb(idx);
        cb._pid_vol = vid;
        cb._store_num = page_of_interest.store(); 
        cb._pid_shpid = shpid;
        cb._dirty = false;
        cb._in_doubt = true;
        cb._used = true;
        cb._refbit_approximate = BP_INITIAL_REFCOUNT; 

        // For a page from disk,  get _rec_lsn from the physical page 
        // (cb._rec_lsn = _buffer[idx].lsn.data())
        // But in Log Analysis, we don't load the page, so initialize _rec_lsn from new_lsn
        // which is the current log record LSN from log scan
        cb._rec_lsn = new_lsn.data();

        // Register the constructed 'key' into hash table so we can find this page cb later
        bool inserted = _hashtable->insert_if_not_exists(key, idx);
        if (false == inserted)
        {
            ERROUT(<<"failed to register a page as in_doubt in hashtable during Log Analysis phase");
            return RC(eINTERNAL);
        }

        // Update the in_doubt page counter
        ++in_doubt_count;

        // Now we are done
        DBGOUT5(<<"Done registration process, idx: " << idx);
    }

    // Return the idx of this page
    ret = idx;

    return rc;
}

w_rc_t bf_tree_m::load_for_redo(bf_idx idx, volid_t vid, 
                  shpid_t shpid, bool& passed_end)
{
    // Special function for Recovery REDO phase
    // idx is in hash table already
    // but the actual page has not loaded from disk into buffer pool yet

    // Caller of this fumction is responsible for acquire and release EX latch on this page
    
    w_rc_t rc = RCOK;
    w_assert1(vid != 0);
    w_assert1(shpid != 0);

    passed_end = false;

    DBGOUT3(<<"REDO phase: loading page " << vid << "." << shpid 
            << " into buffer pool frame " << idx);

    bf_tree_vol_t *volume = _volumes[vid];
    w_assert1(volume != NULL);
    w_assert1(shpid >= volume->_volume->first_data_pageid());

    // Load the physical page from disk
    rc = volume->_volume->read_page(shpid, _buffer[idx], passed_end);
    if (true == passed_end)
    {
        // During REDO phase when trying to load a page from disk, the disk does
        // not exist on disk.
        // We cannot apply REDO because the page in buffer pool has been zero out
        // notify the caller by setting a return flag
       
        passed_end = true;
        DBGOUT3(<<"REDO phase: page does not exist on disk: "
            << vid << "." << shpid);
        return rc;
    }
    if (rc.is_error()) 
    {
        DBGOUT3(<<"bf_tree_m: error while reading page " << shpid 
                << " to frame " << idx << ". rc=" << rc);
        return rc;
    }
    else
    {    
        // For the loaded page, compare its checksum
        // If inconsistent, return error       
        uint32_t checksum = _buffer[idx].calculate_checksum();
        if (checksum != _buffer[idx].checksum) 
        {        
            ERROUT(<<"bf_tree_m: bad page checksum in page " << shpid);
            return RC (eBADCHECKSUM);
        }

        // Then, page ID must match, otherwise raise error
        if (( shpid != _buffer[idx].pid.page) || (vid != _buffer[idx].pid.vol().vol)) 
        {
            W_FATAL_MSG(eINTERNAL, <<"inconsistent disk page: "
                << vid << "." << shpid << " was " << _buffer[idx].pid.vol().vol
                << "." << _buffer[idx].pid.page);
        }
    }

    return rc;
}

void bf_tree_m::_unswizzle_traverse_node(uint32_t &unswizzled_frames,
                                         volid_t vol,
                                         snum_t store,
                                         bf_idx node_idx,
                                         uint16_t cur_clockhand_depth) {
    w_assert1(cur_clockhand_depth < MAX_SWIZZLE_CLOCKHAND_DEPTH);
    if (_swizzle_clockhand_current_depth <= cur_clockhand_depth) {
        _swizzle_clockhand_pathway[cur_clockhand_depth] = 0;
        _swizzle_clockhand_current_depth = cur_clockhand_depth + 1;
    }
    uint32_t old = _swizzle_clockhand_pathway[cur_clockhand_depth];
    bf_tree_cb_t &node_cb = get_cb(node_idx);
    fixable_page_h node_p;
    w_assert1(false == node_cb._in_doubt);
    node_p.fix_nonbufferpool_page(_buffer + node_idx);
    if (old >= (uint32_t) node_p.max_child_slot()+1) {
        return;
>>>>>>> 7f7de909
    }

    btree_page_h p;
    p.fix_nonbufferpool_page(_buffer + idx);
    if (!p.is_leaf()) {
        uint32_t old = context.clockhand_pathway[depth];
        uint32_t child_count = (uint32_t) p.nrecs() + 1;
        if (child_count > 0) {
            // check children
            for (uint32_t i = 0; i < child_count; ++i) {
                uint32_t slot = (old + i) % child_count;
                bf_idx child_idx;
                context.traverse_depth = depth + 1;
                if (i != 0) {
                    bool swizzled;
                    _lookup_buf_imprecise(p, slot, child_idx, swizzled);
                    if (child_idx == 0) {
                        continue;
                    }

                    context.clockhand_current_depth = depth + 1;
                    context.clockhand_pathway[depth] = slot;
                    context.bufidx_pathway[depth] = child_idx;
                    context.swizzled_pathway[depth] = swizzled;
                }

                W_DO(_evict_traverse_page(context));
                if (context.is_enough()) {
                    return RCOK;
                }
            }
        }
    }

    // exhaustively checked this node's descendants. this node is 'done'
    context.clockhand_current_depth = depth;

    // consider evicting this page itself
    if (!cb._dirty) {
        W_DO(_evict_page(context, p));
    }
    return RCOK;
}

w_rc_t bf_tree_m::_evict_page(EvictionContext& context, btree_page_h& p) {
    bf_idx idx = context.bufidx_pathway[context.traverse_depth - 1];
    uint32_t slot = context.clockhand_pathway[context.traverse_depth - 1];
    bool swizzled = context.swizzled_pathway[context.traverse_depth - 1];
    bf_idx parent_idx = context.bufidx_pathway[context.traverse_depth - 2];

    bf_tree_cb_t &cb = get_cb(idx);
    DBGOUT1(<<"_evict_page: idx=" << idx << ", slot=" << slot << ", pid=" << p.pid()
        << ", swizzled=" << swizzled << ", hot-ness=" << cb._refbit_approximate
        << ", dirty=" << cb._dirty << " parent_idx=" << parent_idx);

    // do not evict hot pages, dirty pages
    if (!cb._used || cb._dirty) {
        return RCOK;
    }
    if (context.urgency >= EVICT_URGENT) {
        // If in hurry, everyone is victim
        cb._refbit_approximate = 0;
    } else if (cb._refbit_approximate > 0) {
        // decrease refbit for exponential to how long time we are repeating this
        uint32_t decrease = (1 << context.rounds);
        if (decrease > cb._refbit_approximate) {
            cb._refbit_approximate = 0; // still victm
        } else {
            cb._refbit_approximate -= decrease;
            return RCOK; // enough hot
        }
    }

    // do we want to unswizzle this?
    if (context.is_unswizzling() && swizzled && cb._swizzled_ptr_cnt_hint == 0
        && p.is_leaf()) { // so far we don't consider unswizzling intermediate nodes.
        // this is just a hint. try conditionally latching the child and do the actual check
        w_rc_t latch_rc = cb.latch().latch_acquire(LATCH_SH, sthread_t::WAIT_IMMEDIATE);
        if (latch_rc.is_error()) {
            DBGOUT2(<<"unswizzle: oops, unlucky. someone is latching this page. skipping this."
                        " rc=" << latch_rc);
        } else {
            if (!has_swizzled_child(idx)) {
                // unswizzle_a_frame will try to conditionally latch a parent while
                // we hold a latch on a child. While this is latching in the reverse order,
                // it is still safe against deadlock as the operation is conditional.
                if (_unswizzle_a_frame (parent_idx, slot)) {
                    ++context.unswizzled_count;
                }
            }
            cb.latch().latch_release();
        }
    }

    // do we want to evict this page?
    if (_try_evict_block(parent_idx, idx)) {
        _add_free_block(idx);
        ++context.evicted_count;
    }
    return RCOK;
}

struct latch_auto_release {
    latch_auto_release (latch_t &latch) : _latch(latch) {}
    ~latch_auto_release () {
        _latch.latch_release();
    }
    latch_t &_latch;
};

bool bf_tree_m::_unswizzle_a_frame(bf_idx parent_idx, uint32_t child_slot) {
    // misc checks. if any check fails, just returns false.
    bf_tree_cb_t &parent_cb = get_cb(parent_idx);
    if (!parent_cb._used) {
        return false;
    }
    if (!parent_cb._swizzled) {
        return false;
    }
    // now, try a conditional latch on parent page.
    w_rc_t latch_rc = parent_cb.latch().latch_acquire(LATCH_EX, sthread_t::WAIT_IMMEDIATE);
    if (latch_rc.is_error()) {
        DBGOUT2(<<"_unswizzle_a_frame: oops, unlucky. someone is latching this page. skipiing this. rc=" << latch_rc);
        return false;
    }
    latch_auto_release auto_rel(parent_cb.latch()); // this automatically releaes the latch.

    fixable_page_h parent;
    w_assert1(false == parent_cb._in_doubt);
    parent.fix_nonbufferpool_page(_buffer + parent_idx);
    if (child_slot >= (uint32_t) parent.max_child_slot()+1) {
        return false;
    }
    shpid_t* shpid_addr = parent.child_slot_address(child_slot);
    shpid_t shpid = *shpid_addr;
    if ((shpid & SWIZZLED_PID_BIT) == 0) {
        return false;
    }
    bf_idx child_idx = shpid ^ SWIZZLED_PID_BIT;
    bf_tree_cb_t &child_cb = get_cb(child_idx);
    // don't unswizzle a frame that is hotter than current threshold temperature
    if (child_cb._refbit_approximate > _swizzle_clockhand_threshold) {
        return false;
    }
    w_assert1(child_cb._used);
    w_assert1(child_cb._swizzled);
    // in some lazy testcases, _buffer[child_idx] aren't initialized. so these checks are disabled.
    // see the above comments on cache miss
    // w_assert1(child_cb._pid_shpid == _buffer[child_idx].pid.page);
    // w_assert1(_buffer[child_idx].btree_level == 1);
    w_assert1(child_cb._pid_vol == parent_cb._pid_vol);
    w_assert1(child_cb.pin_cnt() >= 1); // because it's swizzled
    w_assert1(child_idx == _hashtable->lookup(bf_key (child_cb._pid_vol, child_cb._pid_shpid)));
    child_cb._swizzled = false;
#ifdef BP_TRACK_SWIZZLED_PTR_CNT
    if (parent_cb._swizzled_ptr_cnt_hint > 0) {
        parent_cb._swizzled_ptr_cnt_hint--;
    }
#endif
    // because it was swizzled, the current pin count is >= 1, so we can simply do atomic decrement.
    _decrement_pin_cnt_assume_positive(child_idx);
    --_swizzled_page_count_approximate;

    *shpid_addr = child_cb._pid_shpid;
    w_assert1(((*shpid_addr) & SWIZZLED_PID_BIT) == 0);

    return true;
}

#ifdef BP_MAINTAIN_PARENT_PTR
void bf_tree_m::_unswizzle_with_parent_pointer() {
}
#endif // BP_MAINTAIN_PARENT_PTR

///////////////////////////////////   SWIZZLE/UNSWIZZLE END ///////////////////////////////////  

void bf_tree_m::debug_dump(std::ostream &o) const
{
    o << "dumping the bufferpool contents. _block_cnt=" << _block_cnt << "\n";
    o << "  _freelist_len=" << _freelist_len << ", HEAD=" << FREELIST_HEAD << "\n";
#ifdef BP_MAINTAIN_PARENT_PTR
    o << "  _swizzled_lru_len=" << _swizzled_lru_len << ", HEAD=" << SWIZZLED_LRU_HEAD << ", TAIL=" << SWIZZLED_LRU_TAIL << std::endl;
#endif // BP_MAINTAIN_PARENT_PTR
    
    for (volid_t vid = 1; vid < MAX_VOL_COUNT; ++vid) {
        bf_tree_vol_t* vol = _volumes[vid];
        if (vol != NULL) {
            o << "  volume[" << vid << "] root pages(stnum=bf_idx):";
            for (uint32_t store = 1; store < MAX_STORE_COUNT; ++store) {
                if (vol->_root_pages[store] != 0) {
                    o << ", " << store << "=" << vol->_root_pages[store];
                }
            }
            o << std::endl;
        }
    }
    for (bf_idx idx = 1; idx < _block_cnt && idx < 1000; ++idx) {
        o << "  frame[" << idx << "]:";
        bf_tree_cb_t &cb = get_cb(idx);
        if (cb._used) {
            o << "page-" << cb._pid_vol << "." << cb._pid_shpid;
            if (cb._dirty) {
                o << " (dirty)";
            }
            if (cb._in_doubt) {
                o << " (in_doubt)";
            }
#ifdef BP_MAINTAIN_PARENT_PTR
            o << ", _parent=" << cb._parent;
#endif // BP_MAINTAIN_PARENT_PTR
            o << ", _swizzled=" << cb._swizzled;
            o << ", _pin_cnt=" << cb.pin_cnt();
            o << ", _rec_lsn=" << cb._rec_lsn;
            o << ", _dependency_idx=" << cb._dependency_idx;
            o << ", _dependency_shpid=" << cb._dependency_shpid;
            o << ", _dependency_lsn=" << cb._dependency_lsn;
            o << ", _refbit_approximate=" << cb._refbit_approximate;
#ifdef BP_MAINTAIN_PARENT_PTR
            o << ", _counter_approximate=" << cb._counter_approximate;
            if (_is_in_swizzled_lru(idx)) {
                o << ", swizzled_lru.prev=" << SWIZZLED_LRU_PREV(idx) << ".next=" << SWIZZLED_LRU_NEXT(idx);
            }
#endif // BP_MAINTAIN_PARENT_PTR
            o << ", ";
            cb.latch().print(o);
        } else {
            o << "unused (next_free=" << _freelist[idx] << ")";
        }
        o << std::endl;
    }
    if (_block_cnt >= 1000) {
        o << "  ..." << std::endl;
    }
}

void bf_tree_m::debug_dump_page_pointers(std::ostream& o, generic_page* page) const {
    bf_idx idx = page - _buffer;
    w_assert1(idx > 0);
    w_assert1(idx < _block_cnt);

    o << "dumping page:" << page->pid << ", bf_idx=" << idx << std::endl;
    o << "  ";
    fixable_page_h p;
    p.fix_nonbufferpool_page(page);
    for (int i= -1; i<=p.max_child_slot(); i++) {
        if (i > -1) {
            o << ", ";
        }
        o << "child[" << i << "]=";
        debug_dump_pointer(o, *p.child_slot_address(i));
    }
    o << std::endl;
}
void bf_tree_m::debug_dump_pointer(ostream& o, shpid_t shpid) const
{
    if (shpid & SWIZZLED_PID_BIT) {
        bf_idx idx = shpid ^ SWIZZLED_PID_BIT;
        o << "swizzled(bf_idx=" << idx;
        o << ", page=" << get_cb(idx)._pid_shpid << ")";
    } else {
        o << "normal(page=" << shpid << ")";
    }
}

shpid_t bf_tree_m::debug_get_original_pageid (shpid_t shpid) const {
    if (is_swizzled_pointer(shpid)) {
        bf_idx idx = shpid ^ SWIZZLED_PID_BIT;
        return get_cb(idx)._pid_shpid;
    } else {
        return shpid;
    }
}

w_rc_t bf_tree_m::set_swizzling_enabled(bool enabled) {
    if (_enable_swizzling == enabled) {
        return RCOK;
    }
    DBGOUT1 (<< "changing the pointer swizzling setting in the bufferpool to " << enabled << "... ");
    
    // changing this setting affects all buffered pages because
    //   swizzling-off : "_parent" in the control block is not set
    //   swizzling-on : "_parent" in the control block is set

    // first, flush out all dirty pages. we assume there is no concurrent transaction
    // which produces dirty pages from here on. if there is, booomb.
    W_DO(force_all());

    // remember what volumes are loaded.
    typedef vol_t* volptr;
    volptr installed_volumes[MAX_VOL_COUNT];
    for (volid_t i = 1; i < MAX_VOL_COUNT; ++i) {
        if (_volumes[i] == NULL) {
            installed_volumes[i] = NULL;
        } else {
            installed_volumes[i] = _volumes[i]->_volume;
        }
    }

    // clear all properties. could call uninstall_volume for each of them,
    // but nuking them all is faster.
    for (bf_idx i = 0; i < _block_cnt; i++) {
        bf_tree_cb_t &cb = get_cb(i);
        cb.clear();
    }
#ifdef BP_MAINTAIN_PARENT_PTR
    ::memset (_swizzled_lru, 0, sizeof(bf_idx) * _block_cnt * 2);
    _swizzled_lru_len = 0;
#endif // BP_MAINTAIN_PARENT_PTR
    _freelist[0] = 1;
    for (bf_idx i = 1; i < _block_cnt - 1; ++i) {
        _freelist[i] = i + 1;
    }
    _freelist[_block_cnt - 1] = 0;
    _freelist_len = _block_cnt - 1; // -1 because [0] isn't a valid block
    
    //re-create hashtable
    delete _hashtable;
    int buckets = w_findprime(1024 + (_block_cnt / 4));
    _hashtable = new bf_hashtable(buckets);
    w_assert0(_hashtable != NULL);
    ::memset (_volumes, 0, sizeof(bf_tree_vol_t*) * MAX_VOL_COUNT);    
    _dirty_page_count_approximate = 0;

    // finally switch the property
    _enable_swizzling = enabled;
    
    // then, reload volumes
    for (volid_t i = 1; i < MAX_VOL_COUNT; ++i) {
        if (installed_volumes[i] != NULL) {
            W_DO(install_volume(installed_volumes[i]));
        }
    }
    
    DBGOUT1 (<< "changing the pointer swizzling setting done. ");
    return RCOK;
}

void bf_tree_m::get_rec_lsn(bf_idx &start, uint32_t &count, lpid_t *pid,
                             lsn_t *rec_lsn, lsn_t *page_lsn, lsn_t &min_rec_lsn,
                             const lsn_t master, const lsn_t current_lsn,
                             lsn_t last_mount_lsn)
{
    // Only used by checkpoint to gather dirty page information
    // Caller is the checkpoint operation which is holding a 'write' mutex', 
    // everything in this function MUST BE W_COERCE (not W_DO).
    
    w_assert1(start > 0 && count > 0);

    bf_idx i = 0;
    // _block_cnt is the number of blocks/pages in buffer pool, while 0 is never used
    for (i = 0; i < count && start < _block_cnt; ++start)  
    {
        bf_tree_cb_t &cb = get_cb(start);

        // Acquire traditional read latch for each page, not Q latch
        // because it cannot fail on latch release       
        w_rc_t latch_rc = cb.latch().latch_acquire(LATCH_SH, WAIT_FOREVER);        
        if (latch_rc.is_error())
        {
            // Unable to the read acquire latch, cannot continue, raise an internal error
            DBGOUT2 (<< "Error when acquiring LATCH_SH for checkpoint buffer pool. cb._pid_shpid = "
                     << cb._pid_shpid << ", rc = " << latch_rc);

            // Called by checkpoint operation which is holding a 'write' mutex on checkpoint
            // To be a good citizen, release the 'write' mutex before raise error
            chkpt_serial_m::write_release();

            W_FATAL_MSG(fcINTERNAL, << "unable to latch a buffer pool page");
            return;
        }

        // The earliest LSN which made this page dirty
        lsn_t lsn(cb._rec_lsn);

        // If a page is in use and dirty, or is in_doubt (only marked by Log Analysis phase)
        if ((cb._used && cb._dirty) || (cb._in_doubt))
        {
            if (cb._in_doubt)
            {
                // in_doubt is only marked during Log Analysis and the page is not loaded until
                // REDO phase.  The 'in_doubt' flag would be replaced by 'dirty' flag in REDO phase.
                // A checkpoint is taken at the end of Log Analysis phase, therefore 
                // in_doubt pages are not loaded into buffer pool yet, cannot get information
                // from page ('_buffer')

                // lpid_t: Store ID (volume number + store number) + page number (4+4+4)
                // Re-construct the lpid using several fields in cb
                vid_t vid(cb._pid_vol);
                lpid_t store_id(vid, cb._store_num, cb._pid_shpid);
                w_assert1(0 != cb._pid_shpid);   // Page number cannot be 0
                pid[i] = store_id;
                // rec_lsn is when the page got dirty initially, since this is an in_doubt page for Log Analysis
                // use the smaller LSN between cb and checkpoint master
                rec_lsn[i] = (lsn.data() < master.data())? lsn : master;
                w_assert1(lsn_t::null!= current_lsn);
                page_lsn[i] = current_lsn;    // Use the current LSN for page LSN
            }
            else
            {
                // Ignore this page if the pin count is -1
                // Checkpoint records dirty pages in buffer pool, we never evict dirty pages so ignoring
                // a page that is being evicted (pin_cnt == -1) is safe.
                if (cb.pin_cnt() == -1)
                {               
                    if (cb.latch().held_by_me())
                        cb.latch().latch_release();                
                    continue;
                }
            
                // Actual dirty page
                // Record pid, minimum (earliest) and latest LSN values of the page
                // cb._rec_lsn is the minimum LSN
                // buffer[start].lsn.data() is the Page LSN, which is the last write LSN
                
                pid[i] = _buffer[start].pid;
                w_assert1(0 != pid[i].page);   // Page number cannot be 0

                if ((lsn_t::null == lsn) || (0 == lsn.data()))
                {
                    // If we have a dirty page but _rec_lsn (initial dirty) is 0
                    // someone forgot to set it for the dirty page (most likely a
                    // newly allocated page and it does not exist on disk yet).
                    // In this case we won't be able to trace the history of the dirty
                    // page during a crahs recovery.
                    // In order to be more defensive, we use the mount lsn so
                    // during Recovery REDO phase, we will start the log scan 
                    // from the mount lsn
                    w_assert1(0 != last_mount_lsn.data());                    
                    lsn = last_mount_lsn;
                }
                rec_lsn[i] = lsn;
                w_assert1(lsn_t::null!= _buffer[start].lsn.data());
                page_lsn[i] = _buffer[start].lsn.data();
            }

            // Update min_rec_lsn if necessary
            if(min_rec_lsn.data() > lsn.data()) 
            {
                min_rec_lsn = lsn;
            }

            // Increment counter
            ++i;
        }

        // Done with this cb, release the latch on it before moving to the next cb
        if (cb.latch().held_by_me())
            cb.latch().latch_release();
    }
    count = i;
}

// for debugging swizzling policy purposes -- todo: remove it when done
#if 0 
int bf_tree_m::nframes(int priority, int level, int refbit, bool swizzled, bool print) {
    int n=0;
    for (bf_idx idx = 0; idx <= _block_cnt; idx++) {
        bf_tree_cb_t &cb(get_cb(idx));
        if (cb._replacement_priority == priority) {
            if (_buffer[idx].btree_level >= level) {  // NO LONGER LEGAL ACCESS; REMOVE <<<>>>
                if (cb._refbit_approximate >= refbit) {
                    if (cb._swizzled == swizzled) {
                        n++;
                        if (print) {
                            std::cout << idx << std::endl;
                        }
                    }
                }
            }
        }
    }
    return n;
}
#endif

w_rc_t bf_tree_m::_sx_update_child_emlsn(btree_page_h &parent, general_recordid_t child_slotid,
                                         lsn_t child_emlsn) {
    sys_xct_section_t sxs (true); // this transaction will output only one log!
    W_DO(sxs.check_error_on_start());
    w_assert1(parent.is_latched());
    W_DO(log_page_evict(parent, child_slotid, child_emlsn));
    parent.set_emlsn_general(child_slotid, child_emlsn);
    W_DO (sxs.end_sys_xct (RCOK));
    return RCOK;
}

w_rc_t bf_tree_m::_check_read_page(generic_page* parent, bf_idx idx,
                                   volid_t vol, shpid_t shpid) {
    w_assert1(shpid != 0);
    generic_page &page = _buffer[idx];
    uint32_t checksum = page.calculate_checksum();
    if (checksum == 0) {
        DBGOUT0(<<"_check_read_page(): empty checksum?? PID=" << shpid);
    }
    if (checksum != page.checksum) {
        ERROUT(<<"bf_tree_m: bad page checksum in page " << shpid);
        // Checksum didn't agree! this page image is completely
        // corrupted and we have to recover the page from scratch.

        if (parent == NULL) {
            // If parent page is not available (eg, via fix_direct),
            // we can't apply SPR. Then we return error and let the caller
            // to decide what to do (e.g., re-traverse from root).
            return RC(eNO_PARENT_SPR);
        }
        W_DO(_try_recover_page(parent, idx, vol, shpid, true));
    }

    // Then, page ID must match.
    // There should be no case where checksum agrees but page ID doesn't agree.
    if (page.pid.page != shpid || page.pid.vol().vol != vol) {
        W_FATAL_MSG(eINTERNAL, <<"inconsistent disk page: "
            << vol << "." << shpid << " was " << page.pid.vol().vol
            << "." << page.pid.page);
    }
    // Page is valid, but it might be stale...
    if (parent == NULL) {
        // EMLSN check is possible only when parent pointer is available.
        // In case of fix_direct, we do only checksum validation.
        // fix_direct are used in 1) restart and 2) cursor refix.
        // 1) is fine because we anyway recover the child page during REDO.
        // 2) is fine because of pin_for_refix() (in other words, it never comes here).
        return RCOK;
    }
    general_recordid_t recordid = find_page_id_slot(parent, shpid);
    btree_page_h parent_h;
    parent_h.fix_nonbufferpool_page(parent);
    lsn_t emlsn = parent_h.get_emlsn_general(recordid);
    if (emlsn < page.lsn) {
        // Parent's EMLSN is out of date, e.g. system died before
        // parent was updated on child's previous eviction.
        // We can update it here and have to do more I/O
        // or try to catch it again on eviction and risk being unlucky.
    } else if (emlsn > page.lsn) {
        // Child is stale. Apply SPR
        ERROUT(<< "Stale Child LSN found! Invoking SPR.. parent=" << parent->pid
            << ", child pid=" << shpid << ", EMLSN=" << emlsn << " LSN=" << page.lsn);
#if W_DEBUG_LEVEL>0
        debug_dump(std::cerr);
#endif // W_DEBUG_LEVEL>0
        W_DO(_try_recover_page(parent, idx, vol, shpid, false));
    }
    // else child_emlsn == lsn. we are ok.
    return RCOK;
}

w_rc_t bf_tree_m::_try_recover_page(generic_page* parent, bf_idx idx, volid_t vol,
                                    shpid_t shpid, bool corrupted) {
    if (corrupted) {
        ::memset(&_buffer[idx], '\0', sizeof(generic_page));
        _buffer[idx].lsn = lsn_t::null;
        _buffer[idx].pid = lpid_t(vol, parent->pid.store(), shpid);
        _buffer[idx].tag = t_btree_p;
    }
    general_recordid_t recordid = find_page_id_slot(parent, shpid);
    btree_page_h parent_h;
    parent_h.fix_nonbufferpool_page(parent);
    lsn_t emlsn = parent_h.get_emlsn_general(recordid);
    if (emlsn == lsn_t::null) {
        return RCOK; // this can happen when the page has been just created.
    }
    btree_page_h p;
    p.fix_nonbufferpool_page(_buffer + idx);
    return smlevel_0::log->recover_single_page(p, emlsn);
}<|MERGE_RESOLUTION|>--- conflicted
+++ resolved
@@ -837,22 +837,15 @@
         } // exit the scope to do the following out of the critical section
 
         // if the freelist was empty, let's evict some page.
-<<<<<<< HEAD
-        W_DO (_get_replacement_block());
-=======
         if (true == evict)
         {
-            W_DO (_get_replacement_block(ret));
-            if (ret != 0) {
-                return RCOK;
-            }
+            W_DO (_get_replacement_block());
         }
         else
         {
             // Freelist is empty and caller does not want to evict pages (Recovery M1)
             return RC(eBFFULL);
         }
->>>>>>> 7f7de909
     }
     return RCOK;
 }
@@ -895,13 +888,8 @@
     // do not consider dirty pages (at this point)
     // we check this again later because we don't take locks as of this.
     // we also avoid grabbing unused block because it has to be grabbed via freelist
-<<<<<<< HEAD
-    if (cb._dirty || !cb._used || !parent_cb._used) {
-        return false;
-=======
-    if (cb._dirty || !cb._used || cb._in_doubt) {
+    if (cb._dirty || !cb._used || !parent_cb._used || cb._in_doubt) {
         return -1;
->>>>>>> 7f7de909
     }
 
     // find a block that has no pinning (or not being evicted by others).
@@ -923,17 +911,8 @@
     if (lintel::unsafe::atomic_compare_exchange_strong(const_cast<int32_t*>(&cb._pin_cnt),
         (int32_t*) &zero , (int32_t) -1)) {
         // CAS did it job. the current thread has an exclusive access to this block
-<<<<<<< HEAD
         bool evicted = _try_evict_block_pinned(parent_cb, cb, parent_idx, idx);
         if (!evicted) {
-=======
-        w_assert1(cb.pin_cnt() == -1);
-        
-        // let's do a real check.
-        if (cb._dirty || !cb._used || cb._in_doubt) {
-            DBGOUT1(<<"very unlucky, this block has just become dirty.");
->>>>>>> 7f7de909
-            // oops, then put this back and give up this block
             cb.pin_cnt_set(0);
         }
         return evicted;
@@ -947,7 +926,7 @@
     w_assert1(cb.pin_cnt() == -1);
 
     // let's do a real check.
-    if (cb._dirty || !cb._used) {
+    if (cb._dirty || !cb._used || cb._in_doubt) {
         DBGOUT1(<<"very unlucky, this block has just become dirty.");
         // oops, then put this back and give up this block
         return false;
@@ -1590,7 +1569,6 @@
     return false;
 }
 
-<<<<<<< HEAD
 w_rc_t bf_tree_m::_evict_traverse_page(EvictionContext &context) {
     const uint16_t depth = context.traverse_depth;
     w_assert1(depth >= 3);
@@ -1600,7 +1578,50 @@
     bf_tree_cb_t &cb = get_cb(idx);
     if (!cb._used) {
         return RCOK;
-=======
+    }
+
+    btree_page_h p;
+    p.fix_nonbufferpool_page(_buffer + idx);
+    if (!p.is_leaf()) {
+        uint32_t old = context.clockhand_pathway[depth];
+        uint32_t child_count = (uint32_t) p.nrecs() + 1;
+        if (child_count > 0) {
+            // check children
+            for (uint32_t i = 0; i < child_count; ++i) {
+                uint32_t slot = (old + i) % child_count;
+                bf_idx child_idx;
+                context.traverse_depth = depth + 1;
+                if (i != 0) {
+                    bool swizzled;
+                    _lookup_buf_imprecise(p, slot, child_idx, swizzled);
+                    if (child_idx == 0) {
+                        continue;
+                    }
+
+                    context.clockhand_current_depth = depth + 1;
+                    context.clockhand_pathway[depth] = slot;
+                    context.bufidx_pathway[depth] = child_idx;
+                    context.swizzled_pathway[depth] = swizzled;
+                }
+
+                W_DO(_evict_traverse_page(context));
+                if (context.is_enough()) {
+                    return RCOK;
+                }
+            }
+        }
+    }
+
+    // exhaustively checked this node's descendants. this node is 'done'
+    context.clockhand_current_depth = depth;
+
+    // consider evicting this page itself
+    if (!cb._dirty) {
+        W_DO(_evict_page(context, p));
+    }
+    return RCOK;
+}
+
 w_rc_t bf_tree_m::register_and_mark(bf_idx& ret,
                   lpid_t page_of_interest,
                   lsn_t new_lsn,             // Current log record LSN from log scan
@@ -1766,67 +1787,6 @@
     return rc;
 }
 
-void bf_tree_m::_unswizzle_traverse_node(uint32_t &unswizzled_frames,
-                                         volid_t vol,
-                                         snum_t store,
-                                         bf_idx node_idx,
-                                         uint16_t cur_clockhand_depth) {
-    w_assert1(cur_clockhand_depth < MAX_SWIZZLE_CLOCKHAND_DEPTH);
-    if (_swizzle_clockhand_current_depth <= cur_clockhand_depth) {
-        _swizzle_clockhand_pathway[cur_clockhand_depth] = 0;
-        _swizzle_clockhand_current_depth = cur_clockhand_depth + 1;
-    }
-    uint32_t old = _swizzle_clockhand_pathway[cur_clockhand_depth];
-    bf_tree_cb_t &node_cb = get_cb(node_idx);
-    fixable_page_h node_p;
-    w_assert1(false == node_cb._in_doubt);
-    node_p.fix_nonbufferpool_page(_buffer + node_idx);
-    if (old >= (uint32_t) node_p.max_child_slot()+1) {
-        return;
->>>>>>> 7f7de909
-    }
-
-    btree_page_h p;
-    p.fix_nonbufferpool_page(_buffer + idx);
-    if (!p.is_leaf()) {
-        uint32_t old = context.clockhand_pathway[depth];
-        uint32_t child_count = (uint32_t) p.nrecs() + 1;
-        if (child_count > 0) {
-            // check children
-            for (uint32_t i = 0; i < child_count; ++i) {
-                uint32_t slot = (old + i) % child_count;
-                bf_idx child_idx;
-                context.traverse_depth = depth + 1;
-                if (i != 0) {
-                    bool swizzled;
-                    _lookup_buf_imprecise(p, slot, child_idx, swizzled);
-                    if (child_idx == 0) {
-                        continue;
-                    }
-
-                    context.clockhand_current_depth = depth + 1;
-                    context.clockhand_pathway[depth] = slot;
-                    context.bufidx_pathway[depth] = child_idx;
-                    context.swizzled_pathway[depth] = swizzled;
-                }
-
-                W_DO(_evict_traverse_page(context));
-                if (context.is_enough()) {
-                    return RCOK;
-                }
-            }
-        }
-    }
-
-    // exhaustively checked this node's descendants. this node is 'done'
-    context.clockhand_current_depth = depth;
-
-    // consider evicting this page itself
-    if (!cb._dirty) {
-        W_DO(_evict_page(context, p));
-    }
-    return RCOK;
-}
 
 w_rc_t bf_tree_m::_evict_page(EvictionContext& context, btree_page_h& p) {
     bf_idx idx = context.bufidx_pathway[context.traverse_depth - 1];
