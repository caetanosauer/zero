/*
 * (c) Copyright 2011-2014, Hewlett-Packard Development Company, LP
 */

#include "w_defines.h"

#include "bf_hashtable.h"
#include "bf_tree_cb.h"
#include "bf_tree_vol.h"
#include "bf_tree_cleaner.h"
#include "bf_tree.h"
#include "bf_tree_inline.h"

#include "smthread.h"
#include "vid_t.h"
#include "generic_page.h"
#include <string.h>
#include "w_findprime.h"
#include <stdlib.h>

#include "sm_int_0.h"
#include "sm_int_1.h"
#include "sm_io.h"
#include "vol.h"
#include "alloc_cache.h"
#include "chkpt_serial.h"

#include <boost/static_assert.hpp>
#include <ostream>
#include <limits>

#include "latch.h"
#include "btree_page_h.h"
#include "log.h"
#include "xct.h"
#include <logfunc_gen.h>

#include "restart.h"

///////////////////////////////////   Initialization and Release BEGIN ///////////////////////////////////

#ifdef PAUSE_SWIZZLING_ON
bool bf_tree_m::_bf_pause_swizzling = true;
uint64_t bf_tree_m::_bf_swizzle_ex = 0;
uint64_t bf_tree_m::_bf_swizzle_ex_fails = 0;
#endif // PAUSE_SWIZZLING_ON


bf_tree_m::bf_tree_m (uint32_t block_cnt,
    uint32_t cleaner_threads,
    uint32_t cleaner_interval_millisec_min,
    uint32_t cleaner_interval_millisec_max,
    uint32_t cleaner_write_buffer_pages,
    const char* replacement_policy,
    bool initially_enable_cleaners,
    bool enable_swizzling) {
    ::memset (this, 0, sizeof(bf_tree_m));

    _block_cnt = block_cnt;
    _enable_swizzling = enable_swizzling;
    if (strcmp(replacement_policy, "clock") == 0) {
        _replacement_policy = POLICY_CLOCK;
    } else if (strcmp(replacement_policy, "clock+priority") == 0) {
        _replacement_policy = POLICY_CLOCK_PRIORITY;
    } else if (strcmp(replacement_policy, "random") == 0) {
        _replacement_policy = POLICY_RANDOM;
    }

#ifdef SIMULATE_NO_SWIZZLING
    _enable_swizzling = false;
    enable_swizzling = false;
    DBGOUT0 (<< "THIS MESSAGE MUST NOT APPEAR unless you intended. Completely turned off swizzling in bufferpool.");
#endif // SIMULATE_NO_SWIZZLING

    DBGOUT1 (<< "constructing bufferpool with " << block_cnt << " blocks of " << SM_PAGESIZE << "-bytes pages... enable_swizzling=" << enable_swizzling);

    // use posix_memalign to allow unbuffered disk I/O
    void *buf = NULL;
    if (::posix_memalign(&buf, SM_PAGESIZE, SM_PAGESIZE * ((uint64_t) block_cnt)) != 0) {
        ERROUT (<< "failed to reserve " << block_cnt << " blocks of " << SM_PAGESIZE << "-bytes pages. ");
        W_FATAL(eOUTOFMEMORY);
    }
    _buffer = reinterpret_cast<generic_page*>(buf);

    // the index 0 is never used. to make sure no one can successfully use it,
    // fill the block-0 with garbages
    ::memset (&_buffer[0], 0x27, sizeof(generic_page));

#ifdef BP_ALTERNATE_CB_LATCH
    // this allocation scheme is sensible only for control block and latch sizes of 64B (cacheline size)
    BOOST_STATIC_ASSERT(sizeof(bf_tree_cb_t) == 64);
    BOOST_STATIC_ASSERT(sizeof(latch_t) == 64);
    // allocate one more pair of <control block, latch> as we want to align the table at an odd
    // multiple of cacheline (64B)
    if (::posix_memalign(&buf, sizeof(bf_tree_cb_t) + sizeof(latch_t), (sizeof(bf_tree_cb_t) + sizeof(latch_t)) * (((uint64_t) block_cnt) + 1LLU)) != 0) {
        ERROUT (<< "failed to reserve " << block_cnt << " blocks of " << sizeof(bf_tree_cb_t) << "-bytes blocks. ");
        W_FATAL(eOUTOFMEMORY);
    }
    ::memset (buf, 0, (sizeof(bf_tree_cb_t) + sizeof(latch_t)) * (((uint64_t) block_cnt) + 1LLU));
    _control_blocks = reinterpret_cast<bf_tree_cb_t*>(reinterpret_cast<char *>(buf) + sizeof(bf_tree_cb_t));
    w_assert0(_control_blocks != NULL);
    for (bf_idx i = 0; i < block_cnt; i++) {
        BOOST_STATIC_ASSERT(sizeof(bf_tree_cb_t) < SCHAR_MAX);
        if (i & 0x1) { /* odd */
            get_cb(i)._latch_offset = -static_cast<int8_t>(sizeof(bf_tree_cb_t)); // place the latch before the control block
        } else { /* even */
            get_cb(i)._latch_offset = sizeof(bf_tree_cb_t); // place the latch after the control block
        }
    }
#else
    if (::posix_memalign(&buf, sizeof(bf_tree_cb_t), sizeof(bf_tree_cb_t) * ((uint64_t) block_cnt)) != 0) {
        ERROUT (<< "failed to reserve " << block_cnt << " blocks of " << sizeof(bf_tree_cb_t) << "-bytes blocks. ");
        W_FATAL(eOUTOFMEMORY);
    }
    _control_blocks = reinterpret_cast<bf_tree_cb_t*>(buf);
    w_assert0(_control_blocks != NULL);
    ::memset (_control_blocks, 0, sizeof(bf_tree_cb_t) * block_cnt);
#endif

#ifdef BP_MAINTAIN_PARENT_PTR
    // swizzled-LRU is initially empty
    _swizzled_lru = new bf_idx[block_cnt * 2];
    w_assert0(_swizzled_lru != NULL);
    ::memset (_swizzled_lru, 0, sizeof(bf_idx) * block_cnt * 2);
    _swizzled_lru_len = 0;
#endif // BP_MAINTAIN_PARENT_PTR

    // initially, all blocks are free
    _freelist = new bf_idx[block_cnt];
    w_assert0(_freelist != NULL);
    _freelist[0] = 1; // [0] is a special entry. it's the list head
    for (bf_idx i = 1; i < block_cnt - 1; ++i) {
        _freelist[i] = i + 1;
    }
    _freelist[block_cnt - 1] = 0;
    _freelist_len = block_cnt - 1; // -1 because [0] isn't a valid block

    //initialize hashtable
    int buckets = w_findprime(1024 + (block_cnt / 4)); // maximum load factor is 25%. this is lower than original shore-mt because we have swizzling
    _hashtable = new bf_hashtable(buckets);
    w_assert0(_hashtable != NULL);

    ::memset (_volumes, 0, sizeof(bf_tree_vol_t*) * MAX_VOL_COUNT);

    // initialize page cleaner
    _cleaner = new bf_tree_cleaner (this, cleaner_threads, cleaner_interval_millisec_min, cleaner_interval_millisec_max, cleaner_write_buffer_pages, initially_enable_cleaners);

    _dirty_page_count_approximate = 0;
    _swizzled_page_count_approximate = 0;

    ::memset (_clockhand_pathway, 0, sizeof(uint32_t) * MAX_CLOCKHAND_DEPTH);
    _clockhand_current_depth = 1;
    _clockhand_pathway[0] = 1;
}

bf_tree_m::~bf_tree_m() {
    if (_control_blocks != NULL) {
#ifdef BP_ALTERNATE_CB_LATCH
        char* buf = reinterpret_cast<char*>(_control_blocks) - sizeof(bf_tree_cb_t);
#else
        char* buf = reinterpret_cast<char*>(_control_blocks);
#endif
        // note we use free(), not delete[], which corresponds to posix_memalign
        ::free (buf);
        _control_blocks = NULL;
    }
#ifdef BP_MAINTAIN_PARENT_PTR
    if (_swizzled_lru != NULL) {
        delete[] _swizzled_lru;
        _swizzled_lru = NULL;
    }
#endif // BP_MAINTAIN_PARENT_PTR
    if (_freelist != NULL) {
        delete[] _freelist;
        _freelist = NULL;
    }
    if (_hashtable != NULL) {
        delete _hashtable;
        _hashtable = NULL;
    }
    if (_buffer != NULL) {
        void *buf = reinterpret_cast<void*>(_buffer);
        // note we use free(), not delete[], which corresponds to posix_memalign
        ::free (buf);
        _buffer = NULL;
    }

    if (_cleaner != NULL) {
        delete _cleaner;
        _cleaner = NULL;
    }
}

w_rc_t bf_tree_m::init ()
{
    W_DO(_cleaner->start_cleaners());
    return RCOK;
}

w_rc_t bf_tree_m::destroy ()
{
    for (volid_t vid = 1; vid < MAX_VOL_COUNT; ++vid) {
        if (_volumes[vid] != NULL) {
            W_DO (uninstall_volume(vid));
        }
    }
    W_DO(_cleaner->request_stop_cleaners());
    W_DO(_cleaner->join_cleaners());
    return RCOK;
}

///////////////////////////////////   Initialization and Release END ///////////////////////////////////

///////////////////////////////////   Volume Mount/Unmount BEGIN     ///////////////////////////////////
w_rc_t bf_tree_m::install_volume(vol_t* volume) {
    w_assert1(volume != NULL);
    volid_t vid = volume->vid().vol;
    w_assert1(vid != 0);
    w_assert1(vid < MAX_VOL_COUNT);

    // CS: introduced this check for now
    // See comment on io_m::mount and BitBucket ticket #3
    if (_volumes[vid] != NULL) {
        // already mounted
        return RCOK;
    }

    w_assert1(_volumes[vid] == NULL);
    DBGOUT1(<<"installing volume " << vid << " to buffer pool...");
#ifdef SIMULATE_MAINMEMORYDB
    W_DO(_install_volume_mainmemorydb(volume));
    if (true) return RCOK;
#endif // SIMULATE_MAINMEMORYDB

    bf_tree_vol_t* desc = new bf_tree_vol_t(volume);

    // load root pages. root pages are permanently fixed.
    stnode_cache_t *stcache = volume->get_stnode_cache();
    std::vector<snum_t> stores (stcache->get_all_used_store_ID());
    w_rc_t rc = RCOK;
    w_rc_t preload_rc;
    for (size_t i = 0; i < stores.size(); ++i) {
        snum_t store = stores[i];
        shpid_t shpid = stcache->get_root_pid(store);
        w_assert1(shpid > 0);

        uint64_t key = bf_key(vid, shpid);
        bf_idx idx = _hashtable->lookup(key);
        preload_rc = RCOK;
        if (0 != idx)
        {
            // Root page is in hash table already
            // Log Analysis forward scan:
            //    This is for a volume mount in concurrent recovery
            //    mode after Log Analysis phase, the root page was loaded
            //    during Log Analysis already, do not load again
            // Log Analysis backward scan:
            //    1. The caller might come from Log Analysis while the root page
            //        was marked as in_doubt but volumn was not loaded.
            //        Load the page for the first time
            //    2. The caller might come from volumn mount after Log Analysis,
            //        while the root page was already loaded during Log Analysis,
            //        do not load the page again
            DBGOUT3(<<"bf_tree_m::install_volume: root page is already in hash table");

            if ((true == restart_m::use_redo_demand_restart()) ||   // On_demand, backward log scan
                (true == restart_m::use_redo_mix_restart()))        // Mixed, backward log scan
            {
                // Root page is special, it is pre-loaded into memory and then recovered.
                //
                // In traditional restart mode (M1 and M2), the root page is pre-loaded during
                // Log Analysis phase but not recovered.  Root page is recovered during REDO
                // phase by the restart thread which blocks user transactions.
                //
                // In on_demand mode (M3 and M4, backward log scan), the root page is
                // pre-loaded and also recovered during Log Analysis phase, because
                // all REDOs are triggered by user transactions and b-tree traversal
                // starts with root page, therefore the root page must be recovered
                // before accepting user transactions, also normal Single Page Recovery is
                // relying on the last page LSN in both parent and child pages to perform
                // the recovery operation on child page, therefore the root page must be
                // recovered before everything else.

                bf_tree_cb_t &cb = get_cb(idx);
                w_rc_t latch_rc = cb.latch().latch_acquire(LATCH_EX, WAIT_IMMEDIATE);
                if (latch_rc.is_error())
                {
                    // Not expected
                    W_FATAL_MSG(fcINTERNAL, << "REDO (redo_page_pass()): unable to EX latch cb on root page");
                }
                w_assert1(true == cb._used);
                if (0 != cb._dependency_lsn)
                {
                    DBGOUT3(<<"bf_tree_m::install_volume: root page is not in buffer pool, loading...");

                    w_assert1(true == cb._in_doubt);

                    // The last page LSN is stored in cb._dependency_lsn during Log Analysis
                    // and cleared after the page has been restored
                    // Use Single Page Recovery to load and recover the root page
                    lsn_t emlsn = cb._dependency_lsn;
                    // Load the page first, no recovery at this point
                    preload_rc = _preload_root_page(desc, volume, store, shpid, idx);
                    if (false == preload_rc.is_error())
                    {
                        // Recover the root page through Single Page Recovery
                        // In order to use minimal logging for page rebalance operations, the root
                        // page must be unmanaged during Single Page Recover process
                        fixable_page_h page;
                        lpid_t store_id(vid, store, shpid);
                        W_COERCE(page.fix_recovery_redo(idx, store_id, false /* managed*/));
                        page.get_generic_page()->pid = store_id;
                        page.get_generic_page()->tag = t_btree_p;
                        w_assert1(page.is_fixed());
                        if (emlsn != page.lsn())
                            page.set_lsns(lsn_t::null);  // set last write lsn to null to force a complete recovery
                        W_COERCE(smlevel_1::recovery->recover_single_page(page, emlsn, true)); // we have the actual emlsn
                        W_COERCE(page.fix_recovery_redo_managed());  // set the page to be managed again

                        smlevel_0::bf->in_doubt_to_dirty(idx);  // Set use and dirty, clear the cb._dependency_lsn flag

                    }
                }
                else
                {
                    // Root page already loaded and recovered, no-op
                    w_assert1(false == cb._in_doubt);
                    DBGOUT3(<<"bf_tree_m::install_volume: root page is already in buffer pool, skip loading");
                }
                // Release EX latch before exit
                if (cb.latch().held_by_me())
                   cb.latch().latch_release();

            // Done with recovery the root page, at this point the
            // root page is in memory and it has been REDOne, but
            // not UNDOne yet, meaning the root page might contain
            // data which need to be rollback.  The UNDO operation
            // will be triggered by user transaction due to lock conflict (M3)
            // or transaction drive UNDO (M4) if the restart thread reaches it first
            }
            else
            {
                // Forward log scan with traditional recovery, page already loaded
                DBGOUT3(<<"bf_tree_m::install_volume: traditional restart, skip re-loading of root page");
            }

            // Store the root page index into descriptor
            desc->_root_pages[store] = idx;
        }
        else
        {
            DBGOUT3(<<"bf_tree_m::install_volume: root page is not in hash table, loading...");
            // Root page is not in hash table, pre-load it
            w_rc_t grab_rc = _grab_free_block(idx);
            if (grab_rc.is_error())
            {
                ERROUT(<<"failed to grab a free page while mounting a volume: " << grab_rc);
                rc = grab_rc;
                break;
            }
            // Load the root page
            preload_rc = _preload_root_page(desc, volume, store, shpid, idx);
        }

        if (preload_rc.is_error())
        {
            ERROUT(<<"failed to preload a root page " << shpid
                   << " of store " << store << " in volume "
                   << vid << ". to buffer frame " << idx << ". err=" << preload_rc);
            rc = preload_rc;
            _add_free_block(idx);
            break;
        }
    }
    if (rc.is_error()) {
        ERROUT(<<"install_volume failed: " << rc);
        for (size_t i = 0; i < stores.size(); ++i) {
            bf_idx idx = desc->_root_pages[stores[i]];
            if (idx != 0) {
                get_cb(idx).clear();
                _add_free_block(idx);
            }
        }
        delete desc;
        return rc;
    } else {
        _volumes[vid] = desc;
        return RCOK;
    }
}

w_rc_t bf_tree_m::_preload_root_page(bf_tree_vol_t* desc, vol_t* volume, snum_t store, shpid_t shpid, bf_idx idx) {
    volid_t vid = volume->vid().vol;
    DBGOUT2(<<"preloading root page " << shpid << " of store " << store << " in volume " << vid << ". to buffer frame " << idx);
    w_assert1(shpid >= volume->first_data_pageid());
    bool past_end;
    W_DO(volume->read_page(shpid, _buffer[idx], past_end));

    // _buffer[idx].checksum == 0 is possible when the root page has been never flushed out.
    // this method is called during volume mount (even before recover), crash tests like
    // test_restart, test_crash might encounter this scenario, swallow the error
    if (_buffer[idx].checksum == 0) {
        DBGOUT1(<<"empty check sum root page during volume mount. crash happened?"
            " pid=" << shpid << " of store " << store << " in volume "
            << vid << ". to buffer frame " << idx);
    }
    else if (_buffer[idx].calculate_checksum() != _buffer[idx].checksum) {
        return RC(eBADCHECKSUM);
    }

    bf_tree_cb_t &cb = get_cb(idx);
    cb.clear();
    cb._pid_vol = vid;
    cb._pid_shpid = shpid;
    cb._store_num = store;

    // as the page is read from disk, at least it's sure that
    // the page is flushed as of the page LSN (otherwise why we can read it!)
    // if the page does not exist on disk, the page would be zero out already
    // so the cb._rec_lsn (initial dirty lsn) would be 0
    cb._rec_lsn = _buffer[idx].lsn.data();
    w_assert3(_buffer[idx].lsn.hi() > 0);
    cb.pin_cnt_set(1); // root page's pin count is always positive
    cb._swizzled = true;

    // When install volume, if the root page was not already loaded, then the in_doubt
    // page is off initially
    // The only possibility the root page was already loaded: install volume after Log Analysis
    // during a concurrent recovery, while the root page was loaded during Log Analysis
    cb._in_doubt = false;

    cb._recovery_access = false;
    cb._used = true; // turn on _used at last
    cb._dependency_lsn = 0;
    bool inserted = _hashtable->insert_if_not_exists(bf_key(vid, shpid), idx); // for some type of caller (e.g., redo) we still need hashtable entry for root
    if (!inserted)
    {
        if (smlevel_0::in_recovery())
        {
            // If we are loading the root page from Recovery Log Analysis phase,
            // it is possible we have a regular log record accessing the root page
            // before the device mounting log record, in this case the root page
            // has been registered into the hash table before we mount the device.
            // This is not an error condition therefore swallow the error, also mark
            // the page as an in_doubt page
            DBGOUT3(<<"Loaded the root page but the index was in hashtable already, set the in_doubt flag to true");
            cb._in_doubt = true;
            inserted = true;
        }
        else
        {
            ERROUT (<<"failed to insert a root page to hashtable. this must not have happened because there shouldn't be any race. wtf");
            return RC(eINTERNAL);
        }
    }
    w_assert1(inserted);

    desc->_root_pages[store] = idx;
    return RCOK;
}

w_rc_t bf_tree_m::_install_volume_mainmemorydb(vol_t* volume) {
    volid_t vid = volume->vid().vol;
    DBGOUT1(<<"installing volume " << vid << " to MAINMEMORY-DB buffer pool...");
    for (volid_t v = 1; v < MAX_VOL_COUNT; ++v) {
        if (_volumes[v] != NULL) {
            ERROUT (<<"MAINMEMORY-DB mode allows only one volume to be loaded, but volume " << v << " is already loaded.");
            return RC(eINTERNAL);
        }
    }

    // load all pages. pin them forever
    bf_idx endidx = volume->num_pages();
    for (bf_idx idx = volume->first_data_pageid(); idx < endidx; ++idx) {
        if (volume->is_allocated_page(idx)) {
            bool past_end;
            W_DO(volume->read_page(idx, _buffer[idx], past_end));
            if (true == past_end)
            {
                // Page does not exist on disk, raise error since this should not happen
                return RC(stSHORTIO);
            }
            if (_buffer[idx].calculate_checksum() != _buffer[idx].checksum) {
                return RC(eBADCHECKSUM);
            }
            bf_tree_cb_t &cb = get_cb(idx);
            cb.clear();
            cb._pid_vol = vid;
            cb._pid_shpid = idx;
            cb._rec_lsn = _buffer[idx].lsn.data();
            w_assert3(_buffer[idx].lsn.hi() > 0);
            cb.pin_cnt_set(1);
            cb._in_doubt = false;
            cb._recovery_access = false;
            cb._used = true;
            cb._swizzled = true;
        }
    }
    // now freelist is inconsistent, but who cares. this is mainmemory-db experiment FIXME

    bf_tree_vol_t* desc = new bf_tree_vol_t(volume);
    stnode_cache_t *stcache = volume->get_stnode_cache();
    std::vector<snum_t> stores (stcache->get_all_used_store_ID());
    for (size_t i = 0; i < stores.size(); ++i) {
        snum_t store = stores[i];
        bf_idx idx = stcache->get_root_pid(store);
        w_assert1(idx > 0);
        desc->_root_pages[store] = idx;
    }
    _volumes[vid] = desc;
    return RCOK;
}

w_rc_t bf_tree_m::uninstall_volume(volid_t vid,
                                     const bool clear_cb) // In: true to clear buffer pool cb data
                                                          //     do not clear cb if
{
    // assuming this thread is the only thread working on this volume,

    // first, clean up all dirty pages
    DBGOUT1(<<"uninstalling volume " << vid << " from buffer pool...");
    bf_tree_vol_t* desc = _volumes[vid];
    if (desc == NULL) {
        DBGOUT0(<<"this volume is already uninstalled: " << vid);
        return RCOK;
    }
    W_DO(_cleaner->force_volume(vid));

    // If caller is a concurrent recovery and call 'dismount_all' after
    // Log Analysys phase, do not clear the buffer pool because the remaining
    // Recovery work (REDO and UNDO) is depending on infomration
    // stored in buffer pool cb and transaction table

    if (true == clear_cb)
    {
        // then, release all pages.
        for (bf_idx idx = 1; idx < _block_cnt; ++idx)
        {
            bf_tree_cb_t &cb = get_cb(idx);
            if (!cb._used || cb._pid_vol != vid)
            {
            continue;
            }
#ifdef BP_MAINTAIN_PARENT_PTR
            // if swizzled, remove from the swizzled-page LRU too
            if (_is_in_swizzled_lru(idx)) {
                _remove_from_swizzled_lru(idx);
            }
#endif // BP_MAINTAIN_PARENT_PTR
            _hashtable->remove(bf_key(vid, cb._pid_shpid));
            if (cb._swizzled)
            {
                --_swizzled_page_count_approximate;
            }
            get_cb(idx).clear();
            _add_free_block(idx);
        }
    }
    else
    {
        DBGOUT3(<<"bf_tree_m::uninstall_volume: no buffer pool cleanup");
    }

    _volumes[vid] = NULL;
    delete desc;
    return RCOK;
}
///////////////////////////////////   Volume Mount/Unmount END       ///////////////////////////////////

///////////////////////////////////   Page fix/unfix BEGIN         ///////////////////////////////////
// NOTE most of the page fix/unfix functions are in bf_tree_inline.h.
// These functions are here are because called less frequently.

w_rc_t bf_tree_m::fix_direct (generic_page*& page, volid_t vol, shpid_t shpid, latch_mode_t mode, bool conditional, bool virgin_page) {
    // fix_direct is for REDO operation, rollback and cursor re-fix, both root and non-root page, no parent
    // mark it as from Recovery so we do not check access availability
    return _fix_nonswizzled(NULL, page, vol, shpid, mode, conditional, virgin_page, true /*from_recovery*/);
}

void bf_tree_m::associate_page(generic_page*&_pp, bf_idx idx, lpid_t page_updated)
{
    // Special function for REDO phase of the system Recovery process
    // The physical page is loaded in buffer pool, idx is known but we
    // need to associate it with fixable_page data structure
    // Swizzling must be off

    w_assert1(!smlevel_0::bf->is_swizzling_enabled());
    w_assert1 (_is_active_idx(idx));
    _pp = &(smlevel_0::bf->_buffer[idx]);

    // Store lptid_t (vol and store IDs and page number) into the data buffer in the page
    _buffer[idx].pid = page_updated;

    return;
}

w_rc_t bf_tree_m::_fix_nonswizzled_mainmemorydb(generic_page* parent, generic_page*& page, shpid_t shpid, latch_mode_t mode, bool conditional, bool virgin_page) {
    bf_idx idx = shpid;
    bf_tree_cb_t &cb = get_cb(idx);
#ifdef BP_MAINTAIN_PARENT_PTR
    bf_idx parent_idx = 0;
    if (is_swizzling_enabled()) {
        parent_idx = parent - _buffer;
        w_assert1 (_is_active_idx(parent_idx));
        cb._parent = parent_idx;
    }
#endif // BP_MAINTAIN_PARENT_PTR
    if (virgin_page) {
        cb._rec_lsn = 0;
        cb._dirty = true;
        cb._in_doubt = false;
        cb._recovery_access = false;
        cb._uncommitted_cnt = 0;
        ++_dirty_page_count_approximate;
        bf_idx parent_idx = parent - _buffer;
        cb._pid_vol = get_cb(parent_idx)._pid_vol;
        cb._pid_shpid = idx;
        cb.pin_cnt_set(1);
    }
    cb._used = true;
    w_rc_t rc = cb.latch().latch_acquire(mode, conditional ? sthread_t::WAIT_IMMEDIATE : sthread_t::WAIT_FOREVER);
    if (rc.is_error()) {
        DBGOUT2(<<"bf_tree_m: latch_acquire failed in buffer frame " << idx << " rc=" << rc);
    } else {
        page = &(_buffer[idx]);
    }
    return rc;
}

w_rc_t bf_tree_m::_fix_nonswizzled(generic_page* parent, generic_page*& page,
                                   volid_t vol, shpid_t shpid,
                                   latch_mode_t mode, bool conditional,
                                   bool virgin_page,
                                   const bool from_recovery)  // True if caller is from recovery UNDO operation
{
    // Main function to set up a page in buffer pool before it can be used for various purposes.
    // Page index not in hashtable: loads a page from disk into buffer pool memory, setup proper
    //     fields in cb, register the page in hashtable, and then return page pointer to caller.
    // Page index in hashtable: assumping page is in memory already, does some validation
    //     and then return page pointer to caller.
    //
    // With concurrent Recovery, the system is opened after Log Analysis phase, and in_doubt
    // pages will be loaded into buffer pool while concurrent transactions are coming in.
    // It is possible a user transaction asks for a page before the REDO phase gets to
    // load the page (M2), in such case the page index is in hashtable but the actual page has
    // not been loaded into memory yet.

    // Note in 'restart_m', it does not use this function to load page into buffer pool, because
    // restart_m is driven by in_doubt flag and has different requirements on loading pages.

    w_assert1(vol != 0);
    w_assert1(shpid != 0);
    w_assert1((shpid & SWIZZLED_PID_BIT) == 0);
#ifdef BP_MAINTAIN_PARENT_PTR
    w_assert1(!is_swizzling_enabled() || parent != NULL);
#endif
    bf_tree_vol_t *volume = _volumes[vol];
    w_assert1(volume != NULL);
    w_assert1(shpid >= volume->_volume->first_data_pageid());
#ifdef SIMULATE_MAINMEMORYDB
    W_DO (_fix_nonswizzled_mainmemorydb(parent, page, shpid, mode, conditional, virgin_page));
    if (true) return RCOK;
#endif // SIMULATE_MAINMEMORYDB

    // unlike swizzled case, this is complex and inefficient.
    // we need to carefully follow the protocol to make it safe.
    uint64_t key = bf_key(vol, shpid);

    // Force loading the data even if the page is in hash table already, this could happen
    // during Recovery REDO phase, all 'in_doubt' pages are in hash table but not loaded
    // an page REDO operation might need to access a second page (multi-page operations
    // such as page rebalance and page merge), while the second page might still be in_doubt
    // This flag is used for Recovery operation only
    bool force_load = false;

    // note that the hashtable is separated from this bufferpool.
    // we need to make sure the returned block is still there, and retry otherwise.
#if W_DEBUG_LEVEL>0
    int retry_count = 0;
#endif
    while (true)
    {
        const uint32_t ONE_MICROSEC = 10000;
#if W_DEBUG_LEVEL>0
        if (++retry_count % 10000 == 0) {
            DBGOUT1(<<"keep trying to fix.. " << shpid << ". current retry count=" << retry_count);
        }
#endif
        bf_idx idx = _hashtable->lookup(key);
        if ((idx == 0) || (true == force_load))
        {
            // 1. page is not registered in hash table therefore it is not an in_doubt page either
            // 2. page is registered in hash table already but force loading, meaning it is an
            //    in_doubt page and the actual page has not been loaded into buffer pool yet
            // We need to read it from disk
            lsn_t page_emlsn = lsn_t::null;
            if (true == force_load)
            {
                // If force load, page is registered in hash table already but the
                // actual page was not loaded
                w_assert1(0 != idx);
            }
            else
            {
                W_DO(_grab_free_block(idx)); // get a frame that will be the new page
            }
            w_assert1(idx != 0);
            bf_tree_cb_t &cb = get_cb(idx);

            // Acquire latch before loading the page, this is necessary for 'force load' on in_doubt
            // page, because restart thread (M2/M4) or concurrent transactions (M4) might be
            // loading the same page at this moment
            w_rc_t check_rc = cb.latch().latch_acquire(mode, sthread_t::WAIT_IMMEDIATE);
            if (check_rc.is_error())
            {
                // Cannot latch cb, probably a concurrent user transaction is trying to load this
                // page, or in M4 (mixed mode) the page is being recoverd, rare but possible, try again
                if (false == force_load)
                    _add_free_block(idx);

                ERROUT(<<"bf_tree_m: unlucky! not able to acquire cb on a force load page "
                        << shpid << ". Discard my own work and try again.");

                force_load = false;
                // Sleep a while to give the other process time to finish its work and then retry
                ::usleep(ONE_MICROSEC);
                continue;
            }

            // Now we have a latch on page cb
            if ((true == force_load) && (false == cb._in_doubt))
            {
                // Someone beat us on loading the page so the page is no longer in_doubt
                // we do not want to reload the page, therefore stop the current load and retry
                // Do not free the block since we did not allocated it initially
                if (cb.latch().held_by_me())
                    cb.latch().latch_release();

                force_load = false;
                continue;
            }

            DBGOUT3(<<"unswizzled case: load shpid = " << shpid << " into frame = " << idx);
            // after here, we must either succeed or release the free block
            if (virgin_page)
            {
                // except a virgin page. then the page is anyway empty
                DBGOUT3(<<"bf_tree_m: adding a virgin page ("<<vol<<"."<<shpid<<")to bufferpool.");
            }
            else
            {
                DBGOUT3(<<"bf_tree_m: cache miss. reading page "<<vol<<"." << shpid << " to frame " << idx);
                INC_TSTAT(bf_fix_nonroot_miss_count);
                bool past_end;
                w_rc_t read_rc = volume->_volume->read_page(shpid, _buffer[idx], past_end);

                // Not checking 'past_end' (stSHORTIO), because if the page does not exist
                // on disk (only if fix_direct from REDO operation), the page context will be zero out,
                // and the following logic (_check_read_page) will fail in checksum and try Single-Page-Recovery immediatelly
                // Note that for fix_direct from REDO, we do not have parent page pointer

                if (read_rc.is_error())
                {
                    DBGOUT3(<<"bf_tree_m: error while reading page " << shpid << " to frame " << idx << ". rc=" << read_rc);

                    if (cb.latch().held_by_me())
                        cb.latch().latch_release();

                    if (false == force_load)
                        _add_free_block(idx);
                    return read_rc;
                    /* TODO: if this is an I/O error, we could try to do Single-Page-Recovery on it. */
                }
                else
                {
                    // Loaded the page from disk successfully
                    // for each page retrieved from disk, check validity, possibly apply Single-Page-Recovery.
                    // this is not a virgin page so if the page does not exist on disk, we need to
                    // try the backup
                    // Scenarios:
                    // 1. Normal page loading due to user transaction accessing a page not in buffer pool
                    // 2. Traditional recovery UNDO or REDO (force_load)
                    // 3. On-demand or mixed REDO triggered by user transaction (force_load)

                    if (true == force_load)
                    {
                        // If this is a force load, get the last page update lsn from page cb for recovery purpose
                        if (0 != cb._dependency_lsn)
                        {
                            // Copy over the last update lsn if it is valid lsn
                            // and reset it to 0 after copied it, this is to prevent other
                            // user transaction using this value for recovery purpose
                            // (note the last update lsn is gone after this reset)
                            // This is needed because the slot in buffer pool is already decided,
                            // we cannot have multiple user transactions recoverying the same
                            // page in buffer pool slot, it would corrupt the page context
                            page_emlsn = cb._dependency_lsn;
                        }
                        else
                        {
                            // Someone else beat us in recoverying this page, try again
                            ERROUT(<<"bf_tree_m: unlucky! it was a force load and no last update lsn"
                                    << ", most likely another thread is loading this page "
                                    << shpid << " to buffer pool currently. Discard my own work and try again.");

                            if (cb.latch().held_by_me())
                                cb.latch().latch_release();
                            force_load = false;
                            // Sleep a while to give the other process time to finish its work
                            ::usleep(ONE_MICROSEC);
                            continue;
                        }
                        w_assert1(lsn_t::null != page_emlsn);
                    }

                    if (true == force_load)
                    {
                        DBGOUT3(<< "Force load - caller ask for page: " << shpid);
                    }
                    else
                    {
                        shpid_t root_shpid = smlevel_0::bf->get_root_page_id(vol, cb._store_num);                    
                        DBGOUT3(<< "User load - Root page ID: " << root_shpid << ", caller ask for page: " << shpid);
                        if (root_shpid == shpid)
                        {
                            DBGOUT0(<< "User load - Root page is the same as asked page ID: " << root_shpid);
// TODO(Restart)... infinite loop when we encounter this situation, it is timing related issue, what is causing it?
//                            W_FATAL(fcINTERNAL);
                        }

                    }


                    check_rc = _check_read_page(parent, idx, vol, shpid, past_end, page_emlsn);
                    if (check_rc.is_error())
                    {
                        // Free the block even if we did not acquire it in the first place (force load), this is
                        // because we are erroring out
                        _add_free_block(idx);

                        if (cb.latch().held_by_me())
                            cb.latch().latch_release();
                        return check_rc;
                    }
                }
            }

            // initialize control block
            // we don't have to atomically pin it because it's not referenced by any other yet

            // We should still have the latch at this point
            w_assert1(cb.latch().held_by_me());

            // Before we clear the page cb, check again because if force load
            // the in_doubt flag should still be on at this point
            if (true == force_load)
                w_assert1(true == cb._in_doubt);

            cb.clear_except_latch();
            cb._pid_vol = vol;
            cb._pid_shpid = shpid;
            cb._dependency_lsn = 0;
#ifdef BP_MAINTAIN_PARENT_PTR
            bf_idx parent_idx = 0;
            if (is_swizzling_enabled()) {
                parent_idx = parent - _buffer;
                w_assert1 (_is_active_idx(parent_idx));
                cb._parent = parent_idx;
            }
#endif // BP_MAINTAIN_PARENT_PTR
            if (!virgin_page)
            {
                // if the page is read from disk, at least it's sure that
                // the page is flushed as of the page LSN (otherwise why we can read it!)
                cb._rec_lsn = _buffer[idx].lsn.data();
                w_assert3(_buffer[idx].lsn.hi() > 0);
            }
            else
            {
                // Virgin page, we are not setting _rec_lsn (initial dirty)
                // Page format would set the _rec_lsn
                cb._dirty = true;
                cb._in_doubt = false;
                cb._recovery_access = false;
                cb._uncommitted_cnt = 0;
                ++_dirty_page_count_approximate;
            }
            cb._used = true;
            cb._refbit_approximate = BP_INITIAL_REFCOUNT;
#ifdef BP_MAINTAIN_REPLACEMENT_PRIORITY
            cb._replacement_priority = me()->get_workload_priority();
#endif

            // finally, register the page to the hashtable.
            bool registered = _hashtable->insert_if_not_exists(key, idx);
            if (!registered)
            {
                if (false == force_load)
                {
                    // If force_load flag is off
                    // this pid already exists in bufferpool. this means another thread concurrently
                    // added the page to bufferpool. unlucky, but can happen.
                    DBGOUT1(<<"bf_tree_m: unlucky! another thread already added the page " << shpid << " to the bufferpool. discard my own work on frame " << idx);
                    if (cb.latch().held_by_me())
                        cb.latch().latch_release();
                    cb.clear(); // well, it should be enough to clear _used, but this is anyway a rare event. wouldn't hurt to clear all.
                    _add_free_block(idx);
                    continue;
                }
                else
                {
                    // If the force_load flag is on and the pid is already in hash table,
                    // this is a force load scenario
                    // In this case an in_doubt page is loaded due to page driven
                    // Single-Page-Recovery REDO operation or on-demand user
                    // transaction triggered REDO operation
                    // Clear the in_doubt flag on the page so we do not try to load
                    // this page again
                    DBGOUT1(<<"bf_tree_m: force_load with page in hash table already, mark page dirty, page id: " << shpid);
                    w_assert1(0 != idx);
                    force_load = false;
                    in_doubt_to_dirty(idx);        // Reset in_doubt and dirty flags accordingly
                }
            }

            // Clear the force_load flag since we are done
            w_assert1(false == force_load);

            // okay, all done
#ifdef BP_MAINTAIN_PARENT_PTR
            if (is_swizzling_enabled()) {
                lintel::unsafe::atomic_fetch_add((uint32_t*) &(_control_blocks[parent_idx]._pin_cnt), 1); // we installed a new child of the parent      to this bufferpool. add parent's count
            }
#endif // BP_MAINTAIN_PARENT_PTR
            page = &(_buffer[idx]);

            // Just loaded a page, the page loading was due to:
            // User transaction - page was not involved in the recovery operation
            // UNDO operation - the page is needed for b-tree search traversal of
            //                            an UNDO operation
            // REDO operation - on-demand or mixed REDO triggered by user transaction
            //                            page was in_doubt (using lock for concurrency control)
            // Page is safe to access, not calling _validate_access(page)
            // for page access validation purpose
            DBGOUT3(<<"bf_tree_m::_fix_nonswizzled: retrieved a new page: " << shpid);

            return RCOK;
        }
        else
        {
            // Page index is registered in hash table
            force_load = false;

            // unlike swizzled case, we have to atomically pin it while verifying it's still there.
            if (parent) {
                DBGOUT3(<<"swizzled case: parent = " << parent->pid << ", shpid = " << shpid << " frame=" << idx);
            } else {
                DBGOUT3(<<"swizzled case: parent = NIL"<< ", shpid = " << shpid << " frame=" << idx);
            }
            bf_tree_cb_t &cb = get_cb(idx);

            shpid_t root_shpid = smlevel_0::bf->get_root_page_id(vol, cb._store_num);

            if ((cb._in_doubt) && (root_shpid != shpid))
            {
                // If in_doubt flag is on and not the root page, the page is not
                // in buffer pool memory
                // we do not have latch on the page at this point, okay to return

                // bf_tree_m::_fix_nonswizzled is called by two different functions:
                //   fix_direct: for REDO operation, rollback and cursor re-fix, both root
                //                  and non-root page, no parent
                //   fix_nonroot: user txn and UNDO operations to traversal the tree
                //                      only non-root pages, has parent
                //
                // Exception: root page is pre-loaded into buffer pool when mounting
                // volume, although the root page could be either in_doubt or clean,
                // the root page is in memory already.

                DBGOUT3(<<"bf_tree_m::_fix_nonswizzled: page in hash table but not in buffer pool, page: "
                        << shpid << ", root page: " << root_shpid);

                if (NULL == parent)
                {
                    // No parent, caller is from fix_direct, do not block
                    // Set force_load to cause the retry logic to load the page
                    DBGOUT3(<<"bf_tree_m::_fix_nonswizzled: force load due to fix_direct");
                    force_load = true;
                    continue;
                }
                else
                {
                    // Has parent, caller is from fix_nonroot, it is either a user transaction
                    // tree traversal from UNDO recovery
                    if (true == from_recovery)
                    {
                        // If caller is from recovery (e.g. rollback), do not block
                        // page is in_doubt, set force_load to cause the retry logic to load the page
                        DBGOUT3(<<"bf_tree_m::_fix_nonswizzled: force load due to rollback");
                        force_load = true;
                        continue;
                    }
                    else if (true == restart_m::use_concurrent_commit_restart())  // Using commit_lsn
                    {
                        // User transaction
                        // Concurrent log mode (M2) is using commit_lsn for concurrency control
                        // M2 does not support pure on-demand REDO, therefore
                        // user transaction cannot load an in-doubt page

                        w_assert1(false == restart_m::use_redo_demand_restart());
                        w_assert1(false == restart_m::use_redo_mix_restart());

                        return RC(eACCESS_CONFLICT);
                    }
                    else if (true == restart_m::use_concurrent_lock_restart())  // Using lock acquisition
                    {
                        // User transaction
                        // This is the normal lock mode which is using lock for concurrency control

                        if ((true == restart_m::use_redo_demand_restart()) ||  // pure on-demand
                           (true == restart_m::use_redo_mix_restart()))        // midxed mode
                        {
                            // If either pure on-demand or mixed mode REDO, allow user transaction
                            // to trigger in_doubt page loading

                            // Set the force_load so we will load the in_doubt page and also trigger
                            // Single Page Recovery on the page
                            DBGOUT3(<<"bf_tree_m::_fix_nonswizzled: force load triggered by on-demand user transaction and lock");
                            force_load = true;
                            continue;
                        }
                        else if ((false == restart_m::use_redo_demand_restart()) &&    // Not pure on-demand
                                (false == restart_m::use_redo_mix_restart()))          // Not midxed mode
                        {
                            // Using lock for concurrency control but not on-demand REDO
                            // This is a mode mainly for performance measurement purpose

                            // User transaction cannot load an in_doubt page, only REDO can
                            // load an in_doubt page

                            return RC(eACCESS_CONFLICT);
                        }
                        else
                        {
                            // Unexpected mode
                            W_FATAL_MSG(fcINTERNAL,
                                        << "bf_tree_m::_fix_nonswizzled: unexpected recovery mode under lock concurrency control mode");
                        }
                    }
                    else
                    {
                        // Unexpected mode
                        W_FATAL_MSG(fcINTERNAL,
                                    << "bf_tree_m::_fix_nonswizzled: unexpected concurrency control recovery mode");
                    }
                }
            }

            // Page is registered in hash table and it is not an in_doubt page, meaning the actual page is in buffer pool already

            int32_t cur_cnt = cb.pin_cnt();
            if (cur_cnt < 0) {
                w_assert1(cur_cnt == -1);
                DBGOUT1(<<"bf_tree_m: very unlucky! buffer frame " << idx << " has been just evicted. retrying..");
                continue;
            }
#ifndef NO_PINCNT_INCDEC
            int32_t cur_ucnt = cur_cnt;
            if (lintel::unsafe::atomic_compare_exchange_strong(const_cast<int32_t*>(&cb._pin_cnt), &cur_ucnt, cur_ucnt + 1))
            {
#endif
                // okay, CAS went through
                if (cb._refbit_approximate < BP_MAX_REFCOUNT) {
                    ++cb._refbit_approximate;
                }
                w_rc_t rc = cb.latch().latch_acquire(mode, conditional ? sthread_t::WAIT_IMMEDIATE : sthread_t::WAIT_FOREVER);
                // either successfully or unsuccessfully, we latched the page.
                // we don't need the pin any more.
                // here we can simply use atomic_dec because it must be positive now.
                w_assert1(cb.pin_cnt() > 0);
                w_assert1(cb._pid_vol == vol);
                if (cb._pid_shpid != shpid) {
                    DBGOUT1(<<"cb._pid_shpid = " << cb._pid_shpid << ", shpid = " << shpid);
                }
                w_assert1(cb._pid_shpid == shpid);
#ifndef NO_PINCNT_INCDEC
                lintel::unsafe::atomic_fetch_sub((uint32_t*)(&cb._pin_cnt), 1);
#endif
                if (rc.is_error())
                {
                    DBGOUT2(<<"bf_tree_m: latch_acquire failed in buffer frame " << idx << " rc=" << rc);
                }
                else
                {
                    page = &(_buffer[idx]);

                    // Page was already loaded in buffer pool by:
                    //     Recovery operation - was an in_doubt page
                    // or
                    //     Previous user transaction - was not an in_doubt page
                    // we need to validate the page only if running in concurrent mode
                    // and the request coming from a user transaction
                    //
                    // Two scenarios:
                    //     User transaction - validate
                    //     Recovery operation - allow
                    //                    from_recovery - UNDO operation
                    //                    cb._recovery_access - REDO operation
                    //         Two different ways to indicate caller from recovery, because
                    //         REDO is page driven so we can mark cb._recovery_access
                    //         but UNDO is transaction driven, not able to associate it to target
                    //         page and also it has to traversal B-tree (visit multiple pages), so
                    //         it is relying on input parameter 'from_recovery'

                    if ((true == from_recovery) || (true == cb._recovery_access))
                    {
                        // From Recovery, no validation
                        DBGOUT3(<<"bf_tree_m::_fix_nonswizzled: an existing page from recovery, skip check for accessability, page: " << shpid);
                    }
                    else
                    {
                        DBGOUT3(<<"bf_tree_m::_fix_nonswizzled: an existing page from user txn, check for accessability, page: " << shpid);
                        rc = _validate_access(page);
                        if (rc.is_error())
                        {
                            ++cb._refbit_approximate;
                            if (cb.latch().held_by_me())
                                cb.latch().latch_release();
                        }
                    }

                    // On successful return, we are holding latch on this page
                }
                return rc;
#ifndef NO_PINCNT_INCDEC
            } else {
                // another thread is doing something. keep trying.
                DBGOUT1(<<"bf_tree_m: a bit unlucky! buffer frame " << idx << " has contention. cb._pin_cnt=" << cb._pin_cnt <<", expected=" << cur_ucnt);
                continue;
            }
#endif
        }
    }
}

w_rc_t bf_tree_m::_validate_access(generic_page*& page)   // pointer to the underlying page _pp
{
    // Special function to validate whether a page is safe to be accessed by
    // concurrent user transaction while the recovery is still going on
    // Page is already loaded in buffer pool, and the page_lsn (last write)
    // is available.

    // Validation is on only if using commit_lsn for concurrency control
    //    Commit_lsn: raise error if falid the commit_lsn validation
    //    Lock re-acquisition: block if lock conflict

    // If lock re-acquisition is used, if user transaction is trying to load an
    // in_doubt page, it triggers on-demand REDO, the code path should not
    // come here.
    // If user transaction is accessing an already loaded buffer pool page,
    // the blocking happens during lock acquisition (which happens later),
    // and there is no need to validate in the page level.

    // If the system is doing concurrent recovery and we are still in the middle
    // of recovery, need to validate whether a user transaction can access this page
    if ((smlevel_1::recovery) &&                      // The restart_m object is valid
        (smlevel_1::recovery->restart_in_progress())) // Restart is in progress, both serial and concurrent
                                                      // if pure on_demand, then this function returns
                                                      // false (not in restart) after Log Analysis phase
    {
        if (true ==  restart_m::use_concurrent_commit_restart()) // Using commit_lsn
        {
            // Accept a new transaction if the associated page met the following conditions:
            // REDO phase:
            //    1. Page is not an 'in_doubt' page - 'dirty' is okay.
            //    2. Page_LSN < Commit_LSN (minimum Txn LSN of all loser transactions).
            // UNDO phase:
            //    Page_LSN < Commit_LSN (minimum Txn LSN of all loser transactions).

            // With the M2 limitation, user transaction does not load in_doubt page (raise error),
            // so we only need to validate one condition for the newly loaded page:
            //    Page_LSN < Commit_LSN (minimum Txn LSN of all loser transactions)
            // The last write on the page was before the minimum TXN lsn of all loser transactions
            // Note this is an over conserve policy mainly because we do not have
            // lock acquisition to protect loser transactions.

            if (lsn_t::null == smlevel_0::commit_lsn)
            {
                // commit_lsn == null only if empty database or no
                // actual work for recovery
                // All access are allowed in this case
            }
            else
            {
                // If the page is not marked being access for recovery purpose
                // then we need to validate the accessability

                // Get the last write on the page
                lsn_t page_lsn = page->lsn;
                if (page_lsn >= smlevel_0::commit_lsn)
                {
                    // Condition not met, cannot continue
                    DBGOUT2(<<"bf_tree_m: page access condition not met, page_lsn: "
                            << page_lsn << ", commit_lsn:" << smlevel_0::commit_lsn);
                    return RC(eACCESS_CONFLICT);
                }
                else
                {
                    DBGOUT2(<<"bf_tree_m: page access condition met, page_lsn: "
                            << page_lsn << ", commit_lsn:" << smlevel_0::commit_lsn);
                }
            }
        }
        else if (true == restart_m::use_concurrent_lock_restart())
        {
            // Using lock for concurrency control, no need to validate page
            // which is already loaded into buffer pool (not in_doubt)
        }
    }
    else
    {
        // Serial recovery mode or concurrent recovery mode but recovery has completed
        // No need to validate for page accessability
    }
    return RCOK;
}

bf_idx bf_tree_m::pin_for_refix(const generic_page* page) {
    w_assert1(page != NULL);
    w_assert1(latch_mode(page) != LATCH_NL);
    bf_idx idx = page - _buffer;
    w_assert1(_is_active_idx(idx));
#ifdef SIMULATE_MAINMEMORYDB
    if (true) return idx;
#endif // SIMULATE_MAINMEMORYDB
    // this is just atomic increment, not a CAS, because we know
    // the page is latched and eviction thread wouldn't consider this block.
    w_assert1(get_cb(idx).pin_cnt() >= 0);
    get_cb(idx).pin_cnt_atomic_inc(1);
    return idx;
}

void bf_tree_m::unpin_for_refix(bf_idx idx) {
    w_assert1(_is_active_idx(idx));
    w_assert1(get_cb(idx).pin_cnt() > 0);
#ifdef SIMULATE_MAINMEMORYDB
    if (true) return;
#endif // SIMULATE_MAINMEMORYDB
    get_cb(idx).pin_cnt_atomic_dec(1);
}

///////////////////////////////////   Page fix/unfix END         ///////////////////////////////////

///////////////////////////////////   Dirty Page Cleaner BEGIN       ///////////////////////////////////
w_rc_t bf_tree_m::force_all() {
    // Buffer pool flush, it flushes dirty pages
    // It does not flush in_doubt pages
    return _cleaner->force_all();
}
w_rc_t bf_tree_m::force_until_lsn(lsndata_t lsn) {
    // Buffer pool flush, it flushes dirty pages
    // It does not flush in_doubt pages
    return _cleaner->force_until_lsn(lsn);
}
w_rc_t bf_tree_m::force_volume(volid_t vol) {
    return _cleaner->force_volume(vol);
}
w_rc_t bf_tree_m::wakeup_cleaners() {
    return _cleaner->wakeup_cleaners();
}
w_rc_t bf_tree_m::wakeup_cleaner_for_volume(volid_t vol) {
    return _cleaner->wakeup_cleaner_for_volume(vol);
}

void bf_tree_m::repair_rec_lsn (generic_page *page, bool was_dirty, const lsn_t &new_rlsn) {
    if( !smlevel_0::logging_enabled) return;

    bf_idx idx = page - _buffer;
    w_assert1 (_is_active_idx(idx));
    w_assert1(false == get_cb(idx)._in_doubt);

    lsn_t lsn = _buffer[idx].lsn;
    lsn_t rec_lsn (get_cb(idx)._rec_lsn);
    if (was_dirty) {
        // never mind!
        w_assert0(rec_lsn <= lsn);
    } else {
        w_assert0(rec_lsn > lsn);
        if(new_rlsn.valid()) {
            w_assert0(new_rlsn <= lsn);
            w_assert2(get_cb(idx)._dirty);
            get_cb(idx)._rec_lsn = new_rlsn.data();
            INC_TSTAT(restart_repair_rec_lsn);
        } else {
            get_cb(idx)._dirty = false;
            get_cb(idx)._in_doubt = false;
            get_cb(idx)._recovery_access = false;
        }
    }
}

///////////////////////////////////   Dirty Page Cleaner END       ///////////////////////////////////


///////////////////////////////////   LRU/Freelist BEGIN ///////////////////////////////////

#ifdef BP_MAINTAIN_PARENT_PTR
void bf_tree_m::_add_to_swizzled_lru(bf_idx idx) {
    w_assert1 (is_swizzling_enabled());
    w_assert1 (_is_active_idx(idx));
    w_assert1 (!get_cb(idx)._swizzled);
    CRITICAL_SECTION(cs, &_swizzled_lru_lock);
    ++_swizzled_lru_len;
    if (SWIZZLED_LRU_HEAD == 0) {
        // currently the LRU is empty
        w_assert1(SWIZZLED_LRU_TAIL == 0);
        SWIZZLED_LRU_HEAD = idx;
        SWIZZLED_LRU_TAIL = idx;
        SWIZZLED_LRU_PREV(idx) = 0;
        SWIZZLED_LRU_NEXT(idx) = 0;
        return;
    }
    w_assert1(SWIZZLED_LRU_TAIL != 0);
    // connect to the current head
    SWIZZLED_LRU_PREV(idx) = 0;
    SWIZZLED_LRU_NEXT(idx) = SWIZZLED_LRU_HEAD;
    SWIZZLED_LRU_PREV(SWIZZLED_LRU_HEAD) = idx;
    SWIZZLED_LRU_HEAD = idx;
}

void bf_tree_m::_update_swizzled_lru(bf_idx idx) {
    w_assert1 (is_swizzling_enabled());
    w_assert1 (_is_active_idx(idx));
    w_assert1 (get_cb(idx)._swizzled);

    CRITICAL_SECTION(cs, &_swizzled_lru_lock);
    w_assert1(SWIZZLED_LRU_HEAD != 0);
    w_assert1(SWIZZLED_LRU_TAIL != 0);
    w_assert1(_swizzled_lru_len > 0);
    if (SWIZZLED_LRU_HEAD == idx) {
        return; // already the head
    }
    if (SWIZZLED_LRU_TAIL == idx) {
        bf_idx new_tail = SWIZZLED_LRU_PREV(idx);
        SWIZZLED_LRU_NEXT(new_tail) = 0;
        SWIZZLED_LRU_TAIL = new_tail;
    } else {
        bf_idx old_prev = SWIZZLED_LRU_PREV(idx);
        bf_idx old_next = SWIZZLED_LRU_NEXT(idx);
        w_assert1(old_prev != 0);
        w_assert1(old_next != 0);
        SWIZZLED_LRU_NEXT (old_prev) = old_next;
        SWIZZLED_LRU_PREV (old_next) = old_prev;
    }
    bf_idx old_head = SWIZZLED_LRU_HEAD;
    SWIZZLED_LRU_PREV(idx) = 0;
    SWIZZLED_LRU_NEXT(idx) = old_head;
    SWIZZLED_LRU_PREV(old_head) = idx;
    SWIZZLED_LRU_HEAD = idx;
}

void bf_tree_m::_remove_from_swizzled_lru(bf_idx idx) {
    w_assert1 (is_swizzling_enabled());
    w_assert1 (_is_active_idx(idx));
    w_assert1 (get_cb(idx)._swizzled);

    get_cb(idx)._swizzled = false;
    CRITICAL_SECTION(cs, &_swizzled_lru_lock);
    w_assert1(SWIZZLED_LRU_HEAD != 0);
    w_assert1(SWIZZLED_LRU_TAIL != 0);
    w_assert1(_swizzled_lru_len > 0);
    --_swizzled_lru_len;

    bf_idx old_prev = SWIZZLED_LRU_PREV(idx);
    bf_idx old_next = SWIZZLED_LRU_NEXT(idx);
    SWIZZLED_LRU_PREV(idx) = 0;
    SWIZZLED_LRU_NEXT(idx) = 0;
    if (SWIZZLED_LRU_HEAD == idx) {
        w_assert1(old_prev == 0);
        if (old_next == 0) {
            w_assert1(_swizzled_lru_len == 0);
            SWIZZLED_LRU_HEAD = 0;
            SWIZZLED_LRU_TAIL = 0;
            return;
        }
        SWIZZLED_LRU_HEAD = old_next;
        SWIZZLED_LRU_PREV(old_next) = 0;
        return;
    }

    w_assert1(old_prev != 0);
    if (SWIZZLED_LRU_TAIL == idx) {
        w_assert1(old_next == 0);
        SWIZZLED_LRU_NEXT(old_prev) = 0;
        SWIZZLED_LRU_TAIL = old_prev;
    } else {
        w_assert1(old_next != 0);
        SWIZZLED_LRU_NEXT (old_prev) = old_next;
        SWIZZLED_LRU_PREV (old_next) = old_prev;
    }
}
#endif // BP_MAINTAIN_PARENT_PTR

w_rc_t bf_tree_m::_grab_free_block(bf_idx& ret, bool evict) {
#ifdef SIMULATE_MAINMEMORYDB
    if (true) {
        ERROUT (<<"MAINMEMORY-DB. _grab_free_block() shouldn't be called. wtf");
        return RC(eINTERNAL);
    }
#endif // SIMULATE_MAINMEMORYDB
    ret = 0;
    while (true) {
        // once the bufferpool becomes full, getting _freelist_lock everytime will be
        // too costly. so, we check _freelist_len without lock first.
        //   false positive : fine. we do real check with locks in it
        //   false negative : fine. we will eventually get some free block anyways.
        if (_freelist_len > 0) {
            CRITICAL_SECTION(cs, &_freelist_lock);
            if (_freelist_len > 0) { // here, we do the real check
                bf_idx idx = FREELIST_HEAD;
                w_assert1(_is_valid_idx(idx));
                w_assert1 (!get_cb(idx)._used);
                --_freelist_len;
                if (_freelist_len == 0) {
                    FREELIST_HEAD = 0;
                } else {
                    FREELIST_HEAD = _freelist[idx];
                    w_assert1 (FREELIST_HEAD > 0 && FREELIST_HEAD < _block_cnt);
                }
                ret = idx;
                return RCOK;
            }
        } // exit the scope to do the following out of the critical section

        // if the freelist was empty, let's evict some page.
        if (true == evict)
        {
            W_DO (_get_replacement_block());
        }
        else
        {
            // Freelist is empty and caller does not want to evict pages (Recovery M1)
            return RC(eBFFULL);
        }
    }
    return RCOK;
}

w_rc_t bf_tree_m::_get_replacement_block() {
#ifdef SIMULATE_MAINMEMORYDB
    if (true) {
        ERROUT (<<"MAINMEMORY-DB. _get_replacement_block() shouldn't be called. wtf");
        return RC(eINTERNAL);
    }
#endif // SIMULATE_MAINMEMORYDB
    uint32_t evicted_count, unswizzled_count;
    // evict with gradually higher urgency
    for (int urgency = EVICT_NORMAL; urgency <= EVICT_COMPLETE; ++urgency) {
        W_DO(evict_blocks(evicted_count, unswizzled_count, (evict_urgency_t) urgency));
        if (evicted_count > 0 || _freelist_len > 0) {
            return RCOK;
        }
        W_DO(wakeup_cleaners());
        g_me()->sleep(100);
        DBGOUT1(<<"woke up. now there should be some page to evict. urgency=" << urgency);
#if W_DEBUG_LEVEL>=1
        debug_dump(std::cout);
#endif // W_DEBUG_LEVEL>=1
    }

    ERROUT(<<"whoa, couldn't find an evictable page for long time. gave up!");
    debug_dump(std::cerr);
    W_DO(evict_blocks(evicted_count, unswizzled_count, EVICT_COMPLETE));
    if (evicted_count > 0 || _freelist_len > 0) {
        return RCOK;
    }
    return RC(eFRAMENOTFOUND);
}

bool bf_tree_m::_try_evict_block(bf_idx parent_idx, bf_idx idx) {
    bf_tree_cb_t &parent_cb = get_cb(parent_idx);
    bf_tree_cb_t &cb = get_cb(idx);

    // do not consider dirty pages (at this point)
    // we check this again later because we don't take locks as of this.
    // we also avoid grabbing unused block because it has to be grabbed via freelist
    if (cb._dirty || !cb._used || !parent_cb._used || cb._in_doubt) {
        return -1;
    }

    // find a block that has no pinning (or not being evicted by others).
    // this check is approximate as it's without lock.
    // false positives are fine, and we do the real check later
    if (cb.pin_cnt() != 0) {
        return false;
    }

    // if it seems someone latches it, give up.
    if (cb.latch().latch_cnt() != 0) { // again, we check for real later
        return false;
    }

    // okay, let's try evicting this page.
    // first, we have to make sure the page's pin_cnt is exactly 0.
    // we atomically change it to -1.
    int zero = 0;
    if (lintel::unsafe::atomic_compare_exchange_strong(const_cast<int32_t*>(&cb._pin_cnt),
        (int32_t*) &zero , (int32_t) -1)) {
        // CAS did it job. the current thread has an exclusive access to this block
        bool evicted = _try_evict_block_pinned(parent_cb, cb, parent_idx, idx);
        if (!evicted) {
            cb.pin_cnt_set(0);
        }
        return evicted;
    }
    // it can happen. we just give up this block
    return false;
}
bool bf_tree_m::_try_evict_block_pinned(
    bf_tree_cb_t &parent_cb, bf_tree_cb_t &cb,
    bf_idx parent_idx, bf_idx idx) {
    w_assert1(cb.pin_cnt() == -1);

    // let's do a real check.
    if (cb._dirty || !cb._used || cb._in_doubt) {
        DBGOUT1(<<"very unlucky, this block has just become dirty.");
        // oops, then put this back and give up this block
        return false;
    }

    w_assert1(_buffer[parent_idx].tag == t_btree_p);
    generic_page *parent = &_buffer[parent_idx];
    general_recordid_t child_slotid = find_page_id_slot(parent, cb._pid_shpid);
    if (child_slotid == GeneralRecordIds::INVALID) {
        // because the searches are approximate, this can happen
        DBGOUT1(<< "Unlucky, the parent/child pair is no longer valid");
        return false;
    }
    // check latches too. just conditionally test it to avoid long waits.
    // We take 2 latches here; parent and child *in this order* to avoid deadlocks.

    // Parent page can be just an SH latch because we are updating EMLSN only
    // which no one else should be updating
    bool parent_latched = false;
    if (!parent_cb.latch().held_by_me()) {
        w_rc_t latch_parent_rc = parent_cb.latch().latch_acquire(LATCH_SH, WAIT_IMMEDIATE);
        if (latch_parent_rc.is_error()) {
            DBGOUT1(<<"Unlucky, failed to latch parent block while evicting. skipping block");
            return false;
        }
        parent_latched = true;
    }

    bool updated = _try_evict_block_update_emlsn(parent_cb, cb, parent_idx, idx, child_slotid);
    // as soon as we are done with parent, unlatch it
    if (parent_latched) {
        parent_cb.latch().latch_release();
    }
    if (!updated) {
        return false;
    }

    // remove it from hashtable.
    bool removed = _hashtable->remove(bf_key(cb._pid_vol, cb._pid_shpid));
    w_assert1(removed);
#ifdef BP_MAINTAIN_PARENT_PTR
    w_assert1(!_is_in_swizzled_lru(idx));
    if (is_swizzling_enabled()) {
        w_assert1(cb._parent != 0);
        _decrement_pin_cnt_assume_positive(cb._parent);
    }
#endif // BP_MAINTAIN_PARENT_PTR
    cb.clear();
    return true; // success
}
bool bf_tree_m::_try_evict_block_update_emlsn(
    bf_tree_cb_t &parent_cb, bf_tree_cb_t &cb,
    bf_idx parent_idx, bf_idx idx, general_recordid_t child_slotid) {
    w_assert1(cb.pin_cnt() == -1);
    w_assert1(parent_cb.latch().is_latched());

    w_rc_t latch_rc = cb.latch().latch_acquire(LATCH_EX, WAIT_IMMEDIATE);
    if (latch_rc.is_error()) {
        DBGOUT1(<<"very unlucky, someone has just latched this block.");
        return false;
    }
    // we can immediately release EX latch because no one will newly take latch as _pin_cnt==-1
    cb.latch().latch_release();
    DBGOUT1(<<"evicting page idx = " << idx << " shpid = " << cb._pid_shpid
            << " pincnt = " << cb.pin_cnt());

    // Output Single-Page-Recovery log for updating EMLSN in parent.
    // safe to disguise as LATCH_EX for the reason above.
    btree_page_h parent_h;
    generic_page *parent = &_buffer[parent_idx];
    parent_h.fix_nonbufferpool_page(parent);
    lsn_t old = parent_h.get_emlsn_general(child_slotid);
    if (old < _buffer[idx].lsn) {
        DBGOUT1(<< "Updated EMLSN on page " << parent_h.pid() << " slot=" << child_slotid
                << " (child pid=" << cb._pid_shpid << ")"
                << ", OldEMLSN=" << old << " NewEMLSN=" << _buffer[idx].lsn);
        W_COERCE(_sx_update_child_emlsn(parent_h, child_slotid, _buffer[idx].lsn));
        // Note that we are not grabbing EX latch on parent here.
        // This is safe because no one else should be touching these exact bytes,
        // and because EMLSN values are aligned to be "regular register".
        set_dirty(parent); // because fix_nonbufferpool_page() would skip set_dirty().
        w_assert1(parent_h.get_emlsn_general(child_slotid) == _buffer[idx].lsn);
    }
    return true;
}

void bf_tree_m::_add_free_block(bf_idx idx) {
    CRITICAL_SECTION(cs, &_freelist_lock);
    ++_freelist_len;
    _freelist[idx] = FREELIST_HEAD;
    FREELIST_HEAD = idx;
#ifdef BP_MAINTAIN_PARENT_PTR
    // if the following fails, you might have forgot to remove it from the LRU before calling this method
    w_assert1(SWIZZLED_LRU_NEXT(idx) == 0);
    w_assert1(SWIZZLED_LRU_PREV(idx) == 0);
#endif // BP_MAINTAIN_PARENT_PTR
}

void bf_tree_m::_delete_block(bf_idx idx) {
    w_assert1(_is_active_idx(idx));
    bf_tree_cb_t &cb = get_cb(idx);
    w_assert1(cb._dirty);
    w_assert1(cb.pin_cnt() == 0);
    w_assert1(!cb.latch().is_latched());
    cb._used = false; // clear _used BEFORE _dirty so that eviction thread will ignore this block.
    cb._dirty = false;
    cb._in_doubt = false; // always set in_doubt bit to false
    cb._uncommitted_cnt = 0;

    DBGOUT1(<<"delete block: remove page shpid = " << cb._pid_shpid);
    bool removed = _hashtable->remove(bf_key(cb._pid_vol, cb._pid_shpid));
    w_assert1(removed);
#ifdef BP_MAINTAIN_PARENT_PTR
    w_assert1(!_is_in_swizzled_lru(idx));
    if (is_swizzling_enabled()) {
        _decrement_pin_cnt_assume_positive(cb._parent);
    }
#endif // BP_MAINTAIN_PARENT_PTR

    // after all, give back this block to the freelist. other threads can see this block from now on
    _add_free_block(idx);
}

///////////////////////////////////   LRU/Freelist END ///////////////////////////////////

bool bf_tree_m::_increment_pin_cnt_no_assumption(bf_idx idx) {
    w_assert1 (_is_valid_idx(idx));
    bf_tree_cb_t &cb = get_cb(idx);
#if 0
    int32_t cur = cb._pin_cnt;
    while (true) {
        w_assert1(cur >= -1);
        if (cur == -1) {
            break; // being evicted! fail
        }

        if(lintel::unsafe::atomic_compare_exchange_strong(const_cast<int32_t*>(&cb._pin_cnt), &cur , cur + 1)) {
            return true; // increment occurred
        }

        // if we get here it's because another thread raced in here,
        // and updated the pin count before we could.
    }
    return false;
#endif
    return cb.pin_cnt_atomic_inc_no_assumption(1);
}

void bf_tree_m::_decrement_pin_cnt_assume_positive(bf_idx idx) {
    w_assert1 (_is_active_idx(idx));
    bf_tree_cb_t &cb = get_cb(idx);
    w_assert1 (cb.pin_cnt() >= 1);
    //lintel::unsafe::atomic_fetch_sub((uint32_t*) &(cb._pin_cnt),1);
    cb.pin_cnt_atomic_dec(1);
}

///////////////////////////////////   WRITE-ORDER-DEPENDENCY BEGIN ///////////////////////////////////
bool bf_tree_m::register_write_order_dependency(const generic_page* page, const generic_page* dependency) {
    w_assert1(page);
    w_assert1(dependency);
    w_assert1(page->pid != dependency->pid);

    uint32_t idx = page - _buffer;
    w_assert1 (_is_active_idx(idx));
    w_assert1(false == get_cb(idx)._in_doubt);
    bf_tree_cb_t &cb = get_cb(idx);
    w_assert1(cb.latch().held_by_me());

    uint32_t dependency_idx = dependency - _buffer;
    w_assert1 (_is_active_idx(dependency_idx));
    bf_tree_cb_t &dependency_cb = get_cb(dependency_idx);
    w_assert1(dependency_cb.latch().held_by_me());

    // each page can have only one out-going dependency
    if (cb._dependency_idx != 0) {
        w_assert1 (cb._dependency_shpid != 0); // the OLD dependency pid
        if (cb._dependency_idx == dependency_idx) {
            // okay, it points to the same block

            if (cb._dependency_shpid == dependency_cb._pid_shpid) {
                // fine. it's just update of minimal lsn with max of the two.
                cb._dependency_lsn = dependency_cb._rec_lsn > cb._dependency_lsn ? dependency_cb._rec_lsn : cb._dependency_lsn;
                return true;
            } else {
                // this means now the old dependency is already evicted. so, we can forget about it.
                cb._dependency_idx = 0;
                cb._dependency_shpid = 0;
                cb._dependency_lsn = 0;
            }
        } else {
            // this means we might be requesting more than one dependency...
            // let's check the old dependency is still active
            if  (_check_dependency_still_active(cb)) {
                // the old dependency is still active. we can't make another dependency
                DBGOUT3(<< "WOD failed on " << page->pid << "->" << dependency->pid
                        << " because dependency still active on CB");
                return false;
            }
        }
    }

    // this is the first dependency
    w_assert1(cb._dependency_idx == 0);
    w_assert1(cb._dependency_shpid == 0);
    w_assert1(cb._dependency_lsn == 0);

    // check a cycle of dependency
    if (dependency_cb._dependency_idx != 0) {
        if (_check_dependency_cycle (idx, dependency_idx)) {
            return false;
        }
    }

    //okay, let's register the dependency
    cb._dependency_idx = dependency_idx;
    cb._dependency_shpid = dependency_cb._pid_shpid;
    cb._dependency_lsn = dependency_cb._rec_lsn;
    DBGOUT3(<< "WOD registered: " << page->pid << "->" << dependency->pid);

    return true;
}

bool bf_tree_m::_check_dependency_cycle(bf_idx source, bf_idx start_idx) {
    w_assert1(source != start_idx);
    bf_idx dependency_idx = start_idx;
    bool dependency_needs_unpin = false;
    bool found_cycle = false;
    while (true) {
        if (dependency_idx == source) {
            found_cycle = true;
            break;
        }
        bf_tree_cb_t &dependency_cb = get_cb(dependency_idx);
        w_assert1(dependency_cb.pin_cnt() >= 0);
        bf_idx next_dependency_idx = dependency_cb._dependency_idx;
        if (next_dependency_idx == 0) {
            break;
        }
        bool increased = _increment_pin_cnt_no_assumption (next_dependency_idx);
        if (!increased) {
            // it's already evicted or being evicted. we can ignore it.
            break; // we can stop here.
        } else {
            // move on to next
            bf_tree_cb_t &next_dependency_cb = get_cb(next_dependency_idx);
            bool still_active = _compare_dependency_lsn(dependency_cb, next_dependency_cb);
            // okay, we no longer need the previous. unpin the previous one.
            if (dependency_needs_unpin) {
                _decrement_pin_cnt_assume_positive(dependency_idx);
            }
            dependency_idx = next_dependency_idx;
            dependency_needs_unpin = true;
            if (!still_active) {
                break;
            }
        }
    }
    if (dependency_needs_unpin) {
        _decrement_pin_cnt_assume_positive(dependency_idx);
    }
    return found_cycle;
}

bool bf_tree_m::_compare_dependency_lsn(const bf_tree_cb_t& cb, const bf_tree_cb_t &dependency_cb) const {
    w_assert1(cb.pin_cnt() >= 0);
    w_assert1(cb._dependency_idx != 0);
    w_assert1(cb._dependency_shpid != 0);
    w_assert1(dependency_cb.pin_cnt() >= 0);
    return dependency_cb._used && dependency_cb._dirty // it's still dirty
        && dependency_cb._pid_vol == cb._pid_vol // it's still the vol and
        && dependency_cb._pid_shpid == cb._dependency_shpid // page it was referring..
        && dependency_cb._rec_lsn <= cb._dependency_lsn; // and not flushed after the registration
}
bool bf_tree_m::_check_dependency_still_active(bf_tree_cb_t& cb) {
    w_assert1(cb.pin_cnt() >= 0);
    bf_idx next_idx = cb._dependency_idx;
    if (next_idx == 0) {
        return false;
    }

    w_assert1(cb._dependency_shpid != 0);

    bool still_active;
    {
        bool increased = _increment_pin_cnt_no_assumption (next_idx);
        if (!increased) {
            // it's already evicted or being evicted. we can ignore it.
            still_active = false;
        } else {
            still_active = _compare_dependency_lsn(cb, get_cb(next_idx));
            _decrement_pin_cnt_assume_positive(next_idx);
        }
    }

    if (!still_active) {
        // reset the values to help future inquiry
        cb._dependency_idx = 0;
        cb._dependency_shpid = 0;
        cb._dependency_lsn = 0;
    }
    return still_active;
}
///////////////////////////////////   WRITE-ORDER-DEPENDENCY END ///////////////////////////////////

#ifdef BP_MAINTAIN_PARENT_PTR
void bf_tree_m::switch_parent(generic_page* page, generic_page* new_parent)
{
    if (!is_swizzling_enabled()) {
        return;
    }
    w_assert1(false == get_cb(idx)._in_doubt);
    bf_idx idx = page - _buffer;
    w_assert1(_is_active_idx(idx));
    bf_tree_cb_t &cb = get_cb(idx);

    w_assert1(_is_active_idx(cb._parent));

    bf_idx new_parent_idx = new_parent - _buffer;
    w_assert1(_is_active_idx(new_parent_idx));
    w_assert1(cb._parent != new_parent_idx);

    // move the pin_cnt from old to new parent
    _decrement_pin_cnt_assume_positive(cb._parent);
    lintel::unsafe::atomic_fetch_add((uint32_t*) &(get_cb(new_parent_idx)._pin_cnt),1);
    cb._parent = new_parent_idx;
}
#endif // BP_MAINTAIN_PARENT_PTR


void bf_tree_m::_convert_to_disk_page(generic_page* page) const {
    DBGOUT3 (<< "converting the page " << page->pid << "... ");

    fixable_page_h p;
    p.fix_nonbufferpool_page(page);
    int max_slot = p.max_child_slot();
    for (int i= -1; i<=max_slot; i++) {
        _convert_to_pageid(p.child_slot_address(i));
    }
}

inline void bf_tree_m::_convert_to_pageid (shpid_t* shpid) const {
    if ((*shpid) & SWIZZLED_PID_BIT) {
        bf_idx idx = (*shpid) ^ SWIZZLED_PID_BIT;
        w_assert1(_is_active_idx(idx));
        bf_tree_cb_t &cb = get_cb(idx);
        DBGOUT3 (<< "_convert_to_pageid(): converted a swizzled pointer bf_idx=" << idx << " to page-id=" << cb._pid_shpid);
        *shpid = cb._pid_shpid;
    }
}

general_recordid_t bf_tree_m::find_page_id_slot(generic_page* page, shpid_t shpid) const {
    w_assert1((shpid & SWIZZLED_PID_BIT) == 0);

    fixable_page_h p;
    p.fix_nonbufferpool_page(page);
    int max_slot = p.max_child_slot();

    //for (int i = -1; i <= max_slot; ++i) {
    for (general_recordid_t i = GeneralRecordIds::FOSTER_CHILD; i <= max_slot; ++i) {
        if (*p.child_slot_address(i) != shpid) {
            continue;
        }
        return i;
    }
    return GeneralRecordIds::INVALID;
}

///////////////////////////////////   SWIZZLE/UNSWIZZLE BEGIN ///////////////////////////////////

void bf_tree_m::swizzle_child(generic_page* parent, general_recordid_t slot)
{
    return swizzle_children(parent, &slot, 1);
}

void bf_tree_m::swizzle_children(generic_page* parent, const general_recordid_t* slots,
                                 uint32_t slots_size) {
    w_assert1(is_swizzling_enabled());
    w_assert1(parent != NULL);
    w_assert1(latch_mode(parent) != LATCH_NL);
    w_assert1(_is_active_idx(parent - _buffer));
    w_assert1(is_swizzled(parent)); // swizzling is transitive.

    fixable_page_h p;
    p.fix_nonbufferpool_page(parent);
    for (uint32_t i = 0; i < slots_size; ++i) {
        general_recordid_t slot = slots[i];
        // To simplify the tree traversal while unswizzling,
        // we never swizzle foster-child pointers.
        w_assert1(slot >= GeneralRecordIds::PID0); // was w_assert1(slot >= -1);
        w_assert1(slot <= p.max_child_slot());

        shpid_t* addr = p.child_slot_address(slot);
        if (((*addr) & SWIZZLED_PID_BIT) == 0) {
            _swizzle_child_pointer(parent, addr);
        }
    }
}

inline void bf_tree_m::_swizzle_child_pointer(generic_page* parent, shpid_t* pointer_addr) {
    shpid_t child_shpid = *pointer_addr;
    //w_assert1((child_shpid & SWIZZLED_PID_BIT) == 0);
    uint64_t key = bf_key (parent->pid.vol().vol, child_shpid);
    bf_idx idx = _hashtable->lookup(key);
    // so far, we don't swizzle a child page if it's not in bufferpool yet.
    if (idx == 0) {
        DBGOUT1(<< "Unexpected! the child page " << child_shpid << " isn't in bufferpool yet. gave up swizzling it");
        // this is still okay. swizzling is best-effort
        return;
    }
    bool concurrent_swizzling = false;
    while (!lintel::unsafe::atomic_compare_exchange_strong(const_cast<bool*>(&(get_cb(idx)._concurrent_swizzling)), &concurrent_swizzling, true))
    { }

    if ((child_shpid & SWIZZLED_PID_BIT) != 0) {
        /* another thread swizzled it for us */
        get_cb(idx)._concurrent_swizzling = false;
        return;
    }

    // To swizzle the child, add a pin on the page.
    // We might fail here in a very unlucky case.  Still, it's fine.
    bool pinned = _increment_pin_cnt_no_assumption (idx);
    if (!pinned) {
        DBGOUT1(<< "Unlucky! the child page " << child_shpid << " has been just evicted. gave up swizzling it");
        get_cb(idx)._concurrent_swizzling = false;
        return;
    }

    // we keep the pin until we unswizzle it.
    *pointer_addr = idx | SWIZZLED_PID_BIT; // overwrite the pointer in parent page.
    get_cb(idx)._swizzled = true;
#ifdef BP_TRACK_SWIZZLED_PTR_CNT
    get_cb(parent)->_swizzled_ptr_cnt_hint++;
#endif
    ++_swizzled_page_count_approximate;
#ifdef BP_MAINTAIN_PARENT_PTR
    w_assert1(!_is_in_swizzled_lru(idx));
    _add_to_swizzled_lru(idx);
    w_assert1(_is_in_swizzled_lru(idx));
#endif // BP_MAINTAIN_PARENT_PTR
    get_cb(idx)._concurrent_swizzling = false;
}

inline bool bf_tree_m::_are_there_many_swizzled_pages() const {
    return _swizzled_page_count_approximate >= (int) (_block_cnt * 2 / 10);
}

void bf_tree_m::_dump_evict_clockhand(const EvictionContext &context) const {
    DBGOUT1(<< "current clockhand depth=" << context.clockhand_current_depth
        << ". _swizzled_page_count_approximate=" << _swizzled_page_count_approximate << " / "
        << _block_cnt << "\n so far evicted " << context.evicted_count << ", "
        <<  "unswizzled " << context.unswizzled_count << " frames. rounds=" << context.rounds);
    for (int i = 0; i < context.clockhand_current_depth; ++i) {
        DBGOUT1(<< "current clockhand pathway[" << i << "]:" << context.clockhand_pathway[i]);
    }
}

void bf_tree_m::_lookup_buf_imprecise(btree_page_h &parent, uint32_t slot,
                                      bf_idx& idx, bool& swizzled) const {
    volid_t vol = parent.vol();
    shpid_t shpid = *parent.child_slot_address(slot);
    if ((shpid & SWIZZLED_PID_BIT) == 0) {
        idx = _hashtable->lookup_imprecise(bf_key(vol, shpid));
        swizzled = false;
        if (idx == 0) {
#if W_DEBUG_LEVEL>=3
            for (bf_idx i = 1; i < _block_cnt; ++i) {
                bf_tree_cb_t &cb = get_cb(i);
                if (cb._used && cb._pid_shpid == shpid && cb._pid_vol == vol) {
                    ERROUT(<<"Dubious cache miss. Is it really because of concurrent updates?"
                        "vol=" << vol << ", shpid=" << shpid << ", idx=" << i);
                }
            }
#endif // W_DEBUG_LEVEL>=3
            return;
        }
        bf_tree_cb_t &cb = get_cb(idx);
        if (!_is_active_idx(idx) || cb._pid_shpid != shpid || cb._pid_vol != vol) {
            ERROUT(<<"Dubious false negative. Is it really because of concurrent updates?"
                "vol=" << vol << ", shpid=" << shpid << ", idx=" << idx);
            idx = 0;
        }
    } else {
        idx = shpid ^ SWIZZLED_PID_BIT;
        swizzled = true;
    }
}

w_rc_t bf_tree_m::evict_blocks(uint32_t& evicted_count, uint32_t& unswizzled_count,
                               bf_tree_m::evict_urgency_t urgency, uint32_t preferred_count) {
    EvictionContext context;
    context.urgency = urgency;
    context.preferred_count = preferred_count;
    ::memset(context.bufidx_pathway, 0, sizeof(bf_idx) * MAX_CLOCKHAND_DEPTH);
    ::memset(context.swizzled_pathway, 0, sizeof(bool) * MAX_CLOCKHAND_DEPTH);
    // copy-from the shared clockhand_pathway with latch
    {
        CRITICAL_SECTION(cs, &_clockhand_copy_lock);
        context.clockhand_current_depth = _clockhand_current_depth;
        ::memcpy(context.clockhand_pathway, _clockhand_pathway,
                 sizeof(uint32_t) * MAX_CLOCKHAND_DEPTH);
    }

    W_DO(_evict_blocks(context));

    // copy-back to the shared clockhand_pathway with latch
    {
        CRITICAL_SECTION(cs, &_clockhand_copy_lock);
        _clockhand_current_depth = context.clockhand_current_depth;
        ::memcpy(_clockhand_pathway, context.clockhand_pathway,
                 sizeof(uint32_t) * MAX_CLOCKHAND_DEPTH);
    }
    evicted_count = context.evicted_count;
    unswizzled_count = context.unswizzled_count;
    return RCOK;
}
w_rc_t bf_tree_m::_evict_blocks(EvictionContext& context) {
    w_assert1(context.traverse_depth == 0);
    while (context.rounds < EVICT_MAX_ROUNDS) {
        _dump_evict_clockhand(context);
        uint32_t old = context.clockhand_pathway[0] % MAX_VOL_COUNT;
        for (uint16_t i = 0; i < MAX_VOL_COUNT; ++i) {
            volid_t vol = (old + i) % MAX_VOL_COUNT;
            if (_volumes[vol] == NULL) {
                continue;
            }
            context.traverse_depth = 1;
            if (i != 0 || context.clockhand_current_depth == 0) {
                // this means now we are moving on to another volume.
                context.clockhand_current_depth = context.traverse_depth; // reset descendants
                context.clockhand_pathway[context.traverse_depth - 1] = vol;
            }
            W_DO(_evict_traverse_volume(context));
            if (context.is_enough()) {
                return RCOK;
            }
        }
        // checked everything. next round.
        context.clockhand_current_depth = 0;
        ++context.rounds;
        if (context.urgency <= EVICT_NORMAL) {
            break;
        }
        // most likely we have too many dirty pages
        // let's try writing out dirty pages
        W_DO(wakeup_cleaners());
    }

    _dump_evict_clockhand(context);
    return RCOK;
}

w_rc_t bf_tree_m::_evict_traverse_volume(EvictionContext &context) {
    uint32_t depth = context.traverse_depth;
    w_assert1(depth == 1);
    w_assert1(context.clockhand_current_depth >= depth);
    w_assert1(context.clockhand_pathway[depth - 1] != 0);
    volid_t vol = context.get_vol();
    uint32_t old = context.clockhand_pathway[depth];
    for (uint32_t i = 0; i < MAX_STORE_COUNT; ++i) {
        snum_t store = (old + i) % MAX_STORE_COUNT;
        if (_volumes[vol] == NULL) {
            // just give up in unlucky case (probably the volume has been just uninstalled)
            return RCOK;
        }
        bf_idx root_idx = _volumes[vol]->_root_pages[store];
        if (root_idx == 0) {
            continue;
        }

        context.traverse_depth = depth + 1;
        if (i != 0 || context.clockhand_current_depth == depth) {
            // this means now we are moving on to another store.
            context.clockhand_current_depth = depth + 1; // reset descendants
            context.clockhand_pathway[depth] = store;
            context.bufidx_pathway[depth] = root_idx;
        }
        W_DO(_evict_traverse_store(context));
        if (context.is_enough()) {
            return RCOK;
        }
    }
    // exhaustively checked this volume. this volume is 'done'
    context.clockhand_current_depth = depth;
    return RCOK;
}

w_rc_t bf_tree_m::_evict_traverse_store(EvictionContext &context) {
    uint32_t depth = context.traverse_depth;
    w_assert1(depth == 2);
    w_assert1(context.clockhand_current_depth >= depth);
    w_assert1(context.clockhand_pathway[depth - 1] != 0);
    w_assert1(context.bufidx_pathway[depth - 1] != 0);
    bf_idx root_idx = context.bufidx_pathway[depth - 1];
    btree_page_h root_p;
    root_p.fix_nonbufferpool_page(&_buffer[root_idx]);
    uint32_t child_count = (uint32_t) root_p.nrecs() + 1;
    if (child_count == 0) {
        return RCOK;
    }

    // root is never evicted/unswizzled, so it's simpler.
    uint32_t old = context.clockhand_pathway[depth];
    for (uint32_t i = 0; i < child_count; ++i) {
        uint32_t slot = (old + i) % child_count;
        context.traverse_depth = depth + 1;
        if (i != 0 || context.clockhand_current_depth == depth) {
            // this means now we are moving on to another child.
            bool swizzled;
            bf_idx idx;
            _lookup_buf_imprecise(root_p, slot, idx, swizzled);
            if (idx == 0 || idx >= _block_cnt) {
                continue;
            }

            context.clockhand_current_depth = depth + 1; // reset descendants
            context.clockhand_pathway[depth] = slot;
            context.bufidx_pathway[depth] = idx;
            context.swizzled_pathway[depth] = swizzled;
        }

        W_DO(_evict_traverse_page (context));
        if (context.is_enough()) {
            return RCOK;
        }
    }

    // exhaustively checked this store. this store is 'done'
    context.clockhand_current_depth = depth;
    return RCOK;
}


bool bf_tree_m::has_swizzled_child(bf_idx node_idx) {
    fixable_page_h node_p;
    node_p.fix_nonbufferpool_page(_buffer + node_idx);
    int max_slot = node_p.max_child_slot();
    // skipping foster pointer...
    for (int32_t j = 0; j <= max_slot; ++j) {
        shpid_t shpid = *node_p.child_slot_address(j);
        if ((shpid & SWIZZLED_PID_BIT) != 0) {
            return true;
        }
    }
    return false;
}

w_rc_t bf_tree_m::_evict_traverse_page(EvictionContext &context) {
    const uint16_t depth = context.traverse_depth;
    w_assert1(depth >= 3);
    w_assert1(depth < MAX_CLOCKHAND_DEPTH);
    w_assert1(context.clockhand_current_depth >= depth);
    bf_idx idx = context.bufidx_pathway[depth - 1];
    bf_tree_cb_t &cb = get_cb(idx);
    if (!cb._used) {
        return RCOK;
    }

    btree_page_h p;
    p.fix_nonbufferpool_page(_buffer + idx);
    if (!p.is_leaf()) {
        uint32_t old = context.clockhand_pathway[depth];
        uint32_t child_count = (uint32_t) p.nrecs() + 1;
        if (child_count > 0) {
            // check children
            for (uint32_t i = 0; i < child_count; ++i) {
                uint32_t slot = (old + i) % child_count;
                bf_idx child_idx;
                context.traverse_depth = depth + 1;
                if (i != 0) {
                    bool swizzled;
                    _lookup_buf_imprecise(p, slot, child_idx, swizzled);
                    if (child_idx == 0) {
                        continue;
                    }

                    context.clockhand_current_depth = depth + 1;
                    context.clockhand_pathway[depth] = slot;
                    context.bufidx_pathway[depth] = child_idx;
                    context.swizzled_pathway[depth] = swizzled;
                }

                W_DO(_evict_traverse_page(context));
                if (context.is_enough()) {
                    return RCOK;
                }
            }
        }
    }

    // exhaustively checked this node's descendants. this node is 'done'
    context.clockhand_current_depth = depth;

    // consider evicting this page itself
    if (!cb._dirty) {
        W_DO(_evict_page(context, p));
    }
    return RCOK;
}

w_rc_t bf_tree_m::register_and_mark(bf_idx& ret,
                  lpid_t page_of_interest,
                  lsn_t first_lsn,             // Initial LSN, the first LSN which makes the page dirty
                  lsn_t last_lsn,              // Last LSN, last write to the page
                  uint32_t& in_doubt_count)
{
    w_rc_t rc = RCOK;
    w_assert1(page_of_interest.vol().vol != 0);
    w_assert1(page_of_interest.page != 0);
    volid_t vid = page_of_interest.vol().vol;
    shpid_t shpid = page_of_interest.page;

    ret = 0;

    // This function is only allowed in the Recovery Log Analysis phase

    // Note we are not holding latch for any of the operations in this function, because
    // Log Analysis phase is running in serial, it is not opened for new transactions so no race

    if (smlevel_0::t_in_analysis != smlevel_0::operating_mode)
        W_FATAL_MSG(fcINTERNAL,
            << "Can register a page in buffer pool only during Log Analysis phase, current phase: "
            << smlevel_0::operating_mode);

    // Do we have this page in buffer pool already?
    uint64_t key = bf_key(vid, shpid);
    bf_idx idx = lookup_in_doubt(key);
    if (0 != idx)
    {
        // If the page exists in buffer pool - it does not mean the in_doubt flag is on
        //   Increment the in_doubt page counter only if the in_doubt flag was off
        //   Make sure in_doubt and used flags are on, update _rec_lsn if
        //   new_lsn is smaller (earlier) than _rec_lsn in cb, _rec_lsn is the LSN
        //   which made the page 'dirty' initially
        // This is in Log Analysis phase, we have page in buffer pool but in_doubt flag off:
        // 1. Root page pre-loaded by device mounting
        // 2. Page was de-allocated but for some reason it is still in the hash table

        if (false == is_in_doubt(idx))
            ++in_doubt_count;
        // Set in_doubt flag, also update the initial (first dirty) and last write lsns
        set_in_doubt(idx, first_lsn, last_lsn);

        DBGOUT5(<<"Page is registered in buffer pool updated rec_lsn, idx: " << idx);
    }
    else
    {
        // If the page does not exist in buffer pool -
        //   Find a free block in buffer pool without evict, return error if the freelist is empty.
        //   Populate the page cb but not loading the actual page (do not load _buffer)
        //   set the in_doubt and used flags in cb to true, update the rec_lsn
        //   Insert into _hashtable so the page cb can be found later
        //   and return the index of the page

        DBGOUT5(<<"Page not registered in buffer pool, start registration process");
        rc = _grab_free_block(idx, false);  // Do not evict
        if (rc.is_error())
            return rc;

        // Now we have an empty page
        // Do not load the physical page from disk:
        //     volume->_volume->read_page(shpid, _buffer[idx]);
        // The actual page will be loaded in REDO phase

        // Initialize control block of the page, mark the in_doubt and used flags,
        // add the rec_lsn which indicates when the page was dirty initially
        bf_tree_cb_t &cb = get_cb(idx);
        cb._pid_vol = vid;
        cb._store_num = page_of_interest.store();
        cb._pid_shpid = shpid;
        cb._dirty = false;
        cb._in_doubt = true;
        cb._recovery_access = false;
        cb._used = true;
        cb._refbit_approximate = BP_INITIAL_REFCOUNT;
        cb._dependency_idx = 0;        // In_doubt page, no dependency
        cb._dependency_shpid = 0;      // In_doubt page, no dependency
        cb._uncommitted_cnt = 0;

        // For a page from disk,  get _rec_lsn from the physical page
        // (cb._rec_lsn = _buffer[idx].lsn.data())
        // But in Log Analysis, we don't load the page, so initialize _rec_lsn from first_lsn
        // which is the current log record LSN from log scan
        cb._rec_lsn = first_lsn.data();
        w_assert3(first_lsn.hi() > 0);

        // Store the 'last write LSN' in _dependency_lsn (overload this field because there is
        // no dependency for in_doubt page)
        cb._dependency_lsn = last_lsn.data();

        // Register the constructed 'key' into hash table so we can find this page cb later
        bool inserted = _hashtable->insert_if_not_exists(key, idx);
        if (false == inserted)
        {
            ERROUT(<<"failed to register a page as in_doubt in hashtable during Log Analysis phase");
            return RC(eINTERNAL);
        }

        // Update the in_doubt page counter
        ++in_doubt_count;

        // Now we are done
        DBGOUT5(<<"Done registration process, idx: " << idx);
    }

    // Return the idx of this page
    ret = idx;

    return rc;
}

w_rc_t bf_tree_m::load_for_redo(bf_idx idx, volid_t vid,
                  shpid_t shpid, bool& past_end)
{
    // Special function for Recovery REDO phase
    // idx is in hash table already
    // but the actual page has not loaded from disk into buffer pool yet

    // Caller of this fumction is responsible for acquire and release EX latch on this page

    w_rc_t rc = RCOK;
    w_assert1(vid != 0);
    w_assert1(shpid != 0);

    past_end = false;

    DBGOUT3(<<"REDO phase: loading page " << vid << "." << shpid
            << " into buffer pool frame " << idx);

    bf_tree_vol_t *volume = _volumes[vid];
    w_assert1(volume != NULL);
    w_assert1(shpid >= volume->_volume->first_data_pageid());

    // Load the physical page from disk
    rc = volume->_volume->read_page(shpid, _buffer[idx], past_end);
    if (true == past_end)
    {
        // During system recovery REDO phase when trying to load a page from disk,
        // the page does not exist on disk.
        // This can happen only if page driven REDO phase and an in_doubt page
        // was never flushed from buffer pool to disk before the system crash.
        // We cannot apply REDO on this page using the last write lsn of the page,
        // because the page in buffer pool has been zero out, notify caller through
        // return flag, while the return code (rc) is a good return code

        past_end = true;
        DBGOUT3(<<"REDO phase: page does not exist on disk: "
            << vid << "." << shpid);
        return rc;
    }
    if (rc.is_error())
    {
        DBGOUT3(<<"bf_tree_m: error while reading page " << shpid
                << " to frame " << idx << ". rc=" << rc);
        return rc;
    }
    else
    {
        // For the loaded page, compare its checksum
        // If inconsistent, return error
        uint32_t checksum = _buffer[idx].calculate_checksum();
        if (checksum != _buffer[idx].checksum)
        {
            ERROUT(<<"bf_tree_m: bad page checksum in page " << shpid
                    << " -- expected " << checksum
                    << " got " << _buffer[idx].checksum);
            return RC (eBADCHECKSUM);
        }

        // Then, page ID must match, otherwise raise error
        if (( shpid != _buffer[idx].pid.page) || (vid != _buffer[idx].pid.vol().vol))
        {
            W_FATAL_MSG(eINTERNAL, <<"inconsistent disk page: "
                << vid << "." << shpid << " was " << _buffer[idx].pid.vol().vol
                << "." << _buffer[idx].pid.page);
        }
    }

    return rc;
}


w_rc_t bf_tree_m::_evict_page(EvictionContext& context, btree_page_h& p) {
    bf_idx idx = context.bufidx_pathway[context.traverse_depth - 1];
    uint32_t slot = context.clockhand_pathway[context.traverse_depth - 1];
    bool swizzled = context.swizzled_pathway[context.traverse_depth - 1];
    bf_idx parent_idx = context.bufidx_pathway[context.traverse_depth - 2];

    bf_tree_cb_t &cb = get_cb(idx);
    DBGOUT1(<<"_evict_page: idx=" << idx << ", slot=" << slot << ", pid=" << p.pid()
        << ", swizzled=" << swizzled << ", hot-ness=" << cb._refbit_approximate
        << ", dirty=" << cb._dirty << " parent_idx=" << parent_idx);

    // do not evict hot pages, dirty pages, in_doubt pages
    if (!cb._used || cb._dirty || cb._in_doubt) {
        return RCOK;
    }
    if (context.urgency >= EVICT_URGENT) {
        // If in hurry, everyone is victim
        cb._refbit_approximate = 0;
    } else if (cb._refbit_approximate > 0) {
        // decrease refbit for exponential to how long time we are repeating this
        uint32_t decrease = (1 << context.rounds);
        if (decrease > cb._refbit_approximate) {
            cb._refbit_approximate = 0; // still victm
        } else {
            cb._refbit_approximate -= decrease;
            return RCOK; // enough hot
        }
    }

    // do we want to unswizzle this?
    if (context.is_unswizzling() && swizzled && cb._swizzled_ptr_cnt_hint == 0
        && p.is_leaf()) { // so far we don't consider unswizzling intermediate nodes.
        // this is just a hint. try conditionally latching the child and do the actual check
        w_rc_t latch_rc = cb.latch().latch_acquire(LATCH_SH, sthread_t::WAIT_IMMEDIATE);
        if (latch_rc.is_error()) {
            DBGOUT2(<<"unswizzle: oops, unlucky. someone is latching this page. skipping this."
                        " rc=" << latch_rc);
        } else {
            if (!has_swizzled_child(idx)) {
                // unswizzle_a_frame will try to conditionally latch a parent while
                // we hold a latch on a child. While this is latching in the reverse order,
                // it is still safe against deadlock as the operation is conditional.
                if (_unswizzle_a_frame (parent_idx, slot)) {
                    ++context.unswizzled_count;
                }
            }
            cb.latch().latch_release();
        }
    }

    // do we want to evict this page?
    if (_try_evict_block(parent_idx, idx)) {
        _add_free_block(idx);
        ++context.evicted_count;
    }
    return RCOK;
}

struct latch_auto_release {
    latch_auto_release (latch_t &latch) : _latch(latch) {}
    ~latch_auto_release () {
        _latch.latch_release();
    }
    latch_t &_latch;
};

bool bf_tree_m::_unswizzle_a_frame(bf_idx parent_idx, uint32_t child_slot) {
    // misc checks. if any check fails, just returns false.
    bf_tree_cb_t &parent_cb = get_cb(parent_idx);
    if (!parent_cb._used) {
        return false;
    }
    if (!parent_cb._swizzled) {
        return false;
    }
    // now, try a conditional latch on parent page.
    w_rc_t latch_rc = parent_cb.latch().latch_acquire(LATCH_EX, sthread_t::WAIT_IMMEDIATE);
    if (latch_rc.is_error()) {
        DBGOUT2(<<"_unswizzle_a_frame: oops, unlucky. someone is latching this page. skipiing this. rc=" << latch_rc);
        return false;
    }
    latch_auto_release auto_rel(parent_cb.latch()); // this automatically releaes the latch.

    fixable_page_h parent;
    w_assert1(false == parent_cb._in_doubt);
    parent.fix_nonbufferpool_page(_buffer + parent_idx);
    if (child_slot >= (uint32_t) parent.max_child_slot()+1) {
        return false;
    }
    shpid_t* shpid_addr = parent.child_slot_address(child_slot);
    shpid_t shpid = *shpid_addr;
    if ((shpid & SWIZZLED_PID_BIT) == 0) {
        return false;
    }
    bf_idx child_idx = shpid ^ SWIZZLED_PID_BIT;
    bf_tree_cb_t &child_cb = get_cb(child_idx);
    // don't unswizzle a frame that is hotter than current threshold temperature
    if (child_cb._refbit_approximate > _swizzle_clockhand_threshold) {
        return false;
    }
    w_assert1(child_cb._used);
    w_assert1(child_cb._swizzled);
    // in some lazy testcases, _buffer[child_idx] aren't initialized. so these checks are disabled.
    // see the above comments on cache miss
    // w_assert1(child_cb._pid_shpid == _buffer[child_idx].pid.page);
    // w_assert1(_buffer[child_idx].btree_level == 1);
    w_assert1(child_cb._pid_vol == parent_cb._pid_vol);
    w_assert1(child_cb.pin_cnt() >= 1); // because it's swizzled
    w_assert1(child_idx == _hashtable->lookup(bf_key (child_cb._pid_vol, child_cb._pid_shpid)));
    child_cb._swizzled = false;
#ifdef BP_TRACK_SWIZZLED_PTR_CNT
    if (parent_cb._swizzled_ptr_cnt_hint > 0) {
        parent_cb._swizzled_ptr_cnt_hint--;
    }
#endif
    // because it was swizzled, the current pin count is >= 1, so we can simply do atomic decrement.
    _decrement_pin_cnt_assume_positive(child_idx);
    --_swizzled_page_count_approximate;

    *shpid_addr = child_cb._pid_shpid;
    w_assert1(((*shpid_addr) & SWIZZLED_PID_BIT) == 0);

    return true;
}

#ifdef BP_MAINTAIN_PARENT_PTR
void bf_tree_m::_unswizzle_with_parent_pointer() {
}
#endif // BP_MAINTAIN_PARENT_PTR

///////////////////////////////////   SWIZZLE/UNSWIZZLE END ///////////////////////////////////

void bf_tree_m::debug_dump(std::ostream &o) const
{
    o << "dumping the bufferpool contents. _block_cnt=" << _block_cnt << "\n";
    o << "  _freelist_len=" << _freelist_len << ", HEAD=" << FREELIST_HEAD << "\n";
#ifdef BP_MAINTAIN_PARENT_PTR
    o << "  _swizzled_lru_len=" << _swizzled_lru_len << ", HEAD=" << SWIZZLED_LRU_HEAD << ", TAIL=" << SWIZZLED_LRU_TAIL << std::endl;
#endif // BP_MAINTAIN_PARENT_PTR

    for (volid_t vid = 1; vid < MAX_VOL_COUNT; ++vid) {
        bf_tree_vol_t* vol = _volumes[vid];
        if (vol != NULL) {
            o << "  volume[" << vid << "] root pages(stnum=bf_idx):";
            for (uint32_t store = 1; store < MAX_STORE_COUNT; ++store) {
                if (vol->_root_pages[store] != 0) {
                    o << ", " << store << "=" << vol->_root_pages[store];
                }
            }
            o << std::endl;
        }
    }
    for (bf_idx idx = 1; idx < _block_cnt && idx < 1000; ++idx) {
        o << "  frame[" << idx << "]:";
        bf_tree_cb_t &cb = get_cb(idx);
        if (cb._used) {
            o << "page-" << cb._pid_vol << "." << cb._pid_shpid;
            if (cb._dirty) {
                o << " (dirty)";
            }
            if (cb._in_doubt) {
                o << " (in_doubt)";
            }
#ifdef BP_MAINTAIN_PARENT_PTR
            o << ", _parent=" << cb._parent;
#endif // BP_MAINTAIN_PARENT_PTR
            o << ", _swizzled=" << cb._swizzled;
            o << ", _pin_cnt=" << cb.pin_cnt();
            o << ", _rec_lsn=" << cb._rec_lsn;
            o << ", _dependency_idx=" << cb._dependency_idx;
            o << ", _dependency_shpid=" << cb._dependency_shpid;
            o << ", _dependency_lsn=" << cb._dependency_lsn;
            o << ", _refbit_approximate=" << cb._refbit_approximate;
#ifdef BP_MAINTAIN_PARENT_PTR
            o << ", _counter_approximate=" << cb._counter_approximate;
            if (_is_in_swizzled_lru(idx)) {
                o << ", swizzled_lru.prev=" << SWIZZLED_LRU_PREV(idx) << ".next=" << SWIZZLED_LRU_NEXT(idx);
            }
#endif // BP_MAINTAIN_PARENT_PTR
            o << ", ";
            cb.latch().print(o);
        } else {
            o << "unused (next_free=" << _freelist[idx] << ")";
        }
        o << std::endl;
    }
    if (_block_cnt >= 1000) {
        o << "  ..." << std::endl;
    }
}

void bf_tree_m::debug_dump_page_pointers(std::ostream& o, generic_page* page) const {
    bf_idx idx = page - _buffer;
    w_assert1(idx > 0);
    w_assert1(idx < _block_cnt);

    o << "dumping page:" << page->pid << ", bf_idx=" << idx << std::endl;
    o << "  ";
    fixable_page_h p;
    p.fix_nonbufferpool_page(page);
    for (int i= -1; i<=p.max_child_slot(); i++) {
        if (i > -1) {
            o << ", ";
        }
        o << "child[" << i << "]=";
        debug_dump_pointer(o, *p.child_slot_address(i));
    }
    o << std::endl;
}
void bf_tree_m::debug_dump_pointer(ostream& o, shpid_t shpid) const
{
    if (shpid & SWIZZLED_PID_BIT) {
        bf_idx idx = shpid ^ SWIZZLED_PID_BIT;
        o << "swizzled(bf_idx=" << idx;
        o << ", page=" << get_cb(idx)._pid_shpid << ")";
    } else {
        o << "normal(page=" << shpid << ")";
    }
}

shpid_t bf_tree_m::debug_get_original_pageid (shpid_t shpid) const {
    if (is_swizzled_pointer(shpid)) {
        bf_idx idx = shpid ^ SWIZZLED_PID_BIT;
        return get_cb(idx)._pid_shpid;
    } else {
        return shpid;
    }
}

w_rc_t bf_tree_m::set_swizzling_enabled(bool enabled) {
    if (_enable_swizzling == enabled) {
        return RCOK;
    }
    DBGOUT1 (<< "changing the pointer swizzling setting in the bufferpool to " << enabled << "... ");

    // changing this setting affects all buffered pages because
    //   swizzling-off : "_parent" in the control block is not set
    //   swizzling-on : "_parent" in the control block is set

    // first, flush out all dirty pages. we assume there is no concurrent transaction
    // which produces dirty pages from here on. if there is, booomb.
    W_DO(force_all());

    // remember what volumes are loaded.
    typedef vol_t* volptr;
    volptr installed_volumes[MAX_VOL_COUNT];
    for (volid_t i = 1; i < MAX_VOL_COUNT; ++i) {
        if (_volumes[i] == NULL) {
            installed_volumes[i] = NULL;
        } else {
            installed_volumes[i] = _volumes[i]->_volume;
        }
    }

    // clear all properties. could call uninstall_volume for each of them,
    // but nuking them all is faster.
    for (bf_idx i = 0; i < _block_cnt; i++) {
        bf_tree_cb_t &cb = get_cb(i);
        cb.clear();
    }
#ifdef BP_MAINTAIN_PARENT_PTR
    ::memset (_swizzled_lru, 0, sizeof(bf_idx) * _block_cnt * 2);
    _swizzled_lru_len = 0;
#endif // BP_MAINTAIN_PARENT_PTR
    _freelist[0] = 1;
    for (bf_idx i = 1; i < _block_cnt - 1; ++i) {
        _freelist[i] = i + 1;
    }
    _freelist[_block_cnt - 1] = 0;
    _freelist_len = _block_cnt - 1; // -1 because [0] isn't a valid block

    //re-create hashtable
    delete _hashtable;
    int buckets = w_findprime(1024 + (_block_cnt / 4));
    _hashtable = new bf_hashtable(buckets);
    w_assert0(_hashtable != NULL);
    ::memset (_volumes, 0, sizeof(bf_tree_vol_t*) * MAX_VOL_COUNT);
    _dirty_page_count_approximate = 0;

    // finally switch the property
    _enable_swizzling = enabled;

    // then, reload volumes
    for (volid_t i = 1; i < MAX_VOL_COUNT; ++i) {
        if (installed_volumes[i] != NULL) {
            W_DO(install_volume(installed_volumes[i]));
        }
    }

    DBGOUT1 (<< "changing the pointer swizzling setting done. ");
    return RCOK;
}

void bf_tree_m::get_rec_lsn(bf_idx &start, uint32_t &count, lpid_t *pid,
                             lsn_t *rec_lsn, lsn_t *page_lsn, lsn_t &min_rec_lsn,
                             const lsn_t master, const lsn_t current_lsn,
                             lsn_t last_mount_lsn)
{
    // Only used by checkpoint to gather dirty page information
    // Caller is the checkpoint operation which is holding a 'write' mutex',
    // everything in this function MUST BE W_COERCE (not W_DO).

    w_assert1(start > 0 && count > 0);

    bf_idx i = 0;
    // _block_cnt is the number of blocks/pages in buffer pool, while 0 is never used
    for (i = 0; i < count && start < _block_cnt; ++start)
    {
        bf_tree_cb_t &cb = get_cb(start);

        // Acquire traditional read latch for each page, not Q latch
        // because it cannot fail on latch release
        w_rc_t latch_rc = cb.latch().latch_acquire(LATCH_SH, WAIT_FOREVER);
        if (latch_rc.is_error())
        {
            // Unable to the read acquire latch, cannot continue, raise an internal error
            DBGOUT2 (<< "Error when acquiring LATCH_SH for checkpoint buffer pool. cb._pid_shpid = "
                     << cb._pid_shpid << ", rc = " << latch_rc);

            // Called by checkpoint operation which is holding a 'write' mutex on checkpoint
            // To be a good citizen, release the 'write' mutex before raise error
            chkpt_serial_m::write_release();

            W_FATAL_MSG(fcINTERNAL, << "unable to latch a buffer pool page");
            return;
        }

        // The earliest LSN which made this page dirty
        lsn_t lsn(cb._rec_lsn);
        w_assert3(lsn == lsn_t::null || lsn.hi() > 0);

        // If a page is in use and dirty, or is in_doubt (only marked by Log Analysis phase)
        if ((cb._used && cb._dirty) || (cb._in_doubt))
        {
            if (cb._in_doubt)
            {
                // in_doubt is only marked during Log Analysis and the page is not loaded until
                // REDO phase.  The 'in_doubt' flag would be replaced by 'dirty' flag in REDO phase.
                // A checkpoint is taken at the end of Log Analysis phase, therefore
                // in_doubt pages are not loaded into buffer pool yet, cannot get information
                // from page ('_buffer')

                // lpid_t: Store ID (volume number + store number) + page number (4+4+4)
                // Re-construct the lpid using several fields in cb
                vid_t vid(cb._pid_vol);
                lpid_t store_id(vid, cb._store_num, cb._pid_shpid);
                w_assert1(0 != cb._pid_shpid);   // Page number cannot be 0
                pid[i] = store_id;
                // rec_lsn is when the page got dirty initially, since this is an in_doubt page for Log Analysis
                // use the smaller LSN between cb and checkpoint master
                rec_lsn[i] = (lsn.data() < master.data())? lsn : master;
                w_assert1(lsn_t::null!= current_lsn);
                page_lsn[i] = current_lsn;    // Use the current LSN for page LSN
            }
            else
            {
                // Ignore this page if the pin count is -1
                // Checkpoint records dirty pages in buffer pool, we never evict dirty pages so ignoring
                // a page that is being evicted (pin_cnt == -1) is safe.
                if (cb.pin_cnt() == -1)
                {
                    if (cb.latch().held_by_me())
                        cb.latch().latch_release();
                    continue;
                }

                // Actual dirty page
                // Record pid, minimum (earliest) and latest LSN values of the page
                // cb._rec_lsn is the minimum LSN
                // buffer[start].lsn.data() is the Page LSN, which is the last write LSN

                if ((lsn_t::null == lsn) || (0 == lsn.data()))
                {
                    // If we have a dirty page but _rec_lsn (initial dirty) is 0
                    // someone forgot to set it for the dirty page (most likely a
                    // newly allocated page and it has not been formatted yet, therefore 
                    // the page does not exist on disk and does not contain any change yet).
                    // In this case we won't be able to trace the history of the dirty
                    // page during a crash recovery.
////////////////////////////////////////
// TODO(Restart)... 
// Solution #1:
// We could use the last_mount_lsn as the LSN for this page as a defensive 
// approach, so the Recovery REDO would start the log scan from the mount lsn
// but several issues with this approach
//  1. Last mount LSN might be very old, which would cause REDO LSN
//      to go far back in time, wasted effort if using log driven REDO but
//      it should not cause functional impact.
//  2. If system crashes immediatelly after the checkpoint while the page was not
//      formated, the Log Analysis phase will mark this page as 'in_doubt', but if
//      log-driven REDO was used, there is nothing to recovery for this page and
//      causes a REDO count mis-match even there was no error.
//  3. If there was a second device mount just before the checkpoint,
//      this last mount LSN might not be correct, this would cause a functional
//      impact.
//      In general, multiple device mounting/dismounting was not taken care of
//      in the current 'Restart' implementation, see TODO in restart.cpp Log Analysis
//
// Solution #2:
// Simply ignore this allocated but not formatted page, since there is nothing to recover
//
// Use solution #2, the solution is based on the assumption that
// once a page format log record arrived after the page allocation log record, we will have
// a valid LSN for the page, so this is an extreme corner case
////////////////////////////////////////

                    w_assert1(0 != last_mount_lsn.data());
                    // Solution #1: use last mount lsn
                    lsn = last_mount_lsn;
                    
                    // Solution #2: ignore this page
                    if (cb.latch().held_by_me())
                        cb.latch().latch_release();
                    continue;
                }

                // Now we have a page we want to record               
                pid[i] = _buffer[start].pid;
                w_assert1(0 != pid[i].page);   // Page number cannot be 0

                w_assert1(lsn_t::null != lsn);   // Must have a vliad first lsn
                rec_lsn[i] = lsn;
<<<<<<< HEAD
                w_assert1(lsn_t::null != _buffer[start].lsn.data());
=======
#ifdef USE_ATOMIC_COMMIT // use clsn instead
                // If page was not fetched from disk initially, but recently
                // allocated, then its CLSN is null, until its first update
                // (normally a page format) commits.
                if(_buffer[start].clsn == lsn_t::null) {
                    w_assert1(lsn_t::null != lsn);
                    page_lsn[i] = lsn;
                }
                else {
                    page_lsn[i] = _buffer[start].clsn.data();
                }
#else
                w_assert1(lsn_t::null!= _buffer[start].lsn.data());
>>>>>>> e69bb4b0
                page_lsn[i] = _buffer[start].lsn.data();
#endif
            }

            // Update min_rec_lsn if necessary (if lsn != NULL)
            if (min_rec_lsn.data() > lsn.data())
            {
                min_rec_lsn = lsn;
                w_assert3(lsn.hi() > 0);
            }

            // Increment counter
            ++i;
        }

        // Done with this cb, release the latch on it before moving to the next cb
        if (cb.latch().held_by_me())
            cb.latch().latch_release();
    }
    count = i;
}

// for debugging swizzling policy purposes -- todo: remove it when done
#if 0
int bf_tree_m::nframes(int priority, int level, int refbit, bool swizzled, bool print) {
    int n=0;
    for (bf_idx idx = 0; idx <= _block_cnt; idx++) {
        bf_tree_cb_t &cb(get_cb(idx));
        if (cb._replacement_priority == priority) {
            if (_buffer[idx].btree_level >= level) {  // NO LONGER LEGAL ACCESS; REMOVE <<<>>>
                if (cb._refbit_approximate >= refbit) {
                    if (cb._swizzled == swizzled) {
                        n++;
                        if (print) {
                            std::cout << idx << std::endl;
                        }
                    }
                }
            }
        }
    }
    return n;
}
#endif

w_rc_t bf_tree_m::_sx_update_child_emlsn(btree_page_h &parent, general_recordid_t child_slotid,
                                         lsn_t child_emlsn) {
    sys_xct_section_t sxs (true); // this transaction will output only one log!
    W_DO(sxs.check_error_on_start());
    w_assert1(parent.is_latched());
    W_DO(log_page_evict(parent, child_slotid, child_emlsn));
    parent.set_emlsn_general(child_slotid, child_emlsn);
    W_DO (sxs.end_sys_xct (RCOK));
    return RCOK;
}

w_rc_t bf_tree_m::_check_read_page(generic_page* parent, bf_idx idx,
                                   volid_t vol, shpid_t shpid,
                                   const bool past_end,    // In: true if page does not exist on disk
                                                           //     this can happen only if fix_direct for REDO
                                   const lsn_t page_emlsn) // In: if != 0, it is the last page update LSN identified
                                                           //     during Log Analysis and stored in cb,
                                                           //     it is used to recover the page if parent page
                                                           //     does not exist
{
    w_assert1(shpid != 0);
    generic_page &page = _buffer[idx];
    uint32_t checksum = page.calculate_checksum();
    
    if (checksum == 0) {
        DBGOUT0(<<"_check_read_page(): empty checksum?? PID=" << shpid);
    }

    if ((true == past_end) && (parent == NULL))
    {
        ERROUT(<<"bf_tree_m: page does not exist on disk and it is from REDO operation, page: " << shpid);
        // Special scenario from Recovery and REDO with multi-page log record
        // loading the 2nd page via fix_direct.
        // Failure on failure case, need to recover from scratch, no parent page pointer (from fix_direct)
        // therefore we cannot use the typical logic in this function
        // The page has already been zero'd out
        // Call recover_single_page() directly using emlsn if we have a valid one from cb:
        //    page: page to recover
        //    emlsn:  the LSN identified during Log Analysis phase
        //    actual_emlsn: true
        //   or
        //    last_lsn:  the last LSN from pre-crash recovery log
        //    actual_emlsn: false because emlsn is not the actual emlsn

        // Force a complete recovery
        _buffer[idx].lsn = lsn_t::null;
        snum_t store;
        if (NULL != parent)
            store = parent->pid.store();
        else
            store = 1;  // No information for store
        _buffer[idx].pid = lpid_t(vol, store, shpid);
        _buffer[idx].tag = t_btree_p;

        btree_page_h p;
        p.fix_nonbufferpool_page(_buffer + idx);    // Page is marked as not buffer pool managed through this call
                                                    // This is important for minimal logging of page rebalance operation
        if (lsn_t::null != page_emlsn)
            return (smlevel_1::recovery->recover_single_page(p, page_emlsn, true /*actual_emlsn*/));
        else
            return (smlevel_1::recovery->recover_single_page(p, smlevel_0::last_lsn, false /*actual_emlsn*/));
    }
    else if (checksum != page.checksum)
    {
        if (NULL != parent)
        {
            // User transaction page loading detected inconsistent checksum
            // on the target page during normal page loading, recovery required
            if(true == past_end)
            {
                DBGOUT3(<<"bf_tree_m: user transaction, non-existing page " << shpid << ", recovery via Single Page Recovery");
            }
            else
            {
                DBGOUT3(<<"bf_tree_m: user transaction, bad page checksum in page " << shpid << ", recovery via Single Page Recovery");
            }
        }
        else if ((NULL == parent) && (lsn_t::null != page_emlsn))
        {
            // Not a user transaction, it is a forced page load due to recovery
            DBGOUT3(<<"bf_tree_m: force load with page emlsn in page " << shpid << ", recovery via Single Page Recovery");
        }
        else
        {
            // No parent and no page_emlsn, it should not happen,  j.i.c.
            DBGOUT3(<<"bf_tree_m: force load but no page emlsn in page " << shpid << ", not able to recover via Single Page Recovery");
        }

        // Checksum didn't agree! this page image is completely
        // corrupted and we have to recover the page from scratch.

        if (parent == NULL)
        {
            // No parent page, caller is not a user transaction
            if (lsn_t::null != page_emlsn)
            {
                DBGOUT3(<<"_check_read_page(): use emlsn gathered from Log Analysis for recovery: " << page_emlsn);
                // We have the LSN identified during Log Analysis,
                // try the Single Page Recovery in this case even the
                // parent page is not available

                // TODO(Restart)... this is assuming store number is not corrupted
                // it might not be a safe assumption since checksum if different
                lpid_t pid = lpid_t(vol, page.pid.store(), shpid);

                // Wipe out the page so we recover from scratch
                ::memset(&_buffer[idx], '\0', sizeof(generic_page));
                // Force a complete recovery
                _buffer[idx].lsn = lsn_t::null;
                _buffer[idx].pid = pid;
                _buffer[idx].tag = t_btree_p;
                btree_page_h p;
                p.fix_nonbufferpool_page(_buffer + idx);  // Page is marked as not buffer pool managed through this call
                                                          // This is important for minimal logging of page rebalance operation
                W_DO(smlevel_1::recovery->recover_single_page(p, page_emlsn, true /*actual_emlsn*/));
            }
            else
            {
                // If parent page is not available (eg, via fix_direct) and no emlsn
                // we can't apply Single-Page-Recovery. Return error and let the caller
                // decide what to do (e.g., re-traverse from root).
                return RC(eNO_PARENT_SPR);
            }
        }
        else
        {
            // Has parent page, caller is a user transaction
            // Check the input parameter page_emlsn
            // Valid page_emlsn: force loading a page while page_emlsn was from Log Analysis, use it to recover
            // Invalid page_emlsn: normal page loading due to user transaction, use emlsn from parent to recover

            DBGOUT3(<<"_check_read_page(): Caller is a user transaction, recovery with known parent page");
            W_DO(_try_recover_page(parent, idx, vol, shpid, true, page_emlsn));
        }
    }

    // Then, page ID must match.
    // There should be no case where checksum agrees but page ID doesn't agree.
    if (page.pid.page != shpid || page.pid.vol().vol != vol) {
        W_FATAL_MSG(eINTERNAL, <<"inconsistent disk page: "
            << vol << "." << shpid << " was " << page.pid.vol().vol
            << "." << page.pid.page);
    }
    // Page is valid, but it might be stale...
    if (parent == NULL) {
        // EMLSN check is possible only when parent pointer is available.
        // In case of fix_direct, we do only checksum validation.
        // fix_direct are used in 1) restart and 2) cursor refix.
        // 1) is fine because we anyway recover the child page during REDO.
        // 2) is fine because of pin_for_refix() (in other words, it never comes here).
        return RCOK;
    }
    general_recordid_t recordid = find_page_id_slot(parent, shpid);
    btree_page_h parent_h;
    parent_h.fix_nonbufferpool_page(parent);
    lsn_t p_emlsn = parent_h.get_emlsn_general(recordid);
    if (lsn_t::null == p_emlsn)
        return RCOK;
    if (p_emlsn < page.lsn)
    {
        // Parent's EMLSN is out of date, e.g. system died before
        // parent was updated on child's previous eviction.
        // We can update it here and have to do more I/O
        // or try to catch it again on eviction and risk being unlucky.
    }
    else if (p_emlsn > page.lsn)
    {
        // Child is stale. Apply Single-Page-Recovery
        ERROUT(<< "Stale Child LSN found! Invoking Single-Page-Recovery.. parent=" << parent->pid
            << ", child pid=" << shpid << ", EMLSN=" << p_emlsn << " LSN=" << page.lsn);
#if W_DEBUG_LEVEL>0
        debug_dump(std::cerr);
#endif // W_DEBUG_LEVEL>0

        DBGOUT3(<<"bf_tree_m::_check_read_page: After recovery, target page emlsn < parent emlsn"
                << ", recover again without page_emlsn (From Log Analysis)");
        W_DO(_try_recover_page(parent, idx, vol, shpid, false /*corrupted*/, lsn_t::null));
    }
    // else child_emlsn == lsn. we are ok.
    return RCOK;
}

w_rc_t bf_tree_m::_try_recover_page(generic_page* parent,     // In: parent page
                                        bf_idx idx,              // In: index of the target page to be recovered
                                        volid_t vol,
                                        shpid_t shpid,
                                        bool corrupted,          // In: true if page was corrupted, need to zero out the page
                                        const lsn_t page_emlsn)  // In: If non-null, it is the page emlsn
                                                                 //     gathered from Log Analysis,
{
    if (corrupted) {
        ::memset(&_buffer[idx], '\0', sizeof(generic_page));
        _buffer[idx].lsn = lsn_t::null;
        _buffer[idx].pid = lpid_t(vol, parent->pid.store(), shpid);
        _buffer[idx].tag = t_btree_p;
    }
    general_recordid_t recordid = find_page_id_slot(parent, shpid);
    btree_page_h parent_h;
    parent_h.fix_nonbufferpool_page(parent);
    lsn_t emlsn = parent_h.get_emlsn_general(recordid);

    if ((lsn_t::null != page_emlsn) && (page_emlsn >= emlsn))
    {
        // If we have a valid page_emlsn from Log Analysis phase, this is a user transaction
        // which triggers a page REDO operation, if the page_emlsn from Log Analysis phase
        // is available, use it to recover the page
        // The page_emlsn might be different from the parent emlsn if page rebalance was
        // involved during the recovery
        w_assert1(page_emlsn >= emlsn);

        DBGOUT1(<<"bf_tree_m::_try_recover_page: Recovery a page with parent node, parent emlsn:"
                << emlsn << ", page_emlsn (from Log Analysis): " << page_emlsn << ", use page_emlsn for recovery");
        emlsn = page_emlsn;
    }
    else if ((lsn_t::null != page_emlsn) && (lsn_t::null == emlsn))
    {
        DBGOUT1(<<"bf_tree_m::_try_recover_page: Recovery a page with parent node, parent emlsn is NULL"
                << ", page_emlsn (from Log Analysis): " << page_emlsn << ", use parent_emlsn which is NULL");
        //        emlsn = page_emlsn;
    }
    else if (lsn_t::null != emlsn)
    {
        DBGOUT0(<<"bf_tree_m::_try_recover_page: Recovery a page with parent node, parent emlsn:"
                << emlsn << ", no page_emlsn (from Log Analysis), use parent for recovery");        
    }
    else
    {
        DBGOUT0(<<"bf_tree_m::_try_recover_page: Recovery a page with parent node, parent emlsn is NULL"
                << ", no page_emlsn (from Log Analysis)");
    }

    if (emlsn == lsn_t::null)
    {
        // Parent page does not have emlsn, and no page_emlsn from Log Analysis
        // Nothing we can do at this point
        DBGOUT0(<<"bf_tree_m::_try_recover_page: Parent page does not have emlsn, no recovery");
        return RCOK; // this can happen when the page has been just created.
    }

    btree_page_h p;
    p.fix_nonbufferpool_page(_buffer + idx);    // Page is marked as not buffer pool managed through this call
                                                // This is important for minimal logging of page rebalance operation

    if (lsn_t::null != page_emlsn)
    {
        // From Restart, use the last write lsn on the page for recovery (not complete recovery)
        return smlevel_1::recovery->recover_single_page(p, emlsn, true, true);
    }
    else
    {
        // Not from Restart
        return smlevel_1::recovery->recover_single_page(p, emlsn);
    }

}<|MERGE_RESOLUTION|>--- conflicted
+++ resolved
@@ -2827,9 +2827,6 @@
 
                 w_assert1(lsn_t::null != lsn);   // Must have a vliad first lsn
                 rec_lsn[i] = lsn;
-<<<<<<< HEAD
-                w_assert1(lsn_t::null != _buffer[start].lsn.data());
-=======
 #ifdef USE_ATOMIC_COMMIT // use clsn instead
                 // If page was not fetched from disk initially, but recently
                 // allocated, then its CLSN is null, until its first update
@@ -2842,8 +2839,7 @@
                     page_lsn[i] = _buffer[start].clsn.data();
                 }
 #else
-                w_assert1(lsn_t::null!= _buffer[start].lsn.data());
->>>>>>> e69bb4b0
+                w_assert1(lsn_t::null != _buffer[start].lsn.data());
                 page_lsn[i] = _buffer[start].lsn.data();
 #endif
             }
