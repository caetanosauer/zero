/*
 * (c) Copyright 2011-2014, Hewlett-Packard Development Company, LP
 */

/* -*- mode:C++; c-basic-offset:4 -*-
     Shore-MT -- Multi-threaded port of the SHORE storage manager

                       Copyright (c) 2007-2009
      Data Intensive Applications and Systems Labaratory (DIAS)
               Ecole Polytechnique Federale de Lausanne

                         All Rights Reserved.

   Permission to use, copy, modify and distribute this software and
   its documentation is hereby granted, provided that both the
   copyright notice and this permission notice appear in all copies of
   the software, derivative works or modified versions, and any
   portions thereof, and that both notices appear in supporting
   documentation.

   This code is distributed in the hope that it will be useful, but
   WITHOUT ANY WARRANTY; without even the implied warranty of
   MERCHANTABILITY or FITNESS FOR A PARTICULAR PURPOSE. THE AUTHORS
   DISCLAIM ANY LIABILITY OF ANY KIND FOR ANY DAMAGES WHATSOEVER
   RESULTING FROM THE USE OF THIS SOFTWARE.
*/

/*<std-header orig-src='shore' incl-file-exclusion='CHKPT_H'>

 $Id: chkpt.h,v 1.23 2010/06/08 22:28:55 nhall Exp $

SHORE -- Scalable Heterogeneous Object REpository

Copyright (c) 1994-99 Computer Sciences Department, University of
                      Wisconsin -- Madison
All Rights Reserved.

Permission to use, copy, modify and distribute this software and its
documentation is hereby granted, provided that both the copyright
notice and this permission notice appear in all copies of the
software, derivative works or modified versions, and any portions
thereof, and that both notices appear in supporting documentation.

THE AUTHORS AND THE COMPUTER SCIENCES DEPARTMENT OF THE UNIVERSITY
OF WISCONSIN - MADISON ALLOW FREE USE OF THIS SOFTWARE IN ITS
"AS IS" CONDITION, AND THEY DISCLAIM ANY LIABILITY OF ANY KIND
FOR ANY DAMAGES WHATSOEVER RESULTING FROM THE USE OF THIS SOFTWARE.

This software was developed with support by the Advanced Research
Project Agency, ARPA order number 018 (formerly 8230), monitored by
the U.S. Army Research Laboratory under contract DAAB07-91-C-Q518.
Further funding for this work was provided by DARPA through
Rome Research Laboratory Contract No. F30602-97-2-0247.

*/

#ifndef CHKPT_H
#define CHKPT_H

#include "w_defines.h"

#include "sm_options.h"
#include "sm_base.h"
#include "w_heap.h"
#include "logarchiver.h"
#include "w_okvl.h"
#include "xct.h"

#include <vector>
#include <list>
#include <map>
#include <algorithm>
#include <limits>

struct buf_tab_entry_t {
    lsn_t rec_lsn;              // initial dirty lsn
    lsn_t page_lsn;             // last write lsn
    lsn_t clean_lsn;            // last time page was cleaned

    buf_tab_entry_t() :
        rec_lsn(lsn_t::max), page_lsn(lsn_t::null), clean_lsn(lsn_t::null)
    {}

    bool is_dirty() const { return page_lsn >= clean_lsn; }
};

struct lock_info_t {
    okvl_mode lock_mode;
    uint32_t lock_hash;
};

struct xct_tab_entry_t {
    smlevel_0::xct_state_t state;
    lsn_t last_lsn;               // most recent log record
    lsn_t first_lsn;              // first lsn of the txn
    vector<lock_info_t> locks;

    xct_tab_entry_t() :
        state(xct_t::xct_active), last_lsn(lsn_t::null), first_lsn(lsn_t::max) {}
};

typedef map<PageID, buf_tab_entry_t>       buf_tab_t;
typedef map<tid_t, xct_tab_entry_t>        xct_tab_t;

class chkpt_t {
    friend class chkpt_m;
private:
    tid_t highest_tid;
    lsn_t last_scan_start;

public: // required for restart for now
    buf_tab_t buf_tab;
    xct_tab_t xct_tab;
    string bkp_path;

public:
    void scan_log(lsn_t scan_start = lsn_t::null, bool no_db_mode = false);

    void mark_page_dirty(PageID pid, lsn_t page_lsn, lsn_t rec_lsn);
    void mark_page_clean(PageID pid, lsn_t lsn);

    void mark_xct_active(tid_t tid, lsn_t first_lsn, lsn_t last_lsn);
    void mark_xct_ended(tid_t tid);
    bool is_xct_active(tid_t tid) const;
    void delete_xct(tid_t tid);
    void add_lock(tid_t tid, okvl_mode mode, uint32_t hash);

    void add_backup(const char* path);
    void analyze_logrec(logrec_t&, lsn_t& scan_stop, bool no_db_mode);

    lsn_t get_min_rec_lsn() const;
    lsn_t get_min_xct_lsn() const;
    lsn_t get_last_scan_start() const { return last_scan_start; }

    tid_t get_highest_tid() { return highest_tid; }
    void set_highest_tid(tid_t tid) { highest_tid = tid; }

    void dump(ostream& out);

private:
    void init();
    void serialize();
    void serialize_binary(ofstream& ofs);
    void deserialize_binary(ifstream& ofs);
    void cleanup();
    void acquire_lock(logrec_t& r);
};


class chkpt_thread_t;

/*********************************************************************
 *
 *  class chkpt_m
 *
 *  Checkpoint Manager. User calls spawn_chkpt_thread() to fork
 *  a background thread to take checkpoint every now and then.
 *  User calls take() to take a checkpoint immediately.
 *
 *  User calls wakeup_and_take() to wake up the checkpoint
 *  thread to checkpoint soon.
 *
 *********************************************************************/
class chkpt_m : public smlevel_0 {
public:
<<<<<<< HEAD
    chkpt_m(const sm_options&, lsn_t last_chkpt_lsn = lsn_t::null);
=======
    /// chkpt_info is obtained via log analysis
    chkpt_m(const sm_options&, chkpt_t* chkpt_info = nullptr);
>>>>>>> 908e1715
    virtual ~chkpt_m();

public:
    void take();
    void wakeup_thread();
    void retire_thread();

    lsn_t get_min_rec_lsn() { return _min_rec_lsn; }
    lsn_t get_min_xct_lsn() { return _min_xct_lsn; }

    /*
     * min_active_lsn is the LSN up to which log records can be thrown away,
     * because they will never be needed for undoing an active transaction or
     * redoing a dirty page. If both min_rec_lsn and min_xct_lsn are null, it
     * indicates that the system is "clean", i.e., no active transactions or
     * dirty pages. For this case, we return the LSN of the last checkpoint.
     */
    lsn_t get_min_active_lsn() {
        lsn_t min = _last_end_lsn;
        if (!_no_db_mode && !_min_rec_lsn.is_null() && _min_rec_lsn < min) {
            min = _min_rec_lsn;
        }
        if (!_min_xct_lsn.is_null() && _min_xct_lsn < min) {
            min = _min_xct_lsn;
        }
        return min;
    }

private:
    chkpt_thread_t*  _chkpt_thread;
    long             _chkpt_count;
    chkpt_t          curr_chkpt;
    occ_rwlock       chkpt_mutex;

    void             _acquire_lock(logrec_t& r, chkpt_t& new_chkpt);

    // Values cached from the last checkpoint
    lsn_t _min_rec_lsn;
    lsn_t _min_xct_lsn;
    lsn_t _last_end_lsn;

    bool _no_db_mode;
};

/*<std-footer incl-file-exclusion='CHKPT_H'>  -- do not edit anything below this line -- */

#endif          /*</std-footer>*/<|MERGE_RESOLUTION|>--- conflicted
+++ resolved
@@ -163,12 +163,8 @@
  *********************************************************************/
 class chkpt_m : public smlevel_0 {
 public:
-<<<<<<< HEAD
-    chkpt_m(const sm_options&, lsn_t last_chkpt_lsn = lsn_t::null);
-=======
     /// chkpt_info is obtained via log analysis
     chkpt_m(const sm_options&, chkpt_t* chkpt_info = nullptr);
->>>>>>> 908e1715
     virtual ~chkpt_m();
 
 public:
