/*
 * (c) Copyright 2011-2014, Hewlett-Packard Development Company, LP
 */

#include "w_defines.h"

#define SM_SOURCE
#define BTREE_C

#include "sm_int_2.h"

#include "vec_t.h"
#include "btree_page_h.h"
#include "btree_impl.h"
#include "sm_du_stats.h"
#include "crash.h"
#include "w_key.h"
#include <string>
#include <algorithm>


btrec_t& 
btrec_t::set(const btree_page_h& page, slotid_t slot) {
    FUNC(btrec_t::set);
    w_assert3(slot >= 0 && slot < page.nrecs());

    _elem.reset();
    
    if (page.is_leaf())  {
        page.get_key(slot, _key);
        smsize_t element_len;
        const char* element_data = page.element(slot, element_len, _ghost_record);
        _elem.put(element_data, element_len);
        _child = 0;
    } else {
        _ghost_record = false;
        page.get_key(slot, _key);
        _child = page.child_opaqueptr(slot);
        // this might not be needed, but let's also add the _child value
        // to _elem.
        _elem.put(&_child, sizeof(_child));
    }

    return *this;
}

void btree_page_h::init_as_empty_child(lsn_t new_lsn, lpid_t new_page_id,
    shpid_t root_pid, shpid_t foster_pid, int16_t btree_level,
    const w_keystr_t &low, const w_keystr_t &high, const w_keystr_t &chain_fence_high) {
    w_assert1 (new_page_id.page != root_pid);
    _init(new_lsn, new_page_id, root_pid, 0, foster_pid, btree_level,
        low, high, chain_fence_high);
}

void btree_page_h::accept_empty_child(lsn_t new_lsn, shpid_t new_page_id) {
    w_assert1 (g_xct()->is_single_log_sys_xct());
    w_assert1 (new_lsn != lsn_t::null);

    // Slight change in foster-parent, touching only foster link and chain-high.
    page()->btree_foster = new_page_id;
    page()->lsn          = new_lsn;
    // the only case we have to change parent's chain-high is when this page is the first
    // foster child. otherwise, chain_fence_high is unchanged.
    if (get_chain_fence_high_length() == 0) {
        // we COPY them because this operation changes this page itself
        w_keystr_t low, high;
        copy_fence_low_key(low);
        copy_fence_high_key(high);

        // it passed check_chance_for_norecord_split(), so no error should happen here.
        W_COERCE(replace_fence_rec_nolog_may_defrag(low, high, high, get_prefix_length()));
    }
}

rc_t btree_page_h::init_fix_steal(btree_page_h*     parent,
                                  const lpid_t&     pid,
                                  shpid_t           root, 
                                  int               l,
                                  shpid_t           pid0,
                                  shpid_t           foster,
                                  const w_keystr_t& fence_low,
                                  const w_keystr_t& fence_high,
                                  const w_keystr_t& chain_fence_high,
                                  btree_page_h*     steal_src,
                                  int               steal_from,
                                  int               steal_to,
                                  bool              log_it) {
    FUNC(btree_page_h::init_fix_steal);
    INC_TSTAT(btree_p_fix_cnt);
    if (parent == NULL) {
        W_DO(fix_virgin_root(pid.vol().vol, pid.store(), pid.page));
    } else {
        W_DO(fix_nonroot(*parent, parent->vol(), pid.page, LATCH_EX, false, true));
    }
    W_DO(format_steal(pid, root, l, pid0, foster, fence_low, fence_high, chain_fence_high, log_it, steal_src, steal_from, steal_to));
    return RCOK;
}

rc_t btree_page_h::format_steal(const lpid_t&     pid,
                                shpid_t           root, 
                                int               l,
                                shpid_t           pid0,
                                shpid_t           foster,
                                const w_keystr_t& fence_low,
                                const w_keystr_t& fence_high,
                                const w_keystr_t& chain_fence_high,
                                bool              log_it,
                                btree_page_h*     steal_src1,
                                int               steal_from1,
                                int               steal_to1,
                                btree_page_h*     steal_src2,
                                int               steal_from2,
                                int               steal_to2,
                                bool              steal_src2_pid0) {
<<<<<<< HEAD
    w_assert1 (l == 1 || pid0 != 0); // all interemediate node should have pid0 at least initially

    //first, nuke the page
    lpid_t pid_copy = pid; // take a copy first, because pid might point to a part of this page itself!
    lsn_t lsn_copy = page()->lsn; // for the same purpose, need to keep LSN
    trash_page(page());
    page()->lsn          = lsn_copy;
    page()->pid          = pid_copy;
    page()->tag          = t_btree_p;
    page()->page_flags   = 0;
    page()->init_items();

    page()->btree_consecutive_skewed_insertions = 0;

    page()->btree_root                    = root;
    page()->btree_pid0                    = pid0;
    page()->btree_level                   = l;
    page()->btree_foster                  = foster;
    page()->btree_fence_low_length        = (int16_t) fence_low.get_length_as_keystr();
    page()->btree_fence_high_length       = (int16_t) fence_high.get_length_as_keystr();
    page()->btree_chain_fence_high_length = (int16_t) chain_fence_high.get_length_as_keystr();

    // set fence keys in first slot
    cvec_t fences;
    size_t prefix_len = _pack_fence_rec(fences, fence_low, fence_high, chain_fence_high, -1);
    w_assert1(prefix_len <= fence_low.get_length_as_keystr() && prefix_len <= fence_high.get_length_as_keystr());
    w_assert1(prefix_len <= (1<<15));
    page()->btree_prefix_length = (int16_t) prefix_len;
=======
    // intermedaite nodes have pid0 except in the initial norec-alloc case (nrecs()==0)
    w_assert1 (l == 1 || nrecs() == 0 || pid0 != 0);
>>>>>>> 0b3b1d4b

    // Note that the method receives a copy, not reference, of pid/lsn here.
    // pid might point to a part of this page itself!
    _init(page()->lsn, pid, root, pid0, foster, l, fence_low, fence_high, chain_fence_high);

    // steal records from old page
    if (steal_src1) {
        _steal_records (steal_src1, steal_from1, steal_to1);
    }
    if (steal_src2_pid0) {
        w_assert1(steal_src2);
        w_assert1(is_node());
        w_assert1(steal_src2->pid0() != pid0);
        w_assert1(steal_src2->pid0() != 0);

        // before stealing regular records from src2, steal it's pid0:
        cvec_t       stolen_key(steal_src2->get_fence_low_key() + page()->btree_prefix_length,
                            steal_src2->get_fence_low_length() - page()->btree_prefix_length);
        poor_man_key poormkey    = _extract_poor_man_key(stolen_key);
        shpid_t      stolen_pid0 = steal_src2->pid0();
        cvec_t v;
        _pack_node_record(v, stolen_key);
        if (!page()->insert_item(nrecs()+1, false, poormkey, stolen_pid0, v)) {
            w_assert0(false);
        }
    }
    if (steal_src2) {
        _steal_records (steal_src2, steal_from2, steal_to2);
    }

    // log as one record
    if (log_it) {
        W_DO(log_page_img_format(*this));
        w_assert1(lsn().valid());
    }
    
    return RCOK;
}

void btree_page_h::_steal_records(btree_page_h* steal_src,
                                  int           steal_from,
                                  int           steal_to) {
    w_assert2(steal_src);
    w_assert2(steal_from <= steal_to);
    w_assert2(steal_from >= 0);
    w_assert2(steal_to <= steal_src->nrecs());

    key_length_t new_prefix_length = get_prefix_length();
    for (int i = steal_from; i < steal_to; ++i) {
        // get full uncompressed key from src slot #i into key:
        cvec_t key(steal_src->get_prefix_key(), steal_src->get_prefix_length());
        size_t      trunc_key_length;
        const char* trunc_key_data;
        if (is_leaf()) {
            trunc_key_data = steal_src->_leaf_key_noprefix(i, trunc_key_length);
        } else {
            trunc_key_data = steal_src->_node_key_noprefix(i, trunc_key_length);
        }
        key.put(trunc_key_data, trunc_key_length);
        
        // split off part after new_prefix_length into new_trunc_key:
        cvec_t dummy, new_trunc_key;
        key.split(new_prefix_length, dummy, new_trunc_key);

        cvec_t         v;
        pack_scratch_t v_scratch; // this needs to stay in scope until v goes out of scope...
        shpid_t        child;
        if (is_leaf()) {
            smsize_t data_length;
            bool is_ghost;
            const char* data = steal_src->element(i, data_length, is_ghost);
            _pack_leaf_record(v, v_scratch, new_trunc_key, data, data_length);
            child = 0;
        } else {
            _pack_node_record(v, new_trunc_key);
            child = steal_src->child_opaqueptr(i);
        }

        if (!page()->insert_item(nrecs()+1, steal_src->is_ghost(i), 
                                 _extract_poor_man_key(new_trunc_key), 
                                 child, v)) {
            w_assert0(false);
        }

        w_assert3(is_consistent());
        w_assert5(_is_consistent_keyorder());
    }
}
rc_t btree_page_h::norecord_split (shpid_t foster,
                    const w_keystr_t& fence_high, const w_keystr_t& chain_fence_high) {
    w_assert1(compare_with_fence_low(fence_high) > 0);
    w_assert1(compare_with_fence_low(chain_fence_high) > 0);

    w_keystr_t fence_low;
    copy_fence_low_key(fence_low);
    key_length_t new_prefix_len = fence_low.common_leading_bytes(fence_high);

    if (new_prefix_len > get_prefix_length() + 3) { // this +3 is arbitrary
        // then, let's defrag this page to compress keys
        generic_page scratch;
        ::memcpy (&scratch, _pp, sizeof(scratch));
        btree_page_h scratch_p (&scratch);
        W_DO(format_steal(scratch_p.pid(), scratch_p.btree_root(), scratch_p.level(), scratch_p.pid0(),
                          foster,
                          fence_low, fence_high, chain_fence_high,
                          false, // don't log it
                          &scratch_p, 0, scratch_p.nrecs()
        ));
        set_lsns(scratch.lsn); // format_steal() also clears lsn, so recover it from the copied page
    } else {
        // otherwise, just sets the fence keys and headers
        //sets new fence
        rc_t rc = replace_fence_rec_nolog_may_defrag(fence_low, fence_high, chain_fence_high,
            new_prefix_len);
        w_assert1(rc.err_num() != eRECWONTFIT);// then why it passed check_chance_for_norecord_split()?
        w_assert1(!rc.is_error());

        //updates headers
        page()->btree_foster                        = foster;
        page()->btree_consecutive_skewed_insertions = 0; // reset this value too.
    }
    return RCOK;
}

inline int btree_page_h::_compare_slot_with_key(int slot, const void* key_noprefix, size_t key_len, poor_man_key key_poor) const {
    // fast path using poor_man_key's:
    int result = _poor(slot) - (int)key_poor;
    if (result != 0) {
        w_assert1((result<0) == (_compare_key_noprefix(slot, key_noprefix, key_len)<0));
        return result;
    }

    // slow path:
    return _compare_key_noprefix(slot, key_noprefix, key_len);
}
inline int btree_page_h::_robust_compare_slot_with_key(int slot, const void* key_noprefix, size_t key_len, poor_man_key key_poor) const {
    // fast path using poor_man_key's:
    int result = page()->robust_item_poor(slot+1) - (int)key_poor;
    if (result != 0) {
        return result;
    }

    // slow path:
    return _robust_compare_key_noprefix(slot, key_noprefix, key_len);
}


void
btree_page_h::search(const char *key_raw, size_t key_raw_len,
                     bool& found_key, slotid_t& return_slot) const {
    w_assert1((uint) get_prefix_length() <= key_raw_len);
    w_assert1(::memcmp(key_raw, get_prefix_key(), get_prefix_length()) == 0);

    int number_of_records = nrecs();
    int prefix_length     = get_prefix_length();

    const void* key_noprefix  = key_raw     + prefix_length;
    size_t      key_len       = key_raw_len - prefix_length;
    
    poor_man_key poormkey = _extract_poor_man_key(key_noprefix, key_len);


    /*
     * Binary search.
     */

    found_key = false;
    int low = -1, high = number_of_records;
    // LOOP INVARIANT: low < high AND slot_key(low) < key < slot_key(high)
    // where slots before real ones hold -infinity and ones after hold +infinity

    // [optional] check the last record (high-1) if it exists to speed-up sorted insert:
    if (high > 0) {
        int d = _compare_slot_with_key(high-1, key_noprefix, key_len, poormkey);
        if (d < 0) { // search key bigger than highest slot
            return_slot = high;
            return;
        } else if (d == 0) {
            found_key   = true;
            return_slot = high-1;
            return;
        }
        high--;
    }

#if 0
    // [optional] check the first record (0) if it exists to speed-up reverse sorted insert:
    if (high > 0) {
        int d = _compare_slot_with_key(0, key_noprefix, key_len, poormkey);
        if (d > 0) { // search key lower than lowest slot
            return_slot = 0;
            return;
        } else if (d == 0) {
            found_key   = true;
            return_slot = 0;
            return;
        }
        low++;
    }
#endif
    
    while (low+1 < high) {
        int mid = (low + high) / 2;
        w_assert1(low<mid && mid<high);
        int d = _compare_slot_with_key(mid, key_noprefix, key_len, poormkey);
        if (d < 0) {        // search key after slot
            low = mid;
        } else if (d > 0) { // search key before slot
            high = mid;
        } else {
            found_key   = true;
            return_slot = mid;
            w_assert1(mid>=0 && mid<number_of_records);
            return;
        }
    }
    w_assert1(low+1 == high);
    return_slot = high;
    w_assert1(high>=0 && high<=number_of_records);
}

void
btree_page_h::robust_search(const char *key_raw, size_t key_raw_len,
                     bool& found_key, slotid_t& return_slot) const {
    int number_of_records = page()->robust_number_of_items() - 1;
    int prefix_length     = ACCESS_ONCE(page()->btree_prefix_length);

    if (number_of_records < 0 || prefix_length < 0 || prefix_length > (int)key_raw_len) {
        found_key   = false;
        return_slot = 0;
        return;
    }
    w_assert1((uint) prefix_length <= key_raw_len);

    const void* key_noprefix  = key_raw     + prefix_length;
    size_t      key_len       = key_raw_len - prefix_length;
    
    poor_man_key poormkey = _extract_poor_man_key(key_noprefix, key_len);


    /*
     * Binary search.
     */

    found_key = false;
    int low = -1, high = number_of_records;
    // LOOP INVARIANT: low < high AND slot_key(low) < key < slot_key(high)
    // where slots before real ones hold -infinity and ones after hold +infinity

    // [optional] check the last record (high-1) if it exists to speed-up sorted insert:
    if (high > 0) {
        int d = _robust_compare_slot_with_key(high-1, key_noprefix, key_len, poormkey);
        if (d < 0) { // search key bigger than highest slot
            return_slot = high;
            return;
        } else if (d == 0) {
            found_key   = true;
            return_slot = high-1;
            return;
        }
        high--;
    }

#if 0
    // [optional] check the first record (0) if it exists to speed-up reverse sorted insert:
    if (high > 0) {
        int d = _robust_compare_slot_with_key(0, key_noprefix, key_len, poormkey);
        if (d > 0) { // search key lower than lowest slot
            return_slot = 0;
            return;
        } else if (d == 0) {
            found_key   = true;
            return_slot = 0;
            return;
        }
        low++;
    }
#endif
    
    while (low+1 < high) {
        int mid = (low + high) / 2;
        w_assert1(low<mid && mid<high);
        int d = _robust_compare_slot_with_key(mid, key_noprefix, key_len, poormkey);
        if (d < 0) {        // search key after slot
            low = mid;
        } else if (d > 0) { // search key before slot
            high = mid;
        } else {
            found_key   = true;
            return_slot = mid;
            w_assert1(mid>=0 && mid<number_of_records);
            return;
        }
    }
    w_assert1(low+1 == high);
    return_slot = high;
    w_assert1(high>=0 && high<=number_of_records);
}


void btree_page_h::search_node(const w_keystr_t& key,
                               slotid_t&         return_slot) const {
    w_assert1(!is_leaf());
    FUNC(btree_page_h::_search_node);

    bool found_key; 
    search(key, found_key, return_slot);
    if (!found_key) {
        return_slot--;
    }
}


void btree_page_h::_update_btree_consecutive_skewed_insertions(slotid_t slot) {
    if (nrecs() == 0) {
        return;
    }
    int16_t val = page()->btree_consecutive_skewed_insertions;
    if (slot == 0) {
        // if left-most insertion, start counting negative value (or decrement further)
        if (val >= 0) {
            val = -1;
        } else {
            --val;
        }
    } else if (slot == nrecs()) {
        // if right-most insertion, start counting positive value (or increment further)
        if (val <= 0) {
            val = 1;
        } else {
            ++val;
        }
    } else {
        val = 0;
    }
    // to prevent overflow
    if (val < -100) val = -100;
    if (val > 100) val = 100;
    page()->btree_consecutive_skewed_insertions = val;
}

rc_t btree_page_h::insert_node(const w_keystr_t &key, slotid_t slot, shpid_t child) {
    FUNC(btree_page_h::insert);
    
    w_assert1(is_node());
    w_assert1(slot >= 0 && slot <= nrecs()); // <= intentional to allow appending
    w_assert1(child);
    w_assert3(is_consistent(true, false));

#if W_DEBUG_LEVEL > 1
    if (slot == 0) {
        w_assert2 (pid0()); // pid0 always exists
        w_assert2 (compare_with_fence_low(key) >= 0);
    } else {
        btrec_t rt (*this, slot - 1); // prev key
        w_assert2 (key.compare(rt.key()) > 0);
    }
    if (slot < nrecs()) {
        btrec_t rt (*this, slot); // (after insert) next key
        w_assert2 (key.compare(rt.key()) < 0);
    }
#endif // W_DEBUG_LEVEL

    // Update btree_consecutive_skewed_insertions.  This is just statistics and not logged.
    _update_btree_consecutive_skewed_insertions (slot);

    size_t       klen          = key.get_length_as_keystr();
    key_length_t prefix_length = get_prefix_length();  // length of prefix of inserted tuple
    w_assert1(prefix_length <= klen);
    cvec_t trunc_key((const char*)key.buffer_as_keystr()+prefix_length, klen-prefix_length);
    poor_man_key poormkey = _extract_poor_man_key(trunc_key);

    vec_t v;
    _pack_node_record(v, trunc_key);
    // we don't log it. btree_impl::adopt() does the logging
    if (!page()->insert_item(slot+1, false, poormkey, child, v)) {
        // This shouldn't happen; the caller should have checked with check_space_for_insert_for_node():
        return RC(eRECWONTFIT);
    }

    w_assert3 (is_consistent(true, false));
    w_assert5 (is_consistent(true, true));

    return RCOK;
}

rc_t btree_page_h::replace_fence_rec_nolog_may_defrag(const w_keystr_t& low,
    const w_keystr_t& high, const w_keystr_t& chain, int new_prefix_length) {
    rc_t rc = replace_fence_rec_nolog_no_defrag(low, high, chain, new_prefix_length);
    if (rc.is_error()) {
        // if eRECWONTFIT, try to defrag the page to get the space.
        w_assert1(rc.err_num() == eRECWONTFIT);
        rc = defrag();
        w_assert1(!rc.is_error());
        rc = replace_fence_rec_nolog_no_defrag(low, high, chain, new_prefix_length);
        if (rc.is_error()) {
            return rc;
        }
    }
    return RCOK;
}

rc_t btree_page_h::replace_fence_rec_nolog_no_defrag(const w_keystr_t& low,
                                           const w_keystr_t& high, 
                                           const w_keystr_t& chain, int new_prefix_len) {
    w_assert1(page()->number_of_items() > 0);

    cvec_t fences;
    int prefix_len = _pack_fence_rec(fences, low, high, chain, new_prefix_len);
    w_assert1(prefix_len == get_prefix_length());

    if (!page()->replace_item_data(0, 0, fences)) {
        return RC(eRECWONTFIT);
    }
    page()->btree_fence_low_length        = (int16_t) low.get_length_as_keystr();
    page()->btree_fence_high_length       = (int16_t) high.get_length_as_keystr();
    page()->btree_chain_fence_high_length = (int16_t) chain.get_length_as_keystr();

    w_assert1 (page()->item_length(0) == (key_length_t) fences.size());
    w_assert3(page()->_items_are_consistent());
    return RCOK;
}


rc_t btree_page_h::remove_shift_nolog(slotid_t slot) {
    w_assert1(slot >= 0 && slot < nrecs());

    page()->delete_item(slot + 1);
    return RCOK;
}

bool btree_page_h::_is_enough_spacious_ghost(const w_keystr_t &key, slotid_t slot,
                                             const cvec_t&     el) {
    w_assert2(is_leaf());
    w_assert2(is_ghost(slot));

    size_t needed_data = _predict_leaf_data_length(key.get_length_as_keystr() - get_prefix_length(), el.size());

    return page()->predict_item_space(needed_data) <= page()->item_space(slot+1);
}

rc_t btree_page_h::replace_ghost(const w_keystr_t &key,
                                 const cvec_t &elem) {
    w_assert2( is_fixed());
    w_assert2( is_leaf());

    // log FIRST. note that this might apply the deferred ghost creation too.
    // so, this cannot be done later than any of following
    W_DO (log_btree_insert (*this, key, elem));

    // which slot to replace?
    bool found;
    slotid_t slot;
    search(key, found, slot);
    w_assert0 (found);
    w_assert1 (is_ghost(slot));
#if W_DEBUG_LEVEL > 2
    btrec_t rec (*this, slot);
    w_assert3 (rec.key().compare(key) == 0);
#endif // W_DEBUG_LEVEL > 2

    if (!page()->replace_item_data(slot+1, _element_offset(slot), elem)) {
        w_assert1(false); // should not happen because ghost should have had enough space
    }

    page()->unset_ghost(slot + 1);
    return RCOK;
}

rc_t btree_page_h::replace_el_nolog(slotid_t slot, const cvec_t &elem) {
    w_assert2( is_fixed());
    w_assert2( is_leaf());
    w_assert1(!is_ghost(slot));
    
    if (!page()->replace_item_data(slot+1, _element_offset(slot), elem)) {
        return RC(eRECWONTFIT);
    }
    return RCOK;
}

void btree_page_h::overwrite_el_nolog(slotid_t slot, smsize_t offset,
                                      const char *new_el, smsize_t elen) {
    w_assert2( is_fixed());
    w_assert2( is_leaf());
    w_assert1 (!is_ghost(slot));

    size_t data_offset = _element_offset(slot);
    w_assert1(data_offset+offset+elen <= page()->item_length(slot+1));

    ::memcpy(page()->item_data(slot+1)+data_offset+offset, new_el, elen);
}

void btree_page_h::reserve_ghost(const char *key_raw, size_t key_raw_len, size_t element_length) {
    w_assert1 (is_leaf()); // ghost only exists in leaf

    int16_t prefix_len       = get_prefix_length();
    int     trunc_key_length = key_raw_len - prefix_len;
    size_t  data_length      = _predict_leaf_data_length(trunc_key_length, element_length);

    w_assert1(check_space_for_insert_leaf(trunc_key_length, element_length));

    // where to insert?
    bool     found;
    slotid_t slot;
    search(key_raw, key_raw_len, found, slot);
    w_assert1(!found); // this is unexpected!
    if (found) { // but can go on..
        return;
    }

    w_assert1(slot >= 0 && slot <= nrecs());

    // update btree_consecutive_skewed_insertions. this is just statistics and not logged.
    _update_btree_consecutive_skewed_insertions(slot);

#if W_DEBUG_LEVEL>1
    w_keystr_t key;
    key.construct_from_keystr(key_raw, key_raw_len);
    w_assert1(compare_with_fence_low(key) >= 0);
    w_assert1(compare_with_fence_high(key) < 0);

    // verify search worked properly, no record with that key:
    if (slot > 0) {
        w_assert1(_compare_key_noprefix(slot-1,key_raw+prefix_len,trunc_key_length) < 0);
    }
    if (slot < nrecs()) {
        w_assert1(_compare_key_noprefix(slot,key_raw+prefix_len,trunc_key_length) > 0);
    }
#endif // W_DEBUG_LEVEL>1
    
    cvec_t trunc_key(key_raw + prefix_len, trunc_key_length);
    poor_man_key poormkey = _extract_poor_man_key(trunc_key);

    if (!page()->insert_item(slot+1, true, poormkey, 0, data_length)) {
        w_assert0(false);
    }

    // make a dummy record that has the desired length:
    cvec_t         dummy;
    pack_scratch_t dummy_scratch;
    _pack_leaf_record_prefix(dummy, dummy_scratch, trunc_key);
    dummy.copy_to(page()->item_data(slot+1));

    w_assert3(_poor(slot) == poormkey);
    w_assert3(page()->item_length(slot+1) == data_length);
}

void btree_page_h::mark_ghost(slotid_t slot) {
    w_assert1(!page()->is_ghost(slot+1));
    page()->set_ghost(slot+1);
    set_dirty();
}

void btree_page_h::unmark_ghost(slotid_t slot) {
    w_assert1(page()->is_ghost(slot+1));
    page()->unset_ghost(slot+1);
    set_dirty();
}


bool btree_page_h::check_space_for_insert_leaf(const w_keystr_t& trunc_key,
                                               const cvec_t&     el) {
    return check_space_for_insert_leaf(trunc_key.get_length_as_keystr(), el.size());
}
bool btree_page_h::check_space_for_insert_leaf(size_t trunc_key_length, size_t element_length) {
    w_assert1 (is_leaf());
    size_t data_length = _predict_leaf_data_length(trunc_key_length, element_length);
    return btree_page_h::_check_space_for_insert(data_length);
}
bool btree_page_h::check_space_for_insert_node(const w_keystr_t& key) {
    w_assert1 (is_node());
    size_t data_length = key.get_length_as_keystr();
    return btree_page_h::_check_space_for_insert(data_length);
}

bool btree_page_h::check_chance_for_norecord_split(const w_keystr_t& key_to_insert) const {
    if (!is_insertion_extremely_skewed_right()) {
        return false; // not a good candidate for norecord-split
    }
    if (nrecs() == 0) {
        return false;
    }
    if (usable_space() > used_space() * 3 / nrecs()
        && usable_space() > SM_PAGESIZE / 10
    ) {
        return false; // too early to split
    }

    const char* key_to_insert_raw = (const char*) key_to_insert.buffer_as_keystr();
    int key_to_insert_len = key_to_insert.get_length_as_keystr();
    int prefix_len = get_prefix_length();
    w_assert1(key_to_insert_len >= prefix_len && ::memcmp(get_prefix_key(), key_to_insert_raw, prefix_len) == 0); // otherwise why to insert to this page?
    
    int d = _compare_key_noprefix(nrecs() - 1, key_to_insert_raw + prefix_len, key_to_insert_len - prefix_len);
    if (d <= 0) {
        return false; // not hitting highest. norecord-split will be useless
    }
    
    // we need some space for updated fence-high and chain-high
    smsize_t space_for_split = get_fence_low_length() + key_to_insert.get_length_as_keystr();
    if (get_chain_fence_high_length() == 0) {
        space_for_split += get_fence_high_length(); // newly set chain-high
    } else {
        space_for_split += get_chain_fence_high_length(); // otherwise chain-fence-high is unchanged
    }
    return (usable_space() >= align(space_for_split)); // otherwise it's too late
}

void btree_page_h::suggest_fence_for_split(w_keystr_t &mid,
                                           slotid_t& right_begins_from,
                                           const w_keystr_t &
#ifdef NORECORD_SPLIT_ENABLE
                                               triggering_key
#endif // NORECORD_SPLIT_ENABLE
    ) const {
// TODO for fair comparison with shore-mt, let's disable no-record-split for now
#ifdef NORECORD_SPLIT_ENABLE
    // if this is bulk-load case, simply make the new key as mid key (100% split)
    if (check_chance_for_norecord_split(triggering_key)) {
        right_begins_from = nrecs();
        if (is_leaf()) {
            w_keystr_t lastkey;
            get_key(nrecs() - 1, lastkey);
            size_t common_bytes = lastkey.common_leading_bytes(triggering_key);
            w_assert1(common_bytes < triggering_key.get_length_as_keystr());
            mid.construct_from_keystr(triggering_key.buffer_as_keystr(), common_bytes + 1);
        } else {
            mid = triggering_key;
        }
        return;
    }    
#endif // NORECORD_SPLIT_ENABLE
    
    w_assert1 (nrecs() >= 2);
    // pick the best separator key as follows.
    
    // first, pick the center point according to the skewness of past insertions to this page.
    slotid_t center_point = (nrecs() / 2); // usually just in the middle
    if (is_insertion_skewed_right()) {
        // last 5 inserts were on right-most, so let split on right-skewed point (90%)
        center_point = (nrecs() * 9 / 10);
    } else if (is_insertion_skewed_left()) {
        // last 5 inserts were on left-most, so let split on left-skewed point (10%)
        center_point = (nrecs() * 1 / 10);
    }
    
    // second, consider boundaries around the center point to pick the shortest separator key
    slotid_t start_point = (center_point - (nrecs() / 10) > 0) ? center_point - (nrecs() / 10) : 1;
    slotid_t end_point = (center_point + (nrecs() / 10) + 1 <= nrecs()) ? center_point + (nrecs() / 10) + 1 : nrecs();
    size_t sep_length = SM_PAGESIZE;
    const char *sep_key = NULL;
    right_begins_from = -1;
    for (slotid_t boundary = start_point; boundary < end_point; ++boundary) {
        if (is_leaf()) {
            // if we are splitting a leaf page, we are effectively designing a new separator key
            // which will be pushed up to parent. actually, this "mid" fence key is re-used
            // when we adopt a separator key later.
            size_t len1, len2;
            const char* k1 = _leaf_key_noprefix (boundary - 1, len1);
            const char* k2 = _leaf_key_noprefix (boundary, len2);
            // we apply suffix truncation here. We want a short separator key such that
            //   k1 < newkey <= k2.
            // For example, let k1=FEAR, k2=FFBC. new key can be
            //   FF, FEB, FFBC but not FFC or FEAR.
            // the newkey should send entries exclusively smaller than it to left,
            // inclusively larger than it to right. (remember, low fence key is inclusive (>=))
            
            // take common leading bytes +1 from right.
            // in above example, "FF". (common leading bytes=1)
            size_t common_bytes = w_keystr_t::common_leading_bytes((const unsigned char *) k1, len1, (const unsigned char *) k2, len2);
            w_assert1(common_bytes < len2); // otherwise the two keys are the same.
            // Note, we assume unique indexes, so the two keys are always different
            if (common_bytes + 1 < sep_length
                || (common_bytes + 1 == sep_length && boundary == center_point)) { // if tie, give a credit to center_point 
                right_begins_from = boundary;
                sep_length = common_bytes + 1;
                sep_key = k2;
            }
        } else {
            // for interior node, just return the existing key (we can shorten it though).
            size_t len;
            const char *k = _node_key_noprefix (boundary, len);
            if (len < sep_length
                || (len == sep_length && boundary == center_point)) { // if tie, give a credit to center_point 
                right_begins_from = boundary;
                sep_length = len;
                sep_key = k;
            }
        }
    }
    w_assert0(sep_key != NULL);
    w_assert1(sep_length != SM_PAGESIZE);
    mid.construct_from_keystr(get_prefix_key(), get_prefix_length(), sep_key, sep_length);
    w_assert0(right_begins_from >= 0 && right_begins_from <= nrecs());
    w_assert1(recalculate_fence_for_split(right_begins_from).compare(mid) == 0);
}

w_keystr_t btree_page_h::recalculate_fence_for_split(slotid_t right_begins_from) const {
    w_assert1(right_begins_from >= 0 && right_begins_from <= nrecs());
    w_keystr_t mid;
    if (is_leaf()) {
        size_t len1, len2;
        const char* k1 = _leaf_key_noprefix (right_begins_from - 1, len1);
        const char* k2 = _leaf_key_noprefix (right_begins_from, len2);        
        size_t common_bytes = w_keystr_t::common_leading_bytes((const unsigned char *) k1, len1, (const unsigned char *) k2, len2);
        w_assert1(common_bytes < len2); // otherwise the two keys are the same.
        mid.construct_from_keystr(get_prefix_key(), get_prefix_length(), k2, common_bytes + 1);
    } else {
        size_t len;
        const char *k = _node_key_noprefix (right_begins_from, len);
        mid.construct_from_keystr(get_prefix_key(), get_prefix_length(), k, len);
    }
    return mid;
}


void btree_page_h::get_key(slotid_t slot,  w_keystr_t &key) const {
    const char* key_noprefix;
    size_t      key_noprefix_length;
    if (is_leaf()) {
        key_noprefix = _leaf_key_noprefix(slot, key_noprefix_length);
    } else {
        key_noprefix = _node_key_noprefix(slot, key_noprefix_length);
    }

    key.construct_from_keystr(get_prefix_key(), get_prefix_length(),
                              key_noprefix, key_noprefix_length);
}


const char* btree_page_h::element(int slot, smsize_t &len, bool &ghost) const {
    w_assert1(is_leaf());

    size_t offset = _element_offset(slot);
    int    length = page()->item_length(slot+1) - offset;
    w_assert1(length >= 0);

    len   = length;
    ghost = is_ghost(slot);
    return page()->item_data(slot+1) + offset;
}
bool btree_page_h::copy_element(int slot, char *out_buffer, smsize_t &len, bool &ghost) const {
    smsize_t actual_length;
    const char* element_data = element(slot, actual_length, ghost);

    if (len >= actual_length) {
        ::memcpy(out_buffer, element_data, actual_length);
        len = actual_length;
        return true;
    } else {
        // the buffer is too short
        len = actual_length;
        return false;
    }
}


rc_t
btree_page_h::leaf_stats(btree_lf_stats_t& _stats) {
    _stats.hdr_bs    += hdr_sz + page()->item_space(0);
    _stats.unused_bs += usable_space();

    int n = nrecs();
    _stats.entry_cnt += n;
    int16_t prefix_length = get_prefix_length();
    for (int i = 0; i < n; i++)  {
        btrec_t rec;
        rec.set(*this, i);
        ++_stats.unique_cnt; // always unique (otherwise a bug)
        _stats.key_bs            += rec.key().get_length_as_keystr() - prefix_length;
        _stats.data_bs           += rec.elen(); 
        _stats.entry_overhead_bs += page()->item_space(n+1) - (rec.key().get_length_as_keystr()-prefix_length) - rec.elen();
    }
    return RCOK;
}

rc_t
btree_page_h::int_stats(btree_int_stats_t& _stats) {
    _stats.unused_bs += usable_space();
    _stats.used_bs   += used_space();
    return RCOK;
}


smsize_t         
btree_page_h::max_entry_size = 
    // must be able to fit 2 entries to a page; data_sz must hold:
    //    fence record:                   max_item_overhead + (max_entry_size+1)*3   (low, high, chain keys)
    //    each of 2 regular leaf entries: max_item_overhead + max_entry_size+1 + sizeof(key_length_t) [key len]
    //
    // +1's are for signed byte of keys
    (btree_page::data_sz - 3*btree_page::max_item_overhead - 2*sizeof(key_length_t)) / 5 - 1;


void
btree_page_h::print(bool print_elem) {
    int i;
    const int L = 3;

    for (i = 0; i < L - level(); i++)  cout << '\t';
    cout << pid0() << "=" << pid0() << endl;

    for (i = 0; i < nrecs(); i++)  {
        for (int j = 0; j < L - level(); j++)  cout << '\t' ;

        btrec_t r(*this, i);

        cout << "<key = " << r.key() ;

        if ( is_leaf())  {
            if(print_elem) {
                cout << ", elen="  << r.elen() << " bytes: " << r.elem();
            }
        } else {
            cout << "pid = " << r.child();
        }
        cout << ">" << endl;
    }
    for (i = 0; i < L - level(); i++)  cout << '\t';
    cout << "]" << endl;
}

bool btree_page_h::is_consistent (bool check_keyorder, bool check_space) const {
    // does NOT check check-sum. the check can be done only by bufferpool
    // with seeing fresh data from the disk.
    
    // check poor-man's normalized key
    if (!_is_consistent_poormankey()) {
        w_assert1(false);
        return false;
    }

    // additionally check key-sortedness and uniqueness
    if (check_keyorder) {
        if (!_is_consistent_keyorder()) {
            w_assert1(false);
            return false;
        }
    }

    // additionally check record overlaps
    if (check_space) {
        if (!page()->_items_are_consistent()) {
            w_assert1(false);
            return false;
        }
    }

    return true;
}
bool btree_page_h::_is_consistent_keyorder() const {
    const int    recs       = nrecs();
    const char*  lowkey     = get_fence_low_key();
    const size_t lowkey_len = get_fence_low_length();
    const size_t prefix_len = get_prefix_length();
    const size_t chain_high_len = get_chain_fence_high_length();
    const shpid_t foster = get_foster_opaqueptr();
    // chain-high must be set if foster link exists.
    if(chain_high_len == 0 && foster != 0) {
        w_assert3(false);
        return false;
    }
    if (recs == 0) {
        // then just compare low-high and quit.
        // low==high is now allowed as part of page split.
        if (compare_with_fence_high(lowkey, lowkey_len) > 0) {
            w_assert3(false);
            return false;
        }
        return true;
    }
    // now we know that first key exists
    
    if (is_leaf()) {
        // first key might be equal to low-fence which is inclusive
        size_t curkey_len;
        const char *curkey = _leaf_key_noprefix(0, curkey_len);
        if (w_keystr_t::compare_bin_str(lowkey + prefix_len, lowkey_len - prefix_len, curkey, curkey_len) > 0) {
            w_assert3(false);
            return false;
        }

        // then, check each record
        const char* prevkey = curkey;
        size_t prevkey_len = curkey_len;
        for (slotid_t slot = 1; slot < recs; ++slot) {
            curkey = _leaf_key_noprefix(slot, curkey_len);
            if (w_keystr_t::compare_bin_str(prevkey, prevkey_len, curkey, curkey_len) >= 0) { // this time must not be equal either
                w_assert3(false);
                return false;
            }
            prevkey     = curkey;
            prevkey_len = curkey_len;
        }
        
        // last record is also compared with high-fence
        if (compare_with_fence_high_noprefix(prevkey, prevkey_len) > 0) {
            w_assert3(false);
            return false;
        }
    } else {
        size_t curkey_len;
        const char *curkey = _node_key_noprefix(0, curkey_len);
        if (w_keystr_t::compare_bin_str(lowkey + prefix_len, lowkey_len - prefix_len, curkey, curkey_len) > 0) {
            w_assert3(false);
            return false;
        }

        const char* prevkey = curkey;
        size_t prevkey_len = curkey_len;
        for (slotid_t slot = 1; slot < recs; ++slot) {
            curkey = _node_key_noprefix(slot, curkey_len);
            if (w_keystr_t::compare_bin_str(prevkey, prevkey_len, curkey, curkey_len) >= 0) {
                w_assert3(false);
                return false;
            }
            prevkey = curkey;
            prevkey_len = curkey_len;
        }
        
        if (compare_with_fence_high_noprefix(prevkey, prevkey_len) > 0) {
            w_assert3(false);
            return false;
        }
    }
    
    return true;
}
bool btree_page_h::_is_consistent_poormankey() const {
    const int recs = nrecs();
    // the first record is fence key, so no poor man's key (always 0)
    poor_man_key fence_poormankey = page()->item_poor(0);
    if (fence_poormankey != 0) {
//        w_assert3(false);
        return false;
    }
    // for other records, check with the real key string in the record
    for (slotid_t slot = 0; slot < recs; ++slot) {
        poor_man_key poorman_key = _poor(slot);
        size_t curkey_len;
        const char* curkey = is_leaf() ? _leaf_key_noprefix(slot, curkey_len) : _node_key_noprefix(slot, curkey_len);
        poor_man_key correct_poormankey = _extract_poor_man_key(curkey, curkey_len);
        if (poorman_key != correct_poormankey) {
//            w_assert3(false);
            return false;
        }
    }
    
    return true;
}


rc_t btree_page_h::defrag() { 
    w_assert1 (xct()->is_sys_xct());
    w_assert1 (is_fixed());
    w_assert1 (latch_mode() == LATCH_EX);

    vector<slotid_t> ghost_slots;
    for (int i=0; i<page()->number_of_items(); i++) {
        if (page()->is_ghost(i)) {
            w_assert1(i >= 1); // fence record can't be ghost
            ghost_slots.push_back(i-1);
        }
    }
    // defrag doesn't need log if there were no ghost records:
    if (ghost_slots.size() > 0) {
        W_DO (log_btree_ghost_reclaim(*this, ghost_slots));
    }
    
    page()->compact();
    set_dirty();

    return RCOK;
}

bool btree_page_h::_check_space_for_insert(size_t data_length) {
    size_t contiguous_free_space = usable_space();
    return contiguous_free_space >= page()->predict_item_space(data_length);
}


void btree_page_h::_init(lsn_t lsn, lpid_t page_id,
    shpid_t root_pid, shpid_t pid0, shpid_t foster_pid, int16_t btree_level,
    const w_keystr_t &low, const w_keystr_t &high, const w_keystr_t &chain_fence_high) {

#ifdef ZERO_INIT
    // because we do this, note that we shouldn't receive any arguments
    // as reference or pointer. It might be also nuked!
    memset(page(), '\017', sizeof(generic_page)); // trash the whole page
#endif //ZERO_INIT

    page()->lsn          = lsn;
    page()->pid          = page_id;
    page()->tag          = t_btree_p;
    page()->page_flags   = 0;
    page()->init_items();
    page()->btree_consecutive_skewed_insertions = 0;
    page()->btree_root                    = root_pid;
    page()->btree_pid0                    = pid0;
    page()->btree_level                   = btree_level;
    page()->btree_foster                  = foster_pid;
    page()->btree_fence_low_length        = (int16_t) low.get_length_as_keystr();
    page()->btree_fence_high_length       = (int16_t) high.get_length_as_keystr();
    page()->btree_chain_fence_high_length = (int16_t) chain_fence_high.get_length_as_keystr();

    // set fence keys in first slot
    cvec_t fences;
    size_t prefix_len = _pack_fence_rec(fences, low, high, chain_fence_high, -1);
    w_assert1(prefix_len <= low.get_length_as_keystr());
    w_assert1(prefix_len <= max_key_length);
    page()->btree_prefix_length = (int16_t) prefix_len;

    // fence-key record doesn't need poormkey; set to 0:
    if (!page()->insert_item(nrecs() + 1, false, 0, 0, fences)) {
        w_assert0(false);
    }
}<|MERGE_RESOLUTION|>--- conflicted
+++ resolved
@@ -112,39 +112,8 @@
                                 int               steal_from2,
                                 int               steal_to2,
                                 bool              steal_src2_pid0) {
-<<<<<<< HEAD
-    w_assert1 (l == 1 || pid0 != 0); // all interemediate node should have pid0 at least initially
-
-    //first, nuke the page
-    lpid_t pid_copy = pid; // take a copy first, because pid might point to a part of this page itself!
-    lsn_t lsn_copy = page()->lsn; // for the same purpose, need to keep LSN
-    trash_page(page());
-    page()->lsn          = lsn_copy;
-    page()->pid          = pid_copy;
-    page()->tag          = t_btree_p;
-    page()->page_flags   = 0;
-    page()->init_items();
-
-    page()->btree_consecutive_skewed_insertions = 0;
-
-    page()->btree_root                    = root;
-    page()->btree_pid0                    = pid0;
-    page()->btree_level                   = l;
-    page()->btree_foster                  = foster;
-    page()->btree_fence_low_length        = (int16_t) fence_low.get_length_as_keystr();
-    page()->btree_fence_high_length       = (int16_t) fence_high.get_length_as_keystr();
-    page()->btree_chain_fence_high_length = (int16_t) chain_fence_high.get_length_as_keystr();
-
-    // set fence keys in first slot
-    cvec_t fences;
-    size_t prefix_len = _pack_fence_rec(fences, fence_low, fence_high, chain_fence_high, -1);
-    w_assert1(prefix_len <= fence_low.get_length_as_keystr() && prefix_len <= fence_high.get_length_as_keystr());
-    w_assert1(prefix_len <= (1<<15));
-    page()->btree_prefix_length = (int16_t) prefix_len;
-=======
     // intermedaite nodes have pid0 except in the initial norec-alloc case (nrecs()==0)
     w_assert1 (l == 1 || nrecs() == 0 || pid0 != 0);
->>>>>>> 0b3b1d4b
 
     // Note that the method receives a copy, not reference, of pid/lsn here.
     // pid might point to a part of this page itself!
