--- conflicted
+++ resolved
@@ -49,18 +49,13 @@
 void btree_page_h::accept_empty_child(lsn_t new_lsn, shpid_t new_page_id, const bool f_redo) {
     // If called from Recovery, i.e. btree_norec_alloc_log::redo, do not check for
     // is_single_log_sys_xct(), the transaction flags are not setup properly
-<<<<<<< HEAD
+
     // Base the checking on passed in parameter instead of system flag smlevel_0::in_recovery(),
     // because we will be doing on-demand redo/undo during recovery,
     // therefore the system flag itself is not sufficient to indicate the type of the caller
     if (false == f_redo)
-        w_assert1(g_xct()->is_single_log_sys_xct());
-=======
-    //if (false == smlevel_0::in_recovery())
-    //    w_assert1(g_xct()->is_single_log_sys_xct());
-    //FIXME: Why is this now an assertion for non-Recovery? -stan
-    
->>>>>>> 151ecf68
+        w_assert1(g_xct()->is_single_log_sys_xct());   
+
     w_assert1(new_lsn != lsn_t::null || !smlevel_0::logging_enabled);
 
     // Slight change in foster-parent, touching only foster link and chain-high.
