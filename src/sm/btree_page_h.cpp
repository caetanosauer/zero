/*
 * (c) Copyright 2011-2013, Hewlett-Packard Development Company, LP
 */

#include "w_defines.h"

#define SM_SOURCE
#define BTREE_C

#include "sm_int_2.h"

#include "vec_t.h"
#include "btree_page_h.h"
#include "btree_impl.h"
#include "sm_du_stats.h"
#include "crash.h"
#include "w_key.h"
#include <string>
#include <algorithm>


btrec_t& 
btrec_t::set(const btree_page_h& page, slotid_t slot) {
    FUNC(btrec_t::set);
    w_assert3(slot >= 0 && slot < page.nrecs());

    _elem.reset();
    
    if (page.is_leaf())  {
        page.get_key(slot, _key);
        smsize_t element_len;
        const char* element_data = page.element(slot, element_len, _ghost_record);
        _elem.put(element_data, element_len);
        _child = 0;
    } else {
        _ghost_record = false;
        page.get_key(slot, _key);
        _child = page.child_opaqueptr(slot);
        // this might not be needed, but let's also add the _child value
        // to _elem.
        _elem.put(&_child, sizeof(_child));
    }

    return *this;
}


rc_t btree_page_h::init_fix_steal(btree_page_h*     parent,
                                  const lpid_t&     pid,
                                  shpid_t           root, 
                                  int               l,
                                  shpid_t           pid0,
                                  shpid_t           foster,
                                  const w_keystr_t& fence_low,
                                  const w_keystr_t& fence_high,
                                  const w_keystr_t& chain_fence_high,
                                  btree_page_h*     steal_src,
                                  int               steal_from,
                                  int               steal_to,
                                  bool              log_it) {
    FUNC(btree_page_h::init_fix_steal);
    INC_TSTAT(btree_p_fix_cnt);
    if (parent == NULL) {
        W_DO(fix_virgin_root(pid.vol().vol, pid.store(), pid.page));
    } else {
        W_DO(fix_nonroot(*parent, parent->vol(), pid.page, LATCH_EX, false, true));
    }
    W_DO(format_steal(pid, root, l, pid0, foster, fence_low, fence_high, chain_fence_high, log_it, steal_src, steal_from, steal_to));
    return RCOK;
}

rc_t btree_page_h::format_steal(const lpid_t&     pid,
                                shpid_t           root, 
                                int               l,
                                shpid_t           pid0,
                                shpid_t           foster,
                                const w_keystr_t& fence_low,
                                const w_keystr_t& fence_high,
                                const w_keystr_t& chain_fence_high,
                                bool              log_it,
                                btree_page_h*     steal_src1,
                                int               steal_from1,
                                int               steal_to1,
                                btree_page_h*     steal_src2,
                                int               steal_from2,
                                int               steal_to2,
                                bool              steal_src2_pid0) {
    w_assert1 (l == 1 || pid0 != 0); // all interemediate node should have pid0 at least initially

    //first, nuke the page
    lpid_t pid_copy = pid; // take a copy first, because pid might point to a part of this page itself!
#ifdef ZERO_INIT
    /* NB -- NOTE -------- NOTE BENE
    *  Note this is not exactly zero-init, but it doesn't matter
    * WHAT we use to init each byte for the purpose of purify or valgrind
    */
    // because we do this, note that we shouldn't receive any arguments
    // as reference or pointer. It might be also nuked!
    memset(page(), '\017', sizeof(generic_page)); // trash the whole page
#endif //ZERO_INIT
    page()->lsn          = lsn_t(0, 1);
    page()->pid          = pid_copy;
    page()->tag          = t_btree_p;
    page()->page_flags   = 0;
    page()->init_items();

    page()->btree_consecutive_skewed_insertions = 0;

    page()->btree_root                    = root;
    page()->btree_pid0                    = pid0;
    page()->btree_level                   = l;
    page()->btree_foster                  = foster;
    page()->btree_fence_low_length        = (int16_t) fence_low.get_length_as_keystr();
    page()->btree_fence_high_length       = (int16_t) fence_high.get_length_as_keystr();
    page()->btree_chain_fence_high_length = (int16_t) chain_fence_high.get_length_as_keystr();

    // set fence keys in first slot
    cvec_t fences;
    size_t prefix_len = _pack_fence_rec(fences, fence_low, fence_high, chain_fence_high, -1);
    w_assert1(prefix_len <= fence_low.get_length_as_keystr() && prefix_len <= fence_high.get_length_as_keystr());
    w_assert1(prefix_len <= (1<<15));
    page()->btree_prefix_length = (int16_t) prefix_len;

    // fence-key record doesn't need poormkey; set to 0:
    if (!page()->insert_item(nrecs()+1, false, 0, 0, fences)) {
        w_assert0(false);
    }

    // steal records from old page
    if (steal_src1) {
        _steal_records (steal_src1, steal_from1, steal_to1);
    }
    if (steal_src2_pid0) {
        w_assert1(steal_src2);
        w_assert1(is_node());
        w_assert1(steal_src2->pid0() != pid0);
        w_assert1(steal_src2->pid0() != 0);

        // before stealing regular records from src2, steal it's pid0:
        cvec_t       stolen_key(steal_src2->get_fence_low_key() + prefix_len, steal_src2->get_fence_low_length() - prefix_len);
        poor_man_key poormkey    = extract_poor_man_key(stolen_key);
        shpid_t      stolen_pid0 = steal_src2->pid0();
        cvec_t v;
        _pack_node_record(v, stolen_key);
        if (!page()->insert_item(nrecs()+1, false, poormkey, stolen_pid0, v)) {
            w_assert0(false);
        }
    }
    if (steal_src2) {
        _steal_records (steal_src2, steal_from2, steal_to2);
    }

    // log as one record
    if (log_it) {
        W_DO(log_page_img_format(*this));
        w_assert1(lsn().valid());
    }
    
    return RCOK;
}

void btree_page_h::_steal_records(btree_page_h* steal_src,
                                  int           steal_from,
                                  int           steal_to) {
    w_assert2(steal_src);
    w_assert2(steal_from <= steal_to);
    w_assert2(steal_from >= 0);
    w_assert2(steal_to <= steal_src->nrecs());

    key_length_t new_prefix_length = get_prefix_length();
    for (int i = steal_from; i < steal_to; ++i) {
        // get full uncompressed key from src slot #i into key:
        cvec_t key(steal_src->get_prefix_key(), steal_src->get_prefix_length());
        size_t      trunc_key_length;
        const char* trunc_key_data;
        if (is_leaf()) {
            trunc_key_data = steal_src->_leaf_key_noprefix(i, trunc_key_length);
        } else {
            trunc_key_data = steal_src->_node_key_noprefix(i, trunc_key_length);
        }
        key.put(trunc_key_data, trunc_key_length);
        
        // split off part after new_prefix_length into new_trunc_key:
        cvec_t dummy, new_trunc_key;
        key.split(new_prefix_length, dummy, new_trunc_key);

        cvec_t         v;
        pack_scratch_t v_scratch; // this needs to stay in scope until v goes out of scope...
        shpid_t        child;
        if (is_leaf()) {
            smsize_t data_length;
            bool is_ghost;
            const char* data = steal_src->element(i, data_length, is_ghost);
            _pack_leaf_record(v, v_scratch, new_trunc_key, data, data_length, new_prefix_length);
            child = 0;
        } else {
            _pack_node_record(v, new_trunc_key);
            child = steal_src->child_opaqueptr(i);
        }

        if (!page()->insert_item(nrecs()+1, steal_src->is_ghost(i), 
                                 extract_poor_man_key(new_trunc_key), 
                                 child, v)) {
            w_assert0(false);
        }

        w_assert3(is_consistent());
        w_assert5(_is_consistent_keyorder());
    }
}
rc_t btree_page_h::norecord_split (shpid_t foster,
                                   const w_keystr_t& fence_high, const w_keystr_t& chain_fence_high,
                                   bool log_it) {
    w_assert1(compare_with_fence_low(fence_high) > 0);
    w_assert1(compare_with_fence_low(chain_fence_high) > 0);
    if (log_it) {
        W_DO(log_btree_foster_norecord_split (*this, foster, fence_high, chain_fence_high));
    }

    w_keystr_t fence_low;
    copy_fence_low_key(fence_low);
    key_length_t new_prefix_len = fence_low.common_leading_bytes(fence_high);

    if (new_prefix_len > get_prefix_length() + 3) { // this +3 is arbitrary
        // then, let's defrag this page to compress keys
        generic_page scratch;
        ::memcpy (&scratch, _pp, sizeof(scratch));
        btree_page_h scratch_p (&scratch);
        W_DO(format_steal(scratch_p.pid(), scratch_p.btree_root(), scratch_p.level(), scratch_p.pid0(),
                          foster,
                          fence_low, fence_high, chain_fence_high,
                          false, // don't log it
                          &scratch_p, 0, scratch_p.nrecs()
        ));
        set_lsns(scratch.lsn); // format_steal() also clears lsn, so recover it from the copied page
    } else {
        // otherwise, just sets the fence keys and headers
        //sets new fence
        rc_t rc = replace_fence_rec_nolog(fence_low, fence_high, chain_fence_high, new_prefix_len);
        w_assert1(rc.err_num() != eRECWONTFIT);// then why it passed check_chance_for_norecord_split()?
        w_assert1(!rc.is_error());

        //updates headers
        page()->btree_foster                        = foster;
        page()->btree_fence_high_length             = (int16_t) fence_high.get_length_as_keystr();
        page()->btree_chain_fence_high_length       = (int16_t) chain_fence_high.get_length_as_keystr();
        page()->btree_consecutive_skewed_insertions = 0; // reset this value too.
    }
    return RCOK;
}

rc_t btree_page_h::clear_foster() {
    // note that we don't have to change the chain-high fence key.
    // we just leave it there, and update the length only.
    // chain-high-fence key is placed after low/high, so it doesn't matter.
    W_DO(log_btree_header(*this, pid0(), level(), 0, // foster=0
                          0 // chain-high fence key is disabled
             )); // log first
    page()->btree_foster = 0;
    page()->btree_chain_fence_high_length = 0;
    return RCOK;
}


inline int btree_page_h::_compare_slot_with_key(int slot, const void* key_noprefix, size_t key_len, poor_man_key key_poor) const {
    // fast path using poor_man_key's:
    int result = _poor(slot) - (int)key_poor;
    if (result != 0) {
        w_assert1((result<0) == (_compare_key_noprefix(slot, key_noprefix, key_len)<0));
        return result;
    }

    // slow path:
    return _compare_key_noprefix(slot, key_noprefix, key_len);
}


void
btree_page_h::search(const char *key_raw, size_t key_raw_len,
                     bool& found_key, slotid_t& return_slot) const {
    w_assert1((uint) get_prefix_length() <= key_raw_len);
    w_assert1(::memcmp(key_raw, get_prefix_key(), get_prefix_length()) == 0);

    int         prefix_length = get_prefix_length();
    const void* key_noprefix  = key_raw     + prefix_length;
    size_t      key_len       = key_raw_len - prefix_length;
    
    poor_man_key poormkey = extract_poor_man_key(key_noprefix, key_len);


    /*
     * Binary search.
     */

    int number_of_records = nrecs();

    found_key = false;
    int low = -1, high = number_of_records;
    // LOOP INVARIANT: low < high AND slot_key(low) < key < slot_key(high)
    // where slots before real ones hold -infinity and ones after hold +infinity

    // [optional] check the last record (high-1) if it exists to speed-up sorted insert:
    if (high > 0) {
        int d = _compare_slot_with_key(high-1, key_noprefix, key_len, poormkey);
        if (d < 0) { // search key bigger than highest slot
            return_slot = high;
            return;
        } else if (d == 0) {
            found_key   = true;
            return_slot = high-1;
            return;
        }
        high--;
    }

#if 0
    // [optional] check the first record (0) if it exists to speed-up reverse sorted insert:
    if (high > 0) {
        int d = _compare_slot_with_key(0, key_noprefix, key_len, poormkey);
        if (d > 0) { // search key lower than lowest slot
            return_slot = 0;
            return;
        } else if (d == 0) {
            found_key   = true;
            return_slot = 0;
            return;
        }
        low++;
    }
#endif
    
    while (low+1 < high) {
        int mid = (low + high) / 2;
        w_assert1(low<mid && mid<high);
        int d = _compare_slot_with_key(mid, key_noprefix, key_len, poormkey);
        if (d < 0) {        // search key after slot
            low = mid;
        } else if (d > 0) { // search key before slot
            high = mid;
        } else {
            found_key   = true;
            return_slot = mid;
            w_assert1(mid>=0 && mid<number_of_records);
            return;
        }
    }
    w_assert1(low+1 == high);
    return_slot = high;
    w_assert1(high>=0 && high<=number_of_records);
}


void btree_page_h::search_node(const w_keystr_t& key,
                               slotid_t&         return_slot) const {
    w_assert1(!is_leaf());
    FUNC(btree_page_h::_search_node);

    bool found_key; 
    search(key, found_key, return_slot);
    if (!found_key) {
        return_slot--;
    }
}


void btree_page_h::_update_btree_consecutive_skewed_insertions(slotid_t slot) {
    if (nrecs() == 0) {
        return;
    }
    int16_t val = page()->btree_consecutive_skewed_insertions;
    if (slot == 0) {
        // if left-most insertion, start counting negative value (or decrement further)
        if (val >= 0) {
            val = -1;
        } else {
            --val;
        }
    } else if (slot == nrecs()) {
        // if right-most insertion, start counting positive value (or increment further)
        if (val <= 0) {
            val = 1;
        } else {
            ++val;
        }
    } else {
        val = 0;
    }
    // to prevent overflow
    if (val < -100) val = -100;
    if (val > 100) val = 100;
    page()->btree_consecutive_skewed_insertions = val;
}

rc_t btree_page_h::insert_node(const w_keystr_t &key, slotid_t slot, shpid_t child) {
    FUNC(btree_page_h::insert);
    
    w_assert1(is_node());
    w_assert1(slot >= 0 && slot <= nrecs()); // <= intentional to allow appending
    w_assert1(child);
    w_assert3(is_consistent(true, false));

#if W_DEBUG_LEVEL > 1
    if (slot == 0) {
        w_assert2 (pid0()); // pid0 always exists
        w_assert2 (compare_with_fence_low(key) >= 0);
    } else {
        btrec_t rt (*this, slot - 1); // prev key
        w_assert2 (key.compare(rt.key()) > 0);
    }
    if (slot < nrecs()) {
        btrec_t rt (*this, slot); // (after insert) next key
        w_assert2 (key.compare(rt.key()) < 0);
    }
#endif // W_DEBUG_LEVEL

    // Update btree_consecutive_skewed_insertions.  This is just statistics and not logged.
    _update_btree_consecutive_skewed_insertions (slot);

    size_t       klen          = key.get_length_as_keystr();
    key_length_t prefix_length = get_prefix_length();  // length of prefix of inserted tuple
    w_assert1(prefix_length <= klen);
    cvec_t trunc_key((const char*)key.buffer_as_keystr()+prefix_length, klen-prefix_length);
    poor_man_key poormkey = extract_poor_man_key(trunc_key);

    vec_t v;
    _pack_node_record(v, trunc_key);
    // we don't log it. btree_impl::adopt() does the logging
    if (!page()->insert_item(slot+1, false, poormkey, child, v)) {
        // This shouldn't happen; the caller should have checked with check_space_for_insert_for_node():
        return RC(eRECWONTFIT);
    }

    w_assert3 (is_consistent(true, false));
    w_assert5 (is_consistent(true, true));

    return RCOK;
}

rc_t btree_page_h::replace_fence_rec_nolog(const w_keystr_t& low,
                                           const w_keystr_t& high, 
                                           const w_keystr_t& chain, int new_prefix_len) {
    w_assert1(page()->number_of_items() > 0);

    cvec_t fences;
    int prefix_len = _pack_fence_rec(fences, low, high, chain, new_prefix_len);
    w_assert1(prefix_len == get_prefix_length());

    if (!page()->replace_item_data(0, 0, fences)) {
        return RC(eRECWONTFIT);
    }

    w_assert1 (page()->item_length(0) == (key_length_t) fences.size());
    w_assert3(page()->_items_are_consistent());
    return RCOK;
}


rc_t btree_page_h::remove_shift_nolog(slotid_t slot) {
    w_assert1(slot >= 0 && slot < nrecs());

    page()->delete_item(slot + 1);
    return RCOK;
}

bool btree_page_h::_is_enough_spacious_ghost(const w_keystr_t &key, slotid_t slot,
                                             const cvec_t&     el) {
    w_assert2(is_leaf());
    w_assert2(is_ghost(slot));

    size_t needed_data = _predict_leaf_data_length(key.get_length_as_keystr() - get_prefix_length(), el.size());

    return page()->predict_item_space(needed_data) <= page()->item_space(slot+1);
}

rc_t btree_page_h::replace_ghost(const w_keystr_t &key,
                                 const cvec_t &elem) {
    w_assert2( is_fixed());
    w_assert2( is_leaf());

    // log FIRST. note that this might apply the deferred ghost creation too.
    // so, this cannot be done later than any of following
    W_DO (log_btree_insert (*this, key, elem));

    // which slot to replace?
    bool found;
    slotid_t slot;
    search(key, found, slot);
    w_assert0 (found);
    w_assert1 (is_ghost(slot));
#if W_DEBUG_LEVEL > 2
    btrec_t rec (*this, slot);
    w_assert3 (rec.key().compare(key) == 0);
#endif // W_DEBUG_LEVEL > 2

    if (!page()->replace_item_data(slot+1, _element_offset(slot), elem)) {
        w_assert1(false); // should not happen because ghost should have had enough space
    }

    page()->unset_ghost(slot + 1);
    return RCOK;
}

rc_t btree_page_h::replace_el_nolog(slotid_t slot, const cvec_t &elem) {
    w_assert2( is_fixed());
    w_assert2( is_leaf());
    w_assert1(!is_ghost(slot));
    
<<<<<<< HEAD
    if (!page()->replace_item_data(slot+1, _element_offset(slot), elem)) {
        return RC(smlevel_0::eRECWONTFIT);
=======
    int   key_length;
    char* trunc_key_data;
    _get_leaf_key_fields(slot, key_length, trunc_key_data);
    size_t data_offset = sizeof(key_length_t) + key_length - get_prefix_length();  // <<<>>>

    if (!page()->replace_item_data(slot+1, data_offset, elem)) {
        return RC(eRECWONTFIT);
>>>>>>> 1c0a426b
    }
    return RCOK;
}

void btree_page_h::overwrite_el_nolog(slotid_t slot, smsize_t offset,
                                      const char *new_el, smsize_t elen) {
    w_assert2( is_fixed());
    w_assert2( is_leaf());
    w_assert1 (!is_ghost(slot));

    size_t data_offset = _element_offset(slot);
    w_assert1(data_offset+offset+elen <= page()->item_length(slot+1));

    ::memcpy(page()->item_data(slot+1)+data_offset+offset, new_el, elen);
}

void btree_page_h::reserve_ghost(const char *key_raw, size_t key_raw_len, size_t element_length) {
    w_assert1 (is_leaf()); // ghost only exists in leaf

    int16_t prefix_len       = get_prefix_length();
    int     trunc_key_length = key_raw_len - prefix_len;
    size_t  data_length      = _predict_leaf_data_length(trunc_key_length, element_length);

    w_assert1(check_space_for_insert_leaf(trunc_key_length, element_length));

    // where to insert?
    bool     found;
    slotid_t slot;
    search(key_raw, key_raw_len, found, slot);
    w_assert1(!found); // this is unexpected!
    if (found) { // but can go on..
        return;
    }

    w_assert1(slot >= 0 && slot <= nrecs());

    // update btree_consecutive_skewed_insertions. this is just statistics and not logged.
    _update_btree_consecutive_skewed_insertions(slot);

#if W_DEBUG_LEVEL>1
    w_keystr_t key;
    key.construct_from_keystr(key_raw, key_raw_len);
    w_assert1(compare_with_fence_low(key) >= 0);
    w_assert1(compare_with_fence_high(key) < 0);

    // verify search worked properly, no record with that key:
    if (slot > 0) {
        w_assert1(_compare_key_noprefix(slot-1,key_raw+prefix_len,trunc_key_length) < 0);
    }
    if (slot < nrecs()) {
        w_assert1(_compare_key_noprefix(slot,key_raw+prefix_len,trunc_key_length) > 0);
    }
#endif // W_DEBUG_LEVEL>1
    
    cvec_t trunc_key(key_raw + prefix_len, trunc_key_length);
    poor_man_key poormkey = extract_poor_man_key(trunc_key);

    if (!page()->insert_item(slot+1, true, poormkey, 0, data_length)) {
        w_assert0(false);
    }

    // make a dummy record that has the desired length:
    cvec_t         dummy;
    pack_scratch_t dummy_scratch;
    _pack_leaf_record_prefix(dummy, dummy_scratch, trunc_key, prefix_len);
    dummy.copy_to(page()->item_data(slot+1));

    w_assert3(_poor(slot) == poormkey);
    w_assert3(page()->item_length(slot+1) == data_length);
}

void btree_page_h::mark_ghost(slotid_t slot) {
    w_assert1(!page()->is_ghost(slot+1));
    page()->set_ghost(slot+1);
    set_dirty();
}

void btree_page_h::unmark_ghost(slotid_t slot) {
    w_assert1(page()->is_ghost(slot+1));
    page()->unset_ghost(slot+1);
    set_dirty();
}


bool btree_page_h::check_space_for_insert_leaf(const w_keystr_t& trunc_key,
                                               const cvec_t&     el) {
    return check_space_for_insert_leaf(trunc_key.get_length_as_keystr(), el.size());
}
bool btree_page_h::check_space_for_insert_leaf(size_t trunc_key_length, size_t element_length) {
    w_assert1 (is_leaf());
    size_t data_length = _predict_leaf_data_length(trunc_key_length, element_length);
    return btree_page_h::check_space_for_insert (data_length);
}
bool btree_page_h::check_space_for_insert_node(const w_keystr_t& key) {
    w_assert1 (is_node());
    size_t data_length = key.get_length_as_keystr();
    return btree_page_h::check_space_for_insert (data_length);
}

bool btree_page_h::check_chance_for_norecord_split(const w_keystr_t& key_to_insert) const {
    if (!is_insertion_extremely_skewed_right()) {
        return false; // not a good candidate for norecord-split
    }
    if (nrecs() == 0) {
        return false;
    }
    if (usable_space() > used_space() * 3 / nrecs()
        && usable_space() > SM_PAGESIZE / 10
    ) {
        return false; // too early to split
    }

    const char* key_to_insert_raw = (const char*) key_to_insert.buffer_as_keystr();
    int key_to_insert_len = key_to_insert.get_length_as_keystr();
    int prefix_len = get_prefix_length();
    w_assert1(key_to_insert_len >= prefix_len && ::memcmp(get_prefix_key(), key_to_insert_raw, prefix_len) == 0); // otherwise why to insert to this page?
    
    int d = _compare_key_noprefix(nrecs() - 1, key_to_insert_raw + prefix_len, key_to_insert_len - prefix_len);
    if (d <= 0) {
        return false; // not hitting highest. norecord-split will be useless
    }
    
    // we need some space for updated fence-high and chain-high
    smsize_t space_for_split = get_fence_low_length() + key_to_insert.get_length_as_keystr();
    if (get_chain_fence_high_length() == 0) {
        space_for_split += get_fence_high_length(); // newly set chain-high
    } else {
        space_for_split += get_chain_fence_high_length(); // otherwise chain-fence-high is unchanged
    }
    return (usable_space() >= align(space_for_split)); // otherwise it's too late
}

void btree_page_h::suggest_fence_for_split(w_keystr_t &mid,
                                           slotid_t& right_begins_from,
                                           const w_keystr_t &
#ifdef NORECORD_SPLIT_ENABLE
                                               triggering_key
#endif // NORECORD_SPLIT_ENABLE
    ) const {
// TODO for fair comparison with shore-mt, let's disable no-record-split for now
#ifdef NORECORD_SPLIT_ENABLE
    // if this is bulk-load case, simply make the new key as mid key (100% split)
    if (check_chance_for_norecord_split(triggering_key)) {
        right_begins_from = nrecs();
        if (is_leaf()) {
            w_keystr_t lastkey;
            get_key(nrecs() - 1, lastkey);
            size_t common_bytes = lastkey.common_leading_bytes(triggering_key);
            w_assert1(common_bytes < triggering_key.get_length_as_keystr());
            mid.construct_from_keystr(triggering_key.buffer_as_keystr(), common_bytes + 1);
        } else {
            mid = triggering_key;
        }
        return;
    }    
#endif // NORECORD_SPLIT_ENABLE
    
    w_assert1 (nrecs() >= 2);
    // pick the best separator key as follows.
    
    // first, pick the center point according to the skewness of past insertions to this page.
    slotid_t center_point = (nrecs() / 2); // usually just in the middle
    if (is_insertion_skewed_right()) {
        // last 5 inserts were on right-most, so let split on right-skewed point (90%)
        center_point = (nrecs() * 9 / 10);
    } else if (is_insertion_skewed_left()) {
        // last 5 inserts were on left-most, so let split on left-skewed point (10%)
        center_point = (nrecs() * 1 / 10);
    }
    
    // second, consider boundaries around the center point to pick the shortest separator key
    slotid_t start_point = (center_point - (nrecs() / 10) > 0) ? center_point - (nrecs() / 10) : 1;
    slotid_t end_point = (center_point + (nrecs() / 10) + 1 <= nrecs()) ? center_point + (nrecs() / 10) + 1 : nrecs();
    size_t sep_length = SM_PAGESIZE;
    const char *sep_key = NULL;
    right_begins_from = -1;
    for (slotid_t boundary = start_point; boundary < end_point; ++boundary) {
        if (is_leaf()) {
            // if we are splitting a leaf page, we are effectively designing a new separator key
            // which will be pushed up to parent. actually, this "mid" fence key is re-used
            // when we adopt a separator key later.
            size_t len1, len2;
            const char* k1 = _leaf_key_noprefix (boundary - 1, len1);
            const char* k2 = _leaf_key_noprefix (boundary, len2);
            // we apply suffix truncation here. We want a short separator key such that
            //   k1 < newkey <= k2.
            // For example, let k1=FEAR, k2=FFBC. new key can be
            //   FF, FEB, FFBC but not FFC or FEAR.
            // the newkey should send entries exclusively smaller than it to left,
            // inclusively larger than it to right. (remember, low fence key is inclusive (>=))
            
            // take common leading bytes +1 from right.
            // in above example, "FF". (common leading bytes=1)
            size_t common_bytes = w_keystr_t::common_leading_bytes((const unsigned char *) k1, len1, (const unsigned char *) k2, len2);
            w_assert1(common_bytes < len2); // otherwise the two keys are the same.
            // Note, we assume unique indexes, so the two keys are always different
            if (common_bytes + 1 < sep_length
                || (common_bytes + 1 == sep_length && boundary == center_point)) { // if tie, give a credit to center_point 
                right_begins_from = boundary;
                sep_length = common_bytes + 1;
                sep_key = k2;
            }
        } else {
            // for interior node, just return the existing key (we can shorten it though).
            size_t len;
            const char *k = _node_key_noprefix (boundary, len);
            if (len < sep_length
                || (len == sep_length && boundary == center_point)) { // if tie, give a credit to center_point 
                right_begins_from = boundary;
                sep_length = len;
                sep_key = k;
            }
        }
    }
    w_assert0(sep_key != NULL);
    w_assert1(sep_length != SM_PAGESIZE);
    mid.construct_from_keystr(get_prefix_key(), get_prefix_length(), sep_key, sep_length);
    w_assert0(right_begins_from >= 0 && right_begins_from <= nrecs());
    w_assert1(recalculate_fence_for_split(right_begins_from).compare(mid) == 0);
}

w_keystr_t btree_page_h::recalculate_fence_for_split(slotid_t right_begins_from) const {
    w_assert1(right_begins_from >= 0 && right_begins_from <= nrecs());
    w_keystr_t mid;
    if (is_leaf()) {
        size_t len1, len2;
        const char* k1 = _leaf_key_noprefix (right_begins_from - 1, len1);
        const char* k2 = _leaf_key_noprefix (right_begins_from, len2);        
        size_t common_bytes = w_keystr_t::common_leading_bytes((const unsigned char *) k1, len1, (const unsigned char *) k2, len2);
        w_assert1(common_bytes < len2); // otherwise the two keys are the same.
        mid.construct_from_keystr(get_prefix_key(), get_prefix_length(), k2, common_bytes + 1);
    } else {
        size_t len;
        const char *k = _node_key_noprefix (right_begins_from, len);
        mid.construct_from_keystr(get_prefix_key(), get_prefix_length(), k, len);
    }
    return mid;
}


void btree_page_h::get_key(slotid_t slot,  w_keystr_t &key) const {
    const char* key_noprefix;
    size_t      key_noprefix_length;
    if (is_leaf()) {
        key_noprefix = _leaf_key_noprefix(slot, key_noprefix_length);
    } else {
        key_noprefix = _node_key_noprefix(slot, key_noprefix_length);
    }

    key.construct_from_keystr(get_prefix_key(), get_prefix_length(),
                              key_noprefix, key_noprefix_length);
}


const char* btree_page_h::element(int slot, smsize_t &len, bool &ghost) const {
    w_assert1(is_leaf());

    size_t offset = _element_offset(slot);
    int    length = page()->item_length(slot+1) - offset;
    w_assert1(length >= 0);

    len   = length;
    ghost = is_ghost(slot);
    return page()->item_data(slot+1) + offset;
}
bool btree_page_h::copy_element(int slot, char *out_buffer, smsize_t &len, bool &ghost) const {
    smsize_t actual_length;
    const char* element_data = element(slot, actual_length, ghost);

    if (len >= actual_length) {
        ::memcpy(out_buffer, element_data, actual_length);
        len = actual_length;
        return true;
    } else {
        // the buffer is too short
        len = actual_length;
        return false;
    }
}


rc_t
btree_page_h::leaf_stats(btree_lf_stats_t& _stats) {
    _stats.hdr_bs    += hdr_sz + page()->item_space(0);
    _stats.unused_bs += usable_space();

    int n = nrecs();
    _stats.entry_cnt += n;
    int16_t prefix_length = get_prefix_length();
    for (int i = 0; i < n; i++)  {
        btrec_t rec;
        rec.set(*this, i);
        ++_stats.unique_cnt; // always unique (otherwise a bug)
        _stats.key_bs            += rec.key().get_length_as_keystr() - prefix_length;
        _stats.data_bs           += rec.elen(); 
        _stats.entry_overhead_bs += page()->item_space(n+1) - (rec.key().get_length_as_keystr()-prefix_length) - rec.elen();
    }
    return RCOK;
}

rc_t
btree_page_h::int_stats(btree_int_stats_t& _stats) {
    _stats.unused_bs += usable_space();
    _stats.used_bs   += used_space();
    return RCOK;
}


smsize_t         
btree_page_h::max_entry_size = 
    // must be able to fit 2 entries to a page; data_sz must hold:
    //    fence record:                   max_item_overhead + (max_entry_size+1)*3   (low, high, chain keys)
    //    each of 2 regular leaf entries: max_item_overhead + max_entry_size+1 + sizeof(key_length_t) [key len]
    //
    // +1's are for signed byte of keys
    (btree_page::data_sz - 3*btree_page::max_item_overhead - 2*sizeof(key_length_t)) / 5 - 1;


void
btree_page_h::print(bool print_elem) {
    int i;
    const int L = 3;

    for (i = 0; i < L - level(); i++)  cout << '\t';
    cout << pid0() << "=" << pid0() << endl;

    for (i = 0; i < nrecs(); i++)  {
        for (int j = 0; j < L - level(); j++)  cout << '\t' ;

        btrec_t r(*this, i);

        cout << "<key = " << r.key() ;

        if ( is_leaf())  {
            if(print_elem) {
                cout << ", elen="  << r.elen() << " bytes: " << r.elem();
            }
        } else {
            cout << "pid = " << r.child();
        }
        cout << ">" << endl;
    }
    for (i = 0; i < L - level(); i++)  cout << '\t';
    cout << "]" << endl;
}

bool btree_page_h::is_consistent (bool check_keyorder, bool check_space) const {
    // does NOT check check-sum. the check can be done only by bufferpool
    // with seeing fresh data from the disk.
    
    // check poor-man's normalized key
    if (!_is_consistent_poormankey()) {
        w_assert1(false);
        return false;
    }

    // additionally check key-sortedness and uniqueness
    if (check_keyorder) {
        if (!_is_consistent_keyorder()) {
            w_assert1(false);
            return false;
        }
    }

    // additionally check record overlaps
    if (check_space) {
        if (!page()->_items_are_consistent()) {
            w_assert1(false);
            return false;
        }
    }

    return true;
}
bool btree_page_h::_is_consistent_keyorder () const {
    const int    recs       = nrecs();
    const char*  lowkey     = get_fence_low_key();
    const size_t lowkey_len = get_fence_low_length();
    const size_t prefix_len = get_prefix_length();
    if (recs == 0) {
        // then just compare low-high and quit
        if (compare_with_fence_high(lowkey, lowkey_len) >= 0) {
            w_assert3(false);
            return false;
        }
        return true;
    }
    // now we know that first key exists
    
    if (is_leaf()) {
        // first key might be equal to low-fence which is inclusive
        size_t curkey_len;
        const char *curkey = _leaf_key_noprefix(0, curkey_len);
        if (w_keystr_t::compare_bin_str(lowkey + prefix_len, lowkey_len - prefix_len, curkey, curkey_len) > 0) {
            w_assert3(false);
            return false;
        }

        // then, check each record
        const char* prevkey = curkey;
        size_t prevkey_len = curkey_len;
        for (slotid_t slot = 1; slot < recs; ++slot) {
            curkey = _leaf_key_noprefix(slot, curkey_len);
            if (w_keystr_t::compare_bin_str(prevkey, prevkey_len, curkey, curkey_len) >= 0) { // this time must not be equal either
                w_assert3(false);
                return false;
            }
            prevkey     = curkey;
            prevkey_len = curkey_len;
        }
        
        // last record is also compared with high-fence
        if (compare_with_fence_high_noprefix(prevkey, prevkey_len) > 0) {
            w_assert3(false);
            return false;
        }
    } else {
        size_t curkey_len;
        const char *curkey = _node_key_noprefix(0, curkey_len);
        if (w_keystr_t::compare_bin_str(lowkey + prefix_len, lowkey_len - prefix_len, curkey, curkey_len) > 0) {
            w_assert3(false);
            return false;
        }

        const char* prevkey = curkey;
        size_t prevkey_len = curkey_len;
        for (slotid_t slot = 1; slot < recs; ++slot) {
            curkey = _node_key_noprefix(slot, curkey_len);
            if (w_keystr_t::compare_bin_str(prevkey, prevkey_len, curkey, curkey_len) >= 0) {
                w_assert3(false);
                return false;
            }
            prevkey = curkey;
            prevkey_len = curkey_len;
        }
        
        if (compare_with_fence_high_noprefix(prevkey, prevkey_len) > 0) {
            w_assert3(false);
            return false;
        }
    }
    
    return true;
}
bool btree_page_h::_is_consistent_poormankey () const {
    const int recs = nrecs();
    // the first record is fence key, so no poor man's key (always 0)
    poor_man_key fence_poormankey = page()->item_poor(0);
    if (fence_poormankey != 0) {
//        w_assert3(false);
        return false;
    }
    // for other records, check with the real key string in the record
    for (slotid_t slot = 0; slot < recs; ++slot) {
        poor_man_key poorman_key = _poor(slot);
        size_t curkey_len;
        const char* curkey = is_leaf() ? _leaf_key_noprefix(slot, curkey_len) : _node_key_noprefix(slot, curkey_len);
        poor_man_key correct_poormankey = extract_poor_man_key(curkey, curkey_len);
        if (poorman_key != correct_poormankey) {
//            w_assert3(false);
            return false;
        }
    }
    
    return true;
}


rc_t btree_page_h::defrag() { 
    w_assert1 (xct()->is_sys_xct());
    w_assert1 (is_fixed());
    w_assert1 (latch_mode() == LATCH_EX);

    vector<slotid_t> ghost_slots;
    for (int i=0; i<page()->number_of_items(); i++) {
        if (page()->is_ghost(i)) {
            w_assert1(i >= 1); // fence record can't be ghost
            ghost_slots.push_back(i-1);
        }
    }
    // defrag doesn't need log if there were no ghost records:
    if (ghost_slots.size() > 0) {
        W_DO (log_btree_ghost_reclaim(*this, ghost_slots));
    }
    
    page()->compact();
    set_dirty();

    return RCOK;
}

bool btree_page_h::check_space_for_insert(size_t data_length) {
    size_t contiguous_free_space = usable_space();
    return contiguous_free_space >= page()->predict_item_space(data_length);
}<|MERGE_RESOLUTION|>--- conflicted
+++ resolved
@@ -505,18 +505,8 @@
     w_assert2( is_leaf());
     w_assert1(!is_ghost(slot));
     
-<<<<<<< HEAD
     if (!page()->replace_item_data(slot+1, _element_offset(slot), elem)) {
-        return RC(smlevel_0::eRECWONTFIT);
-=======
-    int   key_length;
-    char* trunc_key_data;
-    _get_leaf_key_fields(slot, key_length, trunc_key_data);
-    size_t data_offset = sizeof(key_length_t) + key_length - get_prefix_length();  // <<<>>>
-
-    if (!page()->replace_item_data(slot+1, data_offset, elem)) {
         return RC(eRECWONTFIT);
->>>>>>> 1c0a426b
     }
     return RCOK;
 }
