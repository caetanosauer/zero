/*
 * (c) Copyright 2011-2014, Hewlett-Packard Development Company, LP
 */

#include "w_defines.h"

#define SM_SOURCE
#define BTREE_C

#include "sm_int_2.h"

#include "vec_t.h"
#include "btree_page_h.h"
#include "btree_impl.h"
#include "sm_du_stats.h"
#include "crash.h"
#include "w_key.h"
#include <string>
#include <algorithm>


btrec_t& 
btrec_t::set(const btree_page_h& page, slotid_t slot) {
    FUNC(btrec_t::set);
    w_assert3(slot >= 0 && slot < page.nrecs());

    _elem.reset();
    
    if (page.is_leaf())  {
        page.get_key(slot, _key);
        smsize_t element_len;
        const char* element_data = page.element(slot, element_len, _ghost_record);
        _elem.put(element_data, element_len);
        _child = 0;
    } else {
        _ghost_record = false;
        page.get_key(slot, _key);
        _child = page.child_opaqueptr(slot);
        // this might not be needed, but let's also add the _child value
        // to _elem.
        _elem.put(&_child, sizeof(_child));
    }

    return *this;
}

void btree_page_h::accept_empty_child(lsn_t new_lsn, shpid_t new_page_id) {
<<<<<<< HEAD
    // Somewhere there is a bug, when calling from btree_norec_alloc_log::redo
    // the assertion fired on is_single_log_sys_xct, but it is a system txn
    // w_assert1 (g_xct()->is_single_log_sys_xct());
    w_assert1 (new_lsn != lsn_t::null);
=======
    w_assert1(g_xct()->is_single_log_sys_xct());
    w_assert1(new_lsn != lsn_t::null || !smlevel_0::logging_enabled);
>>>>>>> 5414080b

    // Slight change in foster-parent, touching only foster link and chain-high.
    page()->btree_foster = new_page_id;
    page()->lsn          = new_lsn;
    // the only case we have to change parent's chain-high is when this page is the first
    // foster child. otherwise, chain_fence_high is unchanged.
    if (get_chain_fence_high_length() == 0) {
        // we COPY them because this operation changes this page itself
        w_keystr_t low, high;
        copy_fence_low_key(low);
        copy_fence_high_key(high);

        // it passed check_chance_for_norecord_split(), so no error should happen here.
        W_COERCE(replace_fence_rec_nolog_may_defrag(low, high, high, get_prefix_length()));
    }
}

rc_t btree_page_h::format_steal(lsn_t             new_lsn,
                                const lpid_t&     pid,
                                shpid_t           root, 
                                int               l,
                                shpid_t           pid0,
                                shpid_t           foster,
                                const w_keystr_t& fence_low,
                                const w_keystr_t& fence_high,
                                const w_keystr_t& chain_fence_high,
                                bool              log_it,
                                btree_page_h*     steal_src1,
                                int               steal_from1,
                                int               steal_to1,
                                btree_page_h*     steal_src2,
                                int               steal_from2,
                                int               steal_to2,
                                bool              steal_src2_pid0) {

    // Note that the method receives a copy, not reference, of pid/lsn here.
    // pid might point to a part of this page itself!
    _init(new_lsn, pid, root, pid0, foster, l, fence_low, fence_high, chain_fence_high);

    // steal records from old page
    if (steal_src1) {
        _steal_records (steal_src1, steal_from1, steal_to1);
    }
    if (steal_src2_pid0) {
        w_assert1(steal_src2);
        w_assert1(is_node());
        w_assert1(steal_src2->pid0() != pid0);
        w_assert1(steal_src2->pid0() != 0);

        // before stealing regular records from src2, steal it's pid0:
        cvec_t       stolen_key(steal_src2->get_fence_low_key() + page()->btree_prefix_length,
                            steal_src2->get_fence_low_length() - page()->btree_prefix_length);
        poor_man_key poormkey    = _extract_poor_man_key(stolen_key);
        shpid_t      stolen_pid0 = steal_src2->pid0();
        cvec_t v;
        _pack_node_record(v, stolen_key);
        if (!page()->insert_item(nrecs()+1, false, poormkey, stolen_pid0, v)) {
            w_assert0(false);
        }
    }
    if (steal_src2) {
        _steal_records (steal_src2, steal_from2, steal_to2);
    }

    // log as one record
    if (log_it) {
        W_DO(log_page_img_format(*this));
<<<<<<< HEAD
        w_assert1(lsn().valid());

// TODO(M1)...
        // This is the only place where a page format log record is being generated, 
        // although the function can be called from multiple places (mostly from B-tree functions)
        // the _init() function only set the last write LSN, but not the initial dirty LSN in page cb
        // For system crash recovery purpose, we need the initial dirty LSN to trace back to the
        // page format log record so everything can be REDO
        // Set the _rec_lsn using the new_lan (which is the last write LSN) if _rec_lsn is later than 
        // new_lsn.
        smlevel_0::bf->set_initial_rec_lsn(pid, new_lsn);

=======
        w_assert1(lsn().valid() || !smlevel_0::logging_enabled);
>>>>>>> 5414080b
    }
    
    return RCOK;
}

void btree_page_h::_steal_records(btree_page_h* steal_src,
                                  int           steal_from,
                                  int           steal_to) {
    w_assert2(steal_src);
    w_assert2(steal_from <= steal_to);
    w_assert2(steal_from >= 0);
    w_assert2(steal_to <= steal_src->nrecs());

    key_length_t new_prefix_length = get_prefix_length();
    for (int i = steal_from; i < steal_to; ++i) {
        // get full uncompressed key from src slot #i into key:
        cvec_t key(steal_src->get_prefix_key(), steal_src->get_prefix_length());
        size_t      trunc_key_length;
        const char* trunc_key_data;
        if (is_leaf()) {
            trunc_key_data = steal_src->_leaf_key_noprefix(i, trunc_key_length);
        } else {
            trunc_key_data = steal_src->_node_key_noprefix(i, trunc_key_length);
        }
        key.put(trunc_key_data, trunc_key_length);
        
        // split off part after new_prefix_length into new_trunc_key:
        cvec_t dummy, new_trunc_key;
        key.split(new_prefix_length, dummy, new_trunc_key);

        cvec_t         v;
        pack_scratch_t v_scratch; // this needs to stay in scope until v goes out of scope...
        shpid_t        child;
        if (is_leaf()) {
            smsize_t data_length;
            bool is_ghost;
            const char* data = steal_src->element(i, data_length, is_ghost);
            _pack_leaf_record(v, v_scratch, new_trunc_key, data, data_length);
            child = 0;
        } else {
            _pack_node_record(v, new_trunc_key);
            child = steal_src->child_opaqueptr(i);
        }

        if (!page()->insert_item(nrecs()+1, steal_src->is_ghost(i), 
                                 _extract_poor_man_key(new_trunc_key), 
                                 child, v)) {
            w_assert0(false);
        }

        w_assert3(is_consistent());
        w_assert5(_is_consistent_keyorder());
    }
}
rc_t btree_page_h::norecord_split (shpid_t foster,
                                   const w_keystr_t& fence_high, const w_keystr_t& chain_fence_high) {
    w_assert1(compare_with_fence_low(fence_high) > 0);
    w_assert1(compare_with_fence_low(chain_fence_high) > 0);

    w_keystr_t fence_low;
    copy_fence_low_key(fence_low);
    key_length_t new_prefix_len = fence_low.common_leading_bytes(fence_high);

    if (new_prefix_len > get_prefix_length() + 3) { // this +3 is arbitrary
        // then, let's defrag this page to compress keys
        generic_page scratch;
        ::memcpy (&scratch, _pp, sizeof(scratch));
        btree_page_h scratch_p;
        scratch_p.fix_nonbufferpool_page(&scratch);
        W_DO(format_steal(scratch_p.lsn(), scratch_p.pid(), scratch_p.btree_root(),
                          scratch_p.level(), scratch_p.pid0(), foster,
                          fence_low, fence_high, chain_fence_high,
                          false, // don't log it
                          &scratch_p, 0, scratch_p.nrecs()
        ));
        set_lsns(scratch.lsn); // format_steal() also clears lsn, so recover it from the copied page
    } else {
        // otherwise, just sets the fence keys and headers
        //sets new fence
        rc_t rc = replace_fence_rec_nolog_may_defrag(fence_low, fence_high, chain_fence_high,
            new_prefix_len);
        w_assert1(rc.err_num() != eRECWONTFIT);// then why it passed check_chance_for_norecord_split()?
        w_assert1(!rc.is_error());

        //updates headers
        page()->btree_foster                        = foster;
        page()->btree_consecutive_skewed_insertions = 0; // reset this value too.
    }
    return RCOK;
}

inline int btree_page_h::_compare_slot_with_key(int slot, const void* key_noprefix, size_t key_len, poor_man_key key_poor) const {
    // fast path using poor_man_key's:
    int result = _poor(slot) - (int)key_poor;
    if (result != 0) {
        w_assert1((result<0) == (_compare_key_noprefix(slot, key_noprefix, key_len)<0));
        return result;
    }

    // slow path:
    return _compare_key_noprefix(slot, key_noprefix, key_len);
}
inline int btree_page_h::_robust_compare_slot_with_key(int slot, const void* key_noprefix, size_t key_len, poor_man_key key_poor) const {
    // fast path using poor_man_key's:
    int result = page()->robust_item_poor(slot+1) - (int)key_poor;
    if (result != 0) {
        return result;
    }

    // slow path:
    return _robust_compare_key_noprefix(slot, key_noprefix, key_len);
}


void
btree_page_h::search(const char *key_raw, size_t key_raw_len,
                     bool& found_key, slotid_t& return_slot) const {
    w_assert1((uint) get_prefix_length() <= key_raw_len);
    w_assert1(::memcmp(key_raw, get_prefix_key(), get_prefix_length()) == 0);

    int number_of_records = nrecs();
    int prefix_length     = get_prefix_length();

    const void* key_noprefix  = key_raw     + prefix_length;
    size_t      key_len       = key_raw_len - prefix_length;
    
    poor_man_key poormkey = _extract_poor_man_key(key_noprefix, key_len);


    /*
     * Binary search.
     */

    found_key = false;
    int low = -1, high = number_of_records;
    // LOOP INVARIANT: low < high AND slot_key(low) < key < slot_key(high)
    // where slots before real ones hold -infinity and ones after hold +infinity

    // [optional] check the last record (high-1) if it exists to speed-up sorted insert:
    if (high > 0) {
        int d = _compare_slot_with_key(high-1, key_noprefix, key_len, poormkey);
        if (d < 0) { // search key bigger than highest slot
            return_slot = high;
            return;
        } else if (d == 0) {
            found_key   = true;
            return_slot = high-1;
            return;
        }
        high--;
    }

#if 0
    // [optional] check the first record (0) if it exists to speed-up reverse sorted insert:
    if (high > 0) {
        int d = _compare_slot_with_key(0, key_noprefix, key_len, poormkey);
        if (d > 0) { // search key lower than lowest slot
            return_slot = 0;
            return;
        } else if (d == 0) {
            found_key   = true;
            return_slot = 0;
            return;
        }
        low++;
    }
#endif
    
    while (low+1 < high) {
        int mid = (low + high) / 2;
        w_assert1(low<mid && mid<high);
        int d = _compare_slot_with_key(mid, key_noprefix, key_len, poormkey);
        if (d < 0) {        // search key after slot
            low = mid;
        } else if (d > 0) { // search key before slot
            high = mid;
        } else {
            found_key   = true;
            return_slot = mid;
            w_assert1(mid>=0 && mid<number_of_records);
            return;
        }
    }
    w_assert1(low+1 == high);
    return_slot = high;
    w_assert1(high>=0 && high<=number_of_records);
}

void
btree_page_h::robust_search(const char *key_raw, size_t key_raw_len,
                     bool& found_key, slotid_t& return_slot) const {
    int number_of_records = page()->robust_number_of_items() - 1;
    int prefix_length     = ACCESS_ONCE(page()->btree_prefix_length);

    if (number_of_records < 0 || prefix_length < 0 || prefix_length > (int)key_raw_len) {
        found_key   = false;
        return_slot = 0;
        return;
    }
    w_assert1((uint) prefix_length <= key_raw_len);

    const void* key_noprefix  = key_raw     + prefix_length;
    size_t      key_len       = key_raw_len - prefix_length;
    
    poor_man_key poormkey = _extract_poor_man_key(key_noprefix, key_len);


    /*
     * Binary search.
     */

    found_key = false;
    int low = -1, high = number_of_records;
    // LOOP INVARIANT: low < high AND slot_key(low) < key < slot_key(high)
    // where slots before real ones hold -infinity and ones after hold +infinity

    // [optional] check the last record (high-1) if it exists to speed-up sorted insert:
    if (high > 0) {
        int d = _robust_compare_slot_with_key(high-1, key_noprefix, key_len, poormkey);
        if (d < 0) { // search key bigger than highest slot
            return_slot = high;
            return;
        } else if (d == 0) {
            found_key   = true;
            return_slot = high-1;
            return;
        }
        high--;
    }

#if 0
    // [optional] check the first record (0) if it exists to speed-up reverse sorted insert:
    if (high > 0) {
        int d = _robust_compare_slot_with_key(0, key_noprefix, key_len, poormkey);
        if (d > 0) { // search key lower than lowest slot
            return_slot = 0;
            return;
        } else if (d == 0) {
            found_key   = true;
            return_slot = 0;
            return;
        }
        low++;
    }
#endif
    
    while (low+1 < high) {
        int mid = (low + high) / 2;
        w_assert1(low<mid && mid<high);
        int d = _robust_compare_slot_with_key(mid, key_noprefix, key_len, poormkey);
        if (d < 0) {        // search key after slot
            low = mid;
        } else if (d > 0) { // search key before slot
            high = mid;
        } else {
            found_key   = true;
            return_slot = mid;
            w_assert1(mid>=0 && mid<number_of_records);
            return;
        }
    }
    w_assert1(low+1 == high);
    return_slot = high;
    w_assert1(high>=0 && high<=number_of_records);
}


void btree_page_h::search_node(const w_keystr_t& key,
                               slotid_t&         return_slot) const {
    w_assert1(!is_leaf());
    FUNC(btree_page_h::_search_node);

    bool found_key; 
    search(key, found_key, return_slot);
    if (!found_key) {
        return_slot--;
    }
}


void btree_page_h::_update_btree_consecutive_skewed_insertions(slotid_t slot) {
    if (nrecs() == 0) {
        return;
    }
    int16_t val = page()->btree_consecutive_skewed_insertions;
    if (slot == 0) {
        // if left-most insertion, start counting negative value (or decrement further)
        if (val >= 0) {
            val = -1;
        } else {
            --val;
        }
    } else if (slot == nrecs()) {
        // if right-most insertion, start counting positive value (or increment further)
        if (val <= 0) {
            val = 1;
        } else {
            ++val;
        }
    } else {
        val = 0;
    }
    // to prevent overflow
    if (val < -100) val = -100;
    if (val > 100) val = 100;
    page()->btree_consecutive_skewed_insertions = val;
}

rc_t btree_page_h::insert_node(const w_keystr_t &key, slotid_t slot, shpid_t child) {
    FUNC(btree_page_h::insert);
    
    w_assert1(is_node());
    w_assert1(slot >= 0 && slot <= nrecs()); // <= intentional to allow appending
    w_assert1(child);
    w_assert3(is_consistent(true, false));

#if W_DEBUG_LEVEL > 1
    if (slot == 0) {
        w_assert2 (pid0()); // pid0 always exists
        w_assert2 (compare_with_fence_low(key) >= 0);
    } else {
        btrec_t rt (*this, slot - 1); // prev key
        w_assert2 (key.compare(rt.key()) > 0);
    }
    if (slot < nrecs()) {
        btrec_t rt (*this, slot); // (after insert) next key
        w_assert2 (key.compare(rt.key()) < 0);
    }
#endif // W_DEBUG_LEVEL

    // Update btree_consecutive_skewed_insertions.  This is just statistics and not logged.
    _update_btree_consecutive_skewed_insertions (slot);

    size_t       klen          = key.get_length_as_keystr();
    key_length_t prefix_length = get_prefix_length();  // length of prefix of inserted tuple
    w_assert1(prefix_length <= klen);
    cvec_t trunc_key((const char*)key.buffer_as_keystr()+prefix_length, klen-prefix_length);
    poor_man_key poormkey = _extract_poor_man_key(trunc_key);

    vec_t v;
    _pack_node_record(v, trunc_key);
    // we don't log it. btree_impl::adopt() does the logging
    if (!page()->insert_item(slot+1, false, poormkey, child, v)) {
        // This shouldn't happen; the caller should have checked with check_space_for_insert_for_node():
        return RC(eRECWONTFIT);
    }

    w_assert3 (is_consistent(true, false));
    w_assert5 (is_consistent(true, true));

    return RCOK;
}

rc_t btree_page_h::replace_fence_rec_nolog_may_defrag(const w_keystr_t& low,
    const w_keystr_t& high, const w_keystr_t& chain, int new_prefix_length) {
    rc_t rc = replace_fence_rec_nolog_no_defrag(low, high, chain, new_prefix_length);
    if (rc.is_error()) {
        // if eRECWONTFIT, try to defrag the page to get the space.
        w_assert1(rc.err_num() == eRECWONTFIT);
        rc = defrag();
        w_assert1(!rc.is_error());
        rc = replace_fence_rec_nolog_no_defrag(low, high, chain, new_prefix_length);
        if (rc.is_error()) {
            return rc;
        }
    }
    return RCOK;
}

rc_t btree_page_h::replace_fence_rec_nolog_no_defrag(const w_keystr_t& low,
                                           const w_keystr_t& high, 
                                           const w_keystr_t& chain, int new_prefix_len) {
    w_assert1(page()->number_of_items() > 0);

    cvec_t fences;
    int prefix_len = _pack_fence_rec(fences, low, high, chain, new_prefix_len);
    w_assert1(prefix_len == get_prefix_length());

    if (!page()->replace_item_data(0, 0, fences)) {
        return RC(eRECWONTFIT);
    }
    page()->btree_fence_low_length        = (int16_t) low.get_length_as_keystr();
    page()->btree_fence_high_length       = (int16_t) high.get_length_as_keystr();
    page()->btree_chain_fence_high_length = (int16_t) chain.get_length_as_keystr();

    w_assert1 (page()->item_length(0) == (key_length_t) fences.size());
    w_assert3(page()->_items_are_consistent());
    return RCOK;
}


rc_t btree_page_h::remove_shift_nolog(slotid_t slot) {
    w_assert1(slot >= 0 && slot < nrecs());

    page()->delete_item(slot + 1);
    return RCOK;
}

bool btree_page_h::_is_enough_spacious_ghost(const w_keystr_t &key, slotid_t slot,
                                             const cvec_t&     el) {
    w_assert2(is_leaf());
    w_assert2(is_ghost(slot));

    size_t needed_data = _predict_leaf_data_length(key.get_length_as_keystr() - get_prefix_length(), el.size());

    return page()->predict_item_space(needed_data) <= page()->item_space(slot+1);
}

rc_t btree_page_h::replace_ghost(const w_keystr_t &key,
                                 const cvec_t &elem) {
    w_assert2( is_fixed());
    w_assert2( is_leaf());

    // log FIRST. note that this might apply the deferred ghost creation too.
    // so, this cannot be done later than any of following
    W_DO (log_btree_insert (*this, key, elem));

    // which slot to replace?
    bool found;
    slotid_t slot;
    search(key, found, slot);
    w_assert0 (found);
    w_assert1 (is_ghost(slot));
#if W_DEBUG_LEVEL > 2
    btrec_t rec (*this, slot);
    w_assert3 (rec.key().compare(key) == 0);
#endif // W_DEBUG_LEVEL > 2

    if (!page()->replace_item_data(slot+1, _element_offset(slot), elem)) {
        w_assert1(false); // should not happen because ghost should have had enough space
    }

    page()->unset_ghost(slot + 1);
    return RCOK;
}

rc_t btree_page_h::replace_el_nolog(slotid_t slot, const cvec_t &elem) {
    w_assert2( is_fixed());
    w_assert2( is_leaf());
    w_assert1(!is_ghost(slot));
    
    if (!page()->replace_item_data(slot+1, _element_offset(slot), elem)) {
        return RC(eRECWONTFIT);
    }
    return RCOK;
}

void btree_page_h::overwrite_el_nolog(slotid_t slot, smsize_t offset,
                                      const char *new_el, smsize_t elen) {
    w_assert2( is_fixed());
    w_assert2( is_leaf());
    w_assert1 (!is_ghost(slot));

    size_t data_offset = _element_offset(slot);
    w_assert1(data_offset+offset+elen <= page()->item_length(slot+1));

    ::memcpy(page()->item_data(slot+1)+data_offset+offset, new_el, elen);
}

void btree_page_h::reserve_ghost(const char *key_raw, size_t key_raw_len, size_t element_length) {
    w_assert1 (is_leaf()); // ghost only exists in leaf

    int16_t prefix_len       = get_prefix_length();
    int     trunc_key_length = key_raw_len - prefix_len;
    size_t  data_length      = _predict_leaf_data_length(trunc_key_length, element_length);

    w_assert1(check_space_for_insert_leaf(trunc_key_length, element_length));

    // where to insert?
    bool     found;
    slotid_t slot;
    search(key_raw, key_raw_len, found, slot);
    w_assert1(!found); // this is unexpected!
    if (found) { // but can go on..
        return;
    }

    w_assert1(slot >= 0 && slot <= nrecs());

    // update btree_consecutive_skewed_insertions. this is just statistics and not logged.
    _update_btree_consecutive_skewed_insertions(slot);

#if W_DEBUG_LEVEL>1
    w_keystr_t key;
    key.construct_from_keystr(key_raw, key_raw_len);
    w_assert1(compare_with_fence_low(key) >= 0);
    w_assert1(compare_with_fence_high(key) < 0);

    // verify search worked properly, no record with that key:
    if (slot > 0) {
        w_assert1(_compare_key_noprefix(slot-1,key_raw+prefix_len,trunc_key_length) < 0);
    }
    if (slot < nrecs()) {
        w_assert1(_compare_key_noprefix(slot,key_raw+prefix_len,trunc_key_length) > 0);
    }
#endif // W_DEBUG_LEVEL>1
    
    cvec_t trunc_key(key_raw + prefix_len, trunc_key_length);
    poor_man_key poormkey = _extract_poor_man_key(trunc_key);

    if (!page()->insert_item(slot+1, true, poormkey, 0, data_length)) {
        w_assert0(false);
    }

    // make a dummy record that has the desired length:
    cvec_t         dummy;
    pack_scratch_t dummy_scratch;
    _pack_leaf_record_prefix(dummy, dummy_scratch, trunc_key);
    dummy.copy_to(page()->item_data(slot+1));

    w_assert3(_poor(slot) == poormkey);
    w_assert3(page()->item_length(slot+1) == data_length);
}
void btree_page_h::insert_nonghost(const w_keystr_t &key, const cvec_t &elem) {
    w_assert1 (is_leaf());
    w_assert1(compare_with_fence_low(key) >= 0);
    w_assert1(compare_with_fence_high(key) < 0);

    int16_t prefix_len       = get_prefix_length();
    int     trunc_key_length = key.get_length_as_keystr() - prefix_len;

    w_assert1(check_space_for_insert_leaf(trunc_key_length, elem.size()));

    // where to insert?
    bool     found;
    slotid_t slot;
    search(key, found, slot);
    if (found) {
        // because of logical UNDO, this might happen. in this case, we just reuse the ghost.
        w_assert1 (is_ghost(slot));
#if W_DEBUG_LEVEL > 2
        btrec_t rec (*this, slot);
        w_assert3 (rec.key().compare(key) == 0);
#endif // W_DEBUG_LEVEL > 2

        if (!page()->replace_item_data(slot+1, _element_offset(slot), elem)) {
            w_assert1(false); // should not happen because ghost should have had enough space
        }

        page()->unset_ghost(slot + 1);
        return;
    }
    w_assert1(slot >= 0 && slot <= nrecs());

    // update btree_consecutive_skewed_insertions. this is just statistics and not logged.
    _update_btree_consecutive_skewed_insertions(slot);

    cvec_t trunc_key(reinterpret_cast<const char*>(key.buffer_as_keystr()) + prefix_len,
                     trunc_key_length);
    poor_man_key poormkey = _extract_poor_man_key(trunc_key);

    cvec_t leaf_record;
    pack_scratch_t leaf_scratch;
    _pack_leaf_record_prefix(leaf_record, leaf_scratch, trunc_key);
    leaf_record.put(elem);
    if (!page()->insert_item(slot+1, false, poormkey, 0, leaf_record)) {
        w_assert0(false);
    }

    w_assert3(_poor(slot) == poormkey);
}

void btree_page_h::mark_ghost(slotid_t slot) {
    w_assert1(!page()->is_ghost(slot+1));
    page()->set_ghost(slot+1);
    set_dirty();
}

void btree_page_h::unmark_ghost(slotid_t slot) {
    w_assert1(page()->is_ghost(slot+1));
    page()->unset_ghost(slot+1);
    set_dirty();
}


bool btree_page_h::check_space_for_insert_leaf(const w_keystr_t& trunc_key,
                                               const cvec_t&     el) {
    return check_space_for_insert_leaf(trunc_key.get_length_as_keystr(), el.size());
}
bool btree_page_h::check_space_for_insert_leaf(size_t trunc_key_length, size_t element_length) {
    w_assert1 (is_leaf());
    size_t data_length = _predict_leaf_data_length(trunc_key_length, element_length);
    return btree_page_h::_check_space_for_insert(data_length);
}
bool btree_page_h::check_space_for_insert_node(const w_keystr_t& key) {
    w_assert1 (is_node());
    size_t data_length = key.get_length_as_keystr();
    return btree_page_h::_check_space_for_insert(data_length);
}

bool btree_page_h::check_chance_for_norecord_split(const w_keystr_t& key_to_insert) const {
    if (!is_insertion_extremely_skewed_right()) {
        return false; // not a good candidate for norecord-split
    }
    if (nrecs() == 0) {
        return false;
    }
    if (usable_space() > used_space() * 3 / nrecs()
        && usable_space() > SM_PAGESIZE / 10
    ) {
        return false; // too early to split
    }

    const char* key_to_insert_raw = (const char*) key_to_insert.buffer_as_keystr();
    int key_to_insert_len = key_to_insert.get_length_as_keystr();
    int prefix_len = get_prefix_length();
    w_assert1(key_to_insert_len >= prefix_len && ::memcmp(get_prefix_key(), key_to_insert_raw, prefix_len) == 0); // otherwise why to insert to this page?
    
    int d = _compare_key_noprefix(nrecs() - 1, key_to_insert_raw + prefix_len, key_to_insert_len - prefix_len);
    if (d <= 0) {
        return false; // not hitting highest. norecord-split will be useless
    }
    
    // we need some space for updated fence-high and chain-high
    smsize_t space_for_split = get_fence_low_length() + key_to_insert.get_length_as_keystr();
    if (get_chain_fence_high_length() == 0) {
        space_for_split += get_fence_high_length(); // newly set chain-high
    } else {
        space_for_split += get_chain_fence_high_length(); // otherwise chain-fence-high is unchanged
    }
    return (usable_space() >= align(space_for_split)); // otherwise it's too late
}

void btree_page_h::suggest_fence_for_split(w_keystr_t &mid,
                                           slotid_t& right_begins_from,
                                           const w_keystr_t &
#ifdef NORECORD_SPLIT_ENABLE
                                               triggering_key
#endif // NORECORD_SPLIT_ENABLE
    ) const {
// TODO for fair comparison with shore-mt, let's disable no-record-split for now
#ifdef NORECORD_SPLIT_ENABLE
    // if this is bulk-load case, simply make the new key as mid key (100% split)
    if (check_chance_for_norecord_split(triggering_key)) {
        right_begins_from = nrecs();
        if (is_leaf()) {
            w_keystr_t lastkey;
            get_key(nrecs() - 1, lastkey);
            size_t common_bytes = lastkey.common_leading_bytes(triggering_key);
            w_assert1(common_bytes < triggering_key.get_length_as_keystr());
            mid.construct_from_keystr(triggering_key.buffer_as_keystr(), common_bytes + 1);
        } else {
            mid = triggering_key;
        }
        return;
    }    
#endif // NORECORD_SPLIT_ENABLE
    
    w_assert1 (nrecs() >= 2);
    // pick the best separator key as follows.
    
    // first, pick the center point according to the skewness of past insertions to this page.
    slotid_t center_point = (nrecs() / 2); // usually just in the middle
    if (is_insertion_skewed_right()) {
        // last 5 inserts were on right-most, so let split on right-skewed point (90%)
        center_point = (nrecs() * 9 / 10);
    } else if (is_insertion_skewed_left()) {
        // last 5 inserts were on left-most, so let split on left-skewed point (10%)
        center_point = (nrecs() * 1 / 10);
    }
    
    // second, consider boundaries around the center point to pick the shortest separator key
    slotid_t start_point = (center_point - (nrecs() / 10) > 0) ? center_point - (nrecs() / 10) : 1;
    slotid_t end_point = (center_point + (nrecs() / 10) + 1 <= nrecs()) ? center_point + (nrecs() / 10) + 1 : nrecs();
    size_t sep_length = SM_PAGESIZE;
    const char *sep_key = NULL;
    right_begins_from = -1;
    for (slotid_t boundary = start_point; boundary < end_point; ++boundary) {
        if (is_leaf()) {
            // if we are splitting a leaf page, we are effectively designing a new separator key
            // which will be pushed up to parent. actually, this "mid" fence key is re-used
            // when we adopt a separator key later.
            size_t len1, len2;
            const char* k1 = _leaf_key_noprefix (boundary - 1, len1);
            const char* k2 = _leaf_key_noprefix (boundary, len2);
            // we apply suffix truncation here. We want a short separator key such that
            //   k1 < newkey <= k2.
            // For example, let k1=FEAR, k2=FFBC. new key can be
            //   FF, FEB, FFBC but not FFC or FEAR.
            // the newkey should send entries exclusively smaller than it to left,
            // inclusively larger than it to right. (remember, low fence key is inclusive (>=))
            
            // take common leading bytes +1 from right.
            // in above example, "FF". (common leading bytes=1)
            size_t common_bytes = w_keystr_t::common_leading_bytes((const unsigned char *) k1, len1, (const unsigned char *) k2, len2);
            w_assert1(common_bytes < len2); // otherwise the two keys are the same.
            // Note, we assume unique indexes, so the two keys are always different
            if (common_bytes + 1 < sep_length
                || (common_bytes + 1 == sep_length && boundary == center_point)) { // if tie, give a credit to center_point 
                right_begins_from = boundary;
                sep_length = common_bytes + 1;
                sep_key = k2;
            }
        } else {
            // for interior node, just return the existing key (we can shorten it though).
            size_t len;
            const char *k = _node_key_noprefix (boundary, len);
            if (len < sep_length
                || (len == sep_length && boundary == center_point)) { // if tie, give a credit to center_point 
                right_begins_from = boundary;
                sep_length = len;
                sep_key = k;
            }
        }
    }
    w_assert0(sep_key != NULL);
    w_assert1(sep_length != SM_PAGESIZE);
    mid.construct_from_keystr(get_prefix_key(), get_prefix_length(), sep_key, sep_length);
    w_assert0(right_begins_from >= 0 && right_begins_from <= nrecs());
    w_assert1(recalculate_fence_for_split(right_begins_from).compare(mid) == 0);
}

w_keystr_t btree_page_h::recalculate_fence_for_split(slotid_t right_begins_from) const {
    w_assert1(right_begins_from >= 0 && right_begins_from <= nrecs());
    w_keystr_t mid;
    if (is_leaf()) {
        size_t len1, len2;
        const char* k1 = _leaf_key_noprefix (right_begins_from - 1, len1);
        const char* k2 = _leaf_key_noprefix (right_begins_from, len2);        
        size_t common_bytes = w_keystr_t::common_leading_bytes((const unsigned char *) k1, len1, (const unsigned char *) k2, len2);
        w_assert1(common_bytes < len2); // otherwise the two keys are the same.
        mid.construct_from_keystr(get_prefix_key(), get_prefix_length(), k2, common_bytes + 1);
    } else {
        size_t len;
        const char *k = _node_key_noprefix (right_begins_from, len);
        mid.construct_from_keystr(get_prefix_key(), get_prefix_length(), k, len);
    }
    return mid;
}


void btree_page_h::get_key(slotid_t slot,  w_keystr_t &key) const {
    const char* key_noprefix;
    size_t      key_noprefix_length;
    if (is_leaf()) {
        key_noprefix = _leaf_key_noprefix(slot, key_noprefix_length);
    } else {
        key_noprefix = _node_key_noprefix(slot, key_noprefix_length);
    }

    key.construct_from_keystr(get_prefix_key(), get_prefix_length(),
                              key_noprefix, key_noprefix_length);
}


const char* btree_page_h::element(int slot, smsize_t &len, bool &ghost) const {
    w_assert1(is_leaf());

    size_t offset = _element_offset(slot);
    int    length = page()->item_length(slot+1) - offset;
    w_assert1(length >= 0);

    len   = length;
    ghost = is_ghost(slot);
    return page()->item_data(slot+1) + offset;
}
bool btree_page_h::copy_element(int slot, char *out_buffer, smsize_t &len, bool &ghost) const {
    smsize_t actual_length;
    const char* element_data = element(slot, actual_length, ghost);

    if (len >= actual_length) {
        ::memcpy(out_buffer, element_data, actual_length);
        len = actual_length;
        return true;
    } else {
        // the buffer is too short
        len = actual_length;
        return false;
    }
}


rc_t
btree_page_h::leaf_stats(btree_lf_stats_t& _stats) {
    _stats.hdr_bs    += hdr_sz + page()->item_space(0);
    _stats.unused_bs += usable_space();

    int n = nrecs();
    _stats.entry_cnt += n;
    int16_t prefix_length = get_prefix_length();
    for (int i = 0; i < n; i++)  {
        btrec_t rec;
        rec.set(*this, i);
        ++_stats.unique_cnt; // always unique (otherwise a bug)
        _stats.key_bs            += rec.key().get_length_as_keystr() - prefix_length;
        _stats.data_bs           += rec.elen(); 
        _stats.entry_overhead_bs += page()->item_space(n+1) - (rec.key().get_length_as_keystr()-prefix_length) - rec.elen();
    }
    return RCOK;
}

rc_t
btree_page_h::int_stats(btree_int_stats_t& _stats) {
    _stats.unused_bs += usable_space();
    _stats.used_bs   += used_space();
    return RCOK;
}


smsize_t         
btree_page_h::max_entry_size = 
    // must be able to fit 2 entries to a page; data_sz must hold:
    //    fence record:                   max_item_overhead + (max_entry_size+1)*3   (low, high, chain keys)
    //    each of 2 regular leaf entries: max_item_overhead + max_entry_size+1 + sizeof(key_length_t) [key len]
    //
    // +1's are for signed byte of keys
    (btree_page::data_sz - 3*btree_page::max_item_overhead - 2*sizeof(key_length_t)) / 5 - 1;


void
btree_page_h::print(bool print_elem) {
    int i;
    const int L = 3;

    for (i = 0; i < L - level(); i++)  cout << '\t';
    cout << pid0() << "=" << pid0() << endl;

    for (i = 0; i < nrecs(); i++)  {
        for (int j = 0; j < L - level(); j++)  cout << '\t' ;

        btrec_t r(*this, i);

        cout << "<key = " << r.key() ;

        if ( is_leaf())  {
            if(print_elem) {
                cout << ", elen="  << r.elen() << " bytes: " << r.elem();
            }
        } else {
            cout << "pid = " << r.child();
        }
        cout << ">" << endl;
    }
    for (i = 0; i < L - level(); i++)  cout << '\t';
    cout << "]" << endl;
}

bool btree_page_h::is_consistent (bool check_keyorder, bool check_space) const {
    // does NOT check check-sum. the check can be done only by bufferpool
    // with seeing fresh data from the disk.
    
    // check poor-man's normalized key
    if (!_is_consistent_poormankey()) {
        w_assert1(false);
        return false;
    }

    // additionally check key-sortedness and uniqueness
    if (check_keyorder) {
        if (!_is_consistent_keyorder()) {
            w_assert1(false);
            return false;
        }
    }

    // additionally check record overlaps
    if (check_space) {
        if (!page()->_items_are_consistent()) {
            w_assert1(false);
            return false;
        }
    }

    return true;
}
bool btree_page_h::_is_consistent_keyorder() const {
    const int    recs       = nrecs();
    const char*  lowkey     = get_fence_low_key();
    const size_t lowkey_len = get_fence_low_length();
    const size_t prefix_len = get_prefix_length();
    const size_t chain_high_len = get_chain_fence_high_length();
    const shpid_t foster = get_foster_opaqueptr();
    // chain-high must be set if foster link exists.
    if(chain_high_len == 0 && foster != 0) {
        w_assert3(false);
        return false;
    }
    if (recs == 0) {
        // then just compare low-high and quit.
        // low==high is now allowed as part of page split.
        if (compare_with_fence_high(lowkey, lowkey_len) > 0) {
            w_assert3(false);
            return false;
        }
        return true;
    }
    // now we know that first key exists
    
    if (is_leaf()) {
        // first key might be equal to low-fence which is inclusive
        size_t curkey_len;
        const char *curkey = _leaf_key_noprefix(0, curkey_len);
        if (w_keystr_t::compare_bin_str(lowkey + prefix_len, lowkey_len - prefix_len, curkey, curkey_len) > 0) {
            w_assert3(false);
            return false;
        }

        // then, check each record
        const char* prevkey = curkey;
        size_t prevkey_len = curkey_len;
        for (slotid_t slot = 1; slot < recs; ++slot) {
            curkey = _leaf_key_noprefix(slot, curkey_len);
            if (w_keystr_t::compare_bin_str(prevkey, prevkey_len, curkey, curkey_len) >= 0) { // this time must not be equal either
                w_assert3(false);
                return false;
            }
            prevkey     = curkey;
            prevkey_len = curkey_len;
        }
        
        // last record is also compared with high-fence
        if (compare_with_fence_high_noprefix(prevkey, prevkey_len) > 0) {
            w_assert3(false);
            return false;
        }
    } else {
        size_t curkey_len;
        const char *curkey = _node_key_noprefix(0, curkey_len);
        if (w_keystr_t::compare_bin_str(lowkey + prefix_len, lowkey_len - prefix_len, curkey, curkey_len) > 0) {
            w_assert3(false);
            return false;
        }

        const char* prevkey = curkey;
        size_t prevkey_len = curkey_len;
        for (slotid_t slot = 1; slot < recs; ++slot) {
            curkey = _node_key_noprefix(slot, curkey_len);
            if (w_keystr_t::compare_bin_str(prevkey, prevkey_len, curkey, curkey_len) >= 0) {
                w_assert3(false);
                return false;
            }
            prevkey = curkey;
            prevkey_len = curkey_len;
        }
        
        if (compare_with_fence_high_noprefix(prevkey, prevkey_len) > 0) {
            w_assert3(false);
            return false;
        }
    }
    
    return true;
}
bool btree_page_h::_is_consistent_poormankey() const {
    const int recs = nrecs();
    // the first record is fence key, so no poor man's key (always 0)
    poor_man_key fence_poormankey = page()->item_poor(0);
    if (fence_poormankey != 0) {
//        w_assert3(false);
        return false;
    }
    // for other records, check with the real key string in the record
    for (slotid_t slot = 0; slot < recs; ++slot) {
        poor_man_key poorman_key = _poor(slot);
        size_t curkey_len;
        const char* curkey = is_leaf() ? _leaf_key_noprefix(slot, curkey_len) : _node_key_noprefix(slot, curkey_len);
        poor_man_key correct_poormankey = _extract_poor_man_key(curkey, curkey_len);
        if (poorman_key != correct_poormankey) {
//            w_assert3(false);
            return false;
        }
    }
    
    return true;
}


rc_t btree_page_h::defrag() { 
    w_assert1 (xct()->is_sys_xct());
    w_assert1 (is_fixed());
    w_assert1 (latch_mode() == LATCH_EX);

    vector<slotid_t> ghost_slots;
    for (int i=0; i<page()->number_of_items(); i++) {
        if (page()->is_ghost(i)) {
            w_assert1(i >= 1); // fence record can't be ghost
            ghost_slots.push_back(i-1);
        }
    }
    // defrag doesn't need log if there were no ghost records:
    if (ghost_slots.size() > 0) {
        W_DO (log_btree_ghost_reclaim(*this, ghost_slots));
    }
    
    page()->compact();
    set_dirty();

    return RCOK;
}

bool btree_page_h::_check_space_for_insert(size_t data_length) {
    size_t contiguous_free_space = usable_space();
    return contiguous_free_space >= page()->predict_item_space(data_length);
}


void btree_page_h::_init(lsn_t lsn, lpid_t page_id,
    shpid_t root_pid, shpid_t pid0, shpid_t foster_pid, int16_t btree_level,
    const w_keystr_t &low, const w_keystr_t &high, const w_keystr_t &chain_fence_high) {

#ifdef ZERO_INIT
    // because we do this, note that we shouldn't receive any arguments
    // as reference or pointer. It might be also nuked!
    memset(page(), '\017', sizeof(generic_page)); // trash the whole page
#endif //ZERO_INIT

    page()->lsn          = lsn;
    page()->pid          = page_id;
    page()->tag          = t_btree_p;
    page()->page_flags   = 0;
    page()->init_items();
    page()->btree_consecutive_skewed_insertions = 0;
    page()->btree_root                    = root_pid;
    page()->btree_pid0                    = pid0;
    page()->btree_level                   = btree_level;
    page()->btree_foster                  = foster_pid;
    page()->btree_fence_low_length        = (int16_t) low.get_length_as_keystr();
    page()->btree_fence_high_length       = (int16_t) high.get_length_as_keystr();
    page()->btree_chain_fence_high_length = (int16_t) chain_fence_high.get_length_as_keystr();

    // set fence keys in first slot
    cvec_t fences;
    size_t prefix_len = _pack_fence_rec(fences, low, high, chain_fence_high, -1);
    w_assert1(prefix_len <= low.get_length_as_keystr());
    w_assert1(prefix_len <= max_key_length);
    page()->btree_prefix_length = (int16_t) prefix_len;

    // fence-key record doesn't need poormkey; set to 0:
    if (!page()->insert_item(nrecs() + 1, false, 0, 0, fences)) {
        w_assert0(false);
    }
}<|MERGE_RESOLUTION|>--- conflicted
+++ resolved
@@ -45,15 +45,11 @@
 }
 
 void btree_page_h::accept_empty_child(lsn_t new_lsn, shpid_t new_page_id) {
-<<<<<<< HEAD
+// TODO(M1)...
     // Somewhere there is a bug, when calling from btree_norec_alloc_log::redo
     // the assertion fired on is_single_log_sys_xct, but it is a system txn
-    // w_assert1 (g_xct()->is_single_log_sys_xct());
-    w_assert1 (new_lsn != lsn_t::null);
-=======
-    w_assert1(g_xct()->is_single_log_sys_xct());
+    // w_assert1(g_xct()->is_single_log_sys_xct());
     w_assert1(new_lsn != lsn_t::null || !smlevel_0::logging_enabled);
->>>>>>> 5414080b
 
     // Slight change in foster-parent, touching only foster link and chain-high.
     page()->btree_foster = new_page_id;
@@ -121,8 +117,7 @@
     // log as one record
     if (log_it) {
         W_DO(log_page_img_format(*this));
-<<<<<<< HEAD
-        w_assert1(lsn().valid());
+        w_assert1(lsn().valid() || !smlevel_0::logging_enabled);
 
 // TODO(M1)...
         // This is the only place where a page format log record is being generated, 
@@ -133,10 +128,6 @@
         // Set the _rec_lsn using the new_lan (which is the last write LSN) if _rec_lsn is later than 
         // new_lsn.
         smlevel_0::bf->set_initial_rec_lsn(pid, new_lsn);
-
-=======
-        w_assert1(lsn().valid() || !smlevel_0::logging_enabled);
->>>>>>> 5414080b
     }
     
     return RCOK;
