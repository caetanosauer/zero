#include "bf_tree_cb.h"
#include "bf_tree.h"
#include "btree_page_h.h"
#include "log_core.h" // debug: for printing log tail

#include "bf_hashtable.cpp"

w_rc_t bf_tree_m::_grab_free_block(bf_idx& ret, bool evict)
{
    ret = 0;
    while (true) {
        // once the bufferpool becomes full, getting _freelist_lock everytime will be
        // too costly. so, we check _freelist_len without lock first.
        //   false positive : fine. we do real check with locks in it
        //   false negative : fine. we will eventually get some free block anyways.
        if (_freelist_len > 0) {
            CRITICAL_SECTION(cs, &_freelist_lock);
            if (_freelist_len > 0) { // here, we do the real check
                bf_idx idx = FREELIST_HEAD;
                DBG5(<< "Grabbing idx " << idx);
                w_assert1(_is_valid_idx(idx));
                w_assert1 (!get_cb(idx)._used);
                ret = idx;

                --_freelist_len;
                if (_freelist_len == 0) {
                    FREELIST_HEAD = 0;
                } else {
                    FREELIST_HEAD = _freelist[idx];
                    w_assert1 (FREELIST_HEAD > 0 && FREELIST_HEAD < _block_cnt);
                }
                DBG5(<< "New head " << FREELIST_HEAD);
                w_assert1(ret != FREELIST_HEAD);
                return RCOK;
            }
        } // exit the scope to do the following out of the critical section

        // if the freelist was empty, let's evict some page.
        if (evict)
        {
            W_DO (_get_replacement_block());
        }
        else
        {
            return RC(eBFFULL);
        }
    }
    return RCOK;
}

w_rc_t bf_tree_m::_get_replacement_block()
{
<<<<<<< HEAD
    // Evictioner should be responsible for waking up cleaner.
    while(_freelist_len == 0)
    {
        get_evictioner()->wakeup();
        get_evictioner()->wait_for_notify();
=======
    wakeup_cleaner();

    uint32_t evicted_count, unswizzled_count;

    /*
     * Changed clenaer behavior to be less aggressive and more persistent,
     * i.e., always run with normal urgency but keep trying until free frames
     * are available. This behavior plays nicer with instant restore.
     */

    // evict with gradually higher urgency
    int urgency = EVICT_NORMAL;
    while (true) {
    // for (int urgency = EVICT_NORMAL; urgency <= EVICT_COMPLETE; ++urgency) {
        W_DO(evict_blocks(evicted_count, unswizzled_count, (evict_urgency_t) urgency));
        if (evicted_count > 0 || _freelist_len > 0) {
            return RCOK;
        }
        ::usleep(100 * 1000);
        DBG3(<<"woke up. now there should be some page to evict. urgency=" << urgency);
        // debug_dump(std::cout);
>>>>>>> aaa4abd5
    }
    return RCOK;
}


void bf_tree_m::_add_free_block(bf_idx idx)
{
    CRITICAL_SECTION(cs, &_freelist_lock);
    // CS TODO: Eviction is apparently broken, since I'm seeing the same
    // frame being freed twice by two different threads.
    w_assert1(idx != FREELIST_HEAD);
    w_assert1(!get_cb(idx)._used);
    ++_freelist_len;
    _freelist[idx] = FREELIST_HEAD;
    FREELIST_HEAD = idx;
<<<<<<< HEAD
=======
}

w_rc_t bf_tree_m::evict_blocks(uint32_t& evicted_count,
        uint32_t& unswizzled_count,
        uint32_t preferred_count)
{
    wakeup_cleaner();

    if (preferred_count == 0) {
        preferred_count = EVICT_BATCH_RATIO * _block_cnt + 1;
    }

    CRITICAL_SECTION(cs, &_eviction_lock);

    // CS once mutex is finally acquired, check if we still need to evict
    if (_freelist_len >= preferred_count) {
        evicted_count = 0;
        unswizzled_count = 0;
        return RCOK;
    }

    bf_idx idx = _eviction_current_frame;
    evicted_count = 0;

    unsigned rounds = 0;
    unsigned nonleaf_count = 0;
    unsigned dirty_count = 0;

    /*
     * CS: strategy is to try acquiring an EX latch imediately. If it works,
     * page is not that busy, so we can evict it. But only evict leaf pages.
     * This is like a random policy that only evicts uncontented pages. It is
     * not as effective as LRU or CLOCK, but it is better than RANDOM, simple
     * to implement and, most importantly, does not have concurrency bugs!
     */
    while (evicted_count < preferred_count) {
        if (idx == _block_cnt) {
            idx = 0;
        }
        if (idx == _eviction_current_frame - 1) {
            // Wake up and wait for cleaner
            wakeup_cleaner(true);
            if (rounds > 0 && evicted_count == 0) {
                DBG(<< "Eviction stuck! Nonleafs: " << nonleaf_count
                        << " dirty: " << dirty_count);
                nonleaf_count = dirty_count = 0;
                rounds++;
            }
            else if (evicted_count > 0) {
                // best-effort approach: sorry, we evicted as many as we could
                return RCOK;
            }
        }

        // CS TODO -- why do we latch CB manually instead of simply fixing
        // the page??

        bf_tree_cb_t& cb = get_cb(idx);
        rc_t latch_rc;

        // Step 1: latch page in EX mode and check if eligible for eviction
        latch_rc = cb.latch().latch_acquire(LATCH_EX,
               timeout_t::WAIT_IMMEDIATE);
        if (latch_rc.is_error()) {
            idx++;
            DBG3(<< "Eviction failed on latch for " << idx);
            continue;
        }
        w_assert1(cb.latch().held_by_me());

        // CS TODO this should also be true if write elision is on
        bool ignore_dirty = _no_db_mode;

        // now we hold an EX latch -- check if leaf and not dirty
        btree_page_h p;
        p.fix_nonbufferpool_page(_buffer + idx);
        if (p.tag() != t_btree_p || !p.is_leaf()
                || (cb.is_dirty() && !ignore_dirty)
                || !cb._used || p.pid() == p.root() || p.get_foster() != 0)
        {
            cb.latch().latch_release();
            DBG5(<< "Eviction failed on flags for " << idx);
            if (!p.is_leaf()) { nonleaf_count++; }
            if (cb.is_dirty()) { dirty_count++; }
            idx++;
            continue;
        }

        // page is a B-tree leaf -- check if pin count is zero
        if (cb._pin_cnt != 0)
        {
            // pin count -1 means page was already evicted
            cb.latch().latch_release();
            DBG3(<< "Eviction failed on for " << idx
                    << " pin count is " << cb._pin_cnt);
            idx++;
            continue;
        }
        w_assert1(_is_active_idx(idx));

        // Step 2: latch parent in SH mode
        generic_page *page = &_buffer[idx];
        PageID pid = page->pid;
        w_assert1(cb._pin_cnt < 0 || pid == cb._pid);

        bf_idx_pair idx_pair;
        bool found = _hashtable->lookup(pid, idx_pair);
        bf_idx parent_idx = idx_pair.second;
        w_assert1(!found || idx == idx_pair.first);

        // Index zero is never used, so it means invalid pointer
        // (see bf_tree_m constructor)
        if (!found || parent_idx == 0) {
            cb.latch().latch_release();
            DBG3(<< "Eviction failed on parent idx for " << idx);
            idx++;
            continue;
        }

        // parent is latched in SH mode, OK because it just overwrites an emlsn
        // CS TODO: bugfix -- latch must be acquired in EX mode because we will
        // generate a log record, which will update the PageLSN and set the
        // previous-page pointer based on the old value. This means that all
        // operations that update the PageLSN must be serialized: thus the EX
        // mode is required.
        bf_tree_cb_t& parent_cb = get_cb(parent_idx);
        // latch_rc = parent_cb.latch().latch_acquire(LATCH_SH,
        latch_rc = parent_cb.latch().latch_acquire(LATCH_EX,
                timeout_t::WAIT_IMMEDIATE);
        if (latch_rc.is_error()) {
            // just give up. If we try to latch it unconditionally, we may
            // deadlock, because other threads are also waiting on the eviction
            // mutex
            cb.latch().latch_release();
            DBG3(<< "Eviction failed on parent latch for " << idx);
            idx++;
            continue;
        }
        w_assert1(parent_cb.latch().held_by_me());
        w_assert1(parent_cb.latch().mode() == LATCH_EX);

        // Parent may have been evicted if it is a foster parent of a leaf node.
        // In that case, parent_cb._used will be false

        // Step 3: look for emlsn slot on parent (must be found because parent
        // pointer is kept consistent at all times)
        w_assert1(_is_active_idx(parent_idx));
        generic_page *parent = &_buffer[parent_idx];
        btree_page_h parent_h;
        parent_h.fix_nonbufferpool_page(parent);

        general_recordid_t child_slotid;
        bool is_swizzled = cb._swizzled;
        if (is_swizzled) {
            // Search for swizzled address
            PageID swizzled_pid = idx | SWIZZLED_PID_BIT;
            child_slotid = find_page_id_slot(parent, swizzled_pid);
        }
        else {
            child_slotid = find_page_id_slot(parent, pid);
        }
        w_assert1 (child_slotid != GeneralRecordIds::INVALID);

        // Unswizzle pointer on parent before evicting
        if (is_swizzled) {
            bool ret = unswizzle(parent, child_slotid);
            w_assert0(ret);
            w_assert1(!cb._swizzled);
        }

        // Step 4: Page will be evicted -- update EMLSN on parent
        lsn_t old = parent_h.get_emlsn_general(child_slotid);
        _buffer[idx].lsn = cb.get_page_lsn();
        if (old < _buffer[idx].lsn) {
            DBG3(<< "Updated EMLSN on page " << parent_h.pid()
                    << " slot=" << child_slotid
                    << " (child pid=" << pid << ")"
                    << ", OldEMLSN=" << old << " NewEMLSN=" << _buffer[idx].lsn);
            w_assert1(parent_cb.latch().held_by_me());
            w_assert1(parent_cb.latch().mode() == LATCH_EX);
            W_COERCE(_sx_update_child_emlsn(parent_h, child_slotid, _buffer[idx].lsn));
            w_assert1(parent_h.get_emlsn_general(child_slotid) == _buffer[idx].lsn);
        }

        // eviction finally suceeded

        // remove it from hashtable.
        bool removed = _hashtable->remove(pid);
        w_assert1(removed);

        DBG2(<< "EVICTED " << idx << " pid " << pid
                << " log-tail " << smlevel_0::log->curr_lsn());
        cb.clear_except_latch();
        // -1 indicates page was evicted (i.e., it's invalid and can be read into)
        cb._pin_cnt = -1;

        _add_free_block(idx);
        idx++;
        evicted_count++;

        parent_cb.latch().latch_release();
        cb.latch().latch_release();

        INC_TSTAT(bf_evict);
    }

    _eviction_current_frame = idx;
    return RCOK;
>>>>>>> aaa4abd5
}<|MERGE_RESOLUTION|>--- conflicted
+++ resolved
@@ -50,35 +50,11 @@
 
 w_rc_t bf_tree_m::_get_replacement_block()
 {
-<<<<<<< HEAD
     // Evictioner should be responsible for waking up cleaner.
     while(_freelist_len == 0)
     {
         get_evictioner()->wakeup();
         get_evictioner()->wait_for_notify();
-=======
-    wakeup_cleaner();
-
-    uint32_t evicted_count, unswizzled_count;
-
-    /*
-     * Changed clenaer behavior to be less aggressive and more persistent,
-     * i.e., always run with normal urgency but keep trying until free frames
-     * are available. This behavior plays nicer with instant restore.
-     */
-
-    // evict with gradually higher urgency
-    int urgency = EVICT_NORMAL;
-    while (true) {
-    // for (int urgency = EVICT_NORMAL; urgency <= EVICT_COMPLETE; ++urgency) {
-        W_DO(evict_blocks(evicted_count, unswizzled_count, (evict_urgency_t) urgency));
-        if (evicted_count > 0 || _freelist_len > 0) {
-            return RCOK;
-        }
-        ::usleep(100 * 1000);
-        DBG3(<<"woke up. now there should be some page to evict. urgency=" << urgency);
-        // debug_dump(std::cout);
->>>>>>> aaa4abd5
     }
     return RCOK;
 }
@@ -94,215 +70,4 @@
     ++_freelist_len;
     _freelist[idx] = FREELIST_HEAD;
     FREELIST_HEAD = idx;
-<<<<<<< HEAD
-=======
-}
-
-w_rc_t bf_tree_m::evict_blocks(uint32_t& evicted_count,
-        uint32_t& unswizzled_count,
-        uint32_t preferred_count)
-{
-    wakeup_cleaner();
-
-    if (preferred_count == 0) {
-        preferred_count = EVICT_BATCH_RATIO * _block_cnt + 1;
-    }
-
-    CRITICAL_SECTION(cs, &_eviction_lock);
-
-    // CS once mutex is finally acquired, check if we still need to evict
-    if (_freelist_len >= preferred_count) {
-        evicted_count = 0;
-        unswizzled_count = 0;
-        return RCOK;
-    }
-
-    bf_idx idx = _eviction_current_frame;
-    evicted_count = 0;
-
-    unsigned rounds = 0;
-    unsigned nonleaf_count = 0;
-    unsigned dirty_count = 0;
-
-    /*
-     * CS: strategy is to try acquiring an EX latch imediately. If it works,
-     * page is not that busy, so we can evict it. But only evict leaf pages.
-     * This is like a random policy that only evicts uncontented pages. It is
-     * not as effective as LRU or CLOCK, but it is better than RANDOM, simple
-     * to implement and, most importantly, does not have concurrency bugs!
-     */
-    while (evicted_count < preferred_count) {
-        if (idx == _block_cnt) {
-            idx = 0;
-        }
-        if (idx == _eviction_current_frame - 1) {
-            // Wake up and wait for cleaner
-            wakeup_cleaner(true);
-            if (rounds > 0 && evicted_count == 0) {
-                DBG(<< "Eviction stuck! Nonleafs: " << nonleaf_count
-                        << " dirty: " << dirty_count);
-                nonleaf_count = dirty_count = 0;
-                rounds++;
-            }
-            else if (evicted_count > 0) {
-                // best-effort approach: sorry, we evicted as many as we could
-                return RCOK;
-            }
-        }
-
-        // CS TODO -- why do we latch CB manually instead of simply fixing
-        // the page??
-
-        bf_tree_cb_t& cb = get_cb(idx);
-        rc_t latch_rc;
-
-        // Step 1: latch page in EX mode and check if eligible for eviction
-        latch_rc = cb.latch().latch_acquire(LATCH_EX,
-               timeout_t::WAIT_IMMEDIATE);
-        if (latch_rc.is_error()) {
-            idx++;
-            DBG3(<< "Eviction failed on latch for " << idx);
-            continue;
-        }
-        w_assert1(cb.latch().held_by_me());
-
-        // CS TODO this should also be true if write elision is on
-        bool ignore_dirty = _no_db_mode;
-
-        // now we hold an EX latch -- check if leaf and not dirty
-        btree_page_h p;
-        p.fix_nonbufferpool_page(_buffer + idx);
-        if (p.tag() != t_btree_p || !p.is_leaf()
-                || (cb.is_dirty() && !ignore_dirty)
-                || !cb._used || p.pid() == p.root() || p.get_foster() != 0)
-        {
-            cb.latch().latch_release();
-            DBG5(<< "Eviction failed on flags for " << idx);
-            if (!p.is_leaf()) { nonleaf_count++; }
-            if (cb.is_dirty()) { dirty_count++; }
-            idx++;
-            continue;
-        }
-
-        // page is a B-tree leaf -- check if pin count is zero
-        if (cb._pin_cnt != 0)
-        {
-            // pin count -1 means page was already evicted
-            cb.latch().latch_release();
-            DBG3(<< "Eviction failed on for " << idx
-                    << " pin count is " << cb._pin_cnt);
-            idx++;
-            continue;
-        }
-        w_assert1(_is_active_idx(idx));
-
-        // Step 2: latch parent in SH mode
-        generic_page *page = &_buffer[idx];
-        PageID pid = page->pid;
-        w_assert1(cb._pin_cnt < 0 || pid == cb._pid);
-
-        bf_idx_pair idx_pair;
-        bool found = _hashtable->lookup(pid, idx_pair);
-        bf_idx parent_idx = idx_pair.second;
-        w_assert1(!found || idx == idx_pair.first);
-
-        // Index zero is never used, so it means invalid pointer
-        // (see bf_tree_m constructor)
-        if (!found || parent_idx == 0) {
-            cb.latch().latch_release();
-            DBG3(<< "Eviction failed on parent idx for " << idx);
-            idx++;
-            continue;
-        }
-
-        // parent is latched in SH mode, OK because it just overwrites an emlsn
-        // CS TODO: bugfix -- latch must be acquired in EX mode because we will
-        // generate a log record, which will update the PageLSN and set the
-        // previous-page pointer based on the old value. This means that all
-        // operations that update the PageLSN must be serialized: thus the EX
-        // mode is required.
-        bf_tree_cb_t& parent_cb = get_cb(parent_idx);
-        // latch_rc = parent_cb.latch().latch_acquire(LATCH_SH,
-        latch_rc = parent_cb.latch().latch_acquire(LATCH_EX,
-                timeout_t::WAIT_IMMEDIATE);
-        if (latch_rc.is_error()) {
-            // just give up. If we try to latch it unconditionally, we may
-            // deadlock, because other threads are also waiting on the eviction
-            // mutex
-            cb.latch().latch_release();
-            DBG3(<< "Eviction failed on parent latch for " << idx);
-            idx++;
-            continue;
-        }
-        w_assert1(parent_cb.latch().held_by_me());
-        w_assert1(parent_cb.latch().mode() == LATCH_EX);
-
-        // Parent may have been evicted if it is a foster parent of a leaf node.
-        // In that case, parent_cb._used will be false
-
-        // Step 3: look for emlsn slot on parent (must be found because parent
-        // pointer is kept consistent at all times)
-        w_assert1(_is_active_idx(parent_idx));
-        generic_page *parent = &_buffer[parent_idx];
-        btree_page_h parent_h;
-        parent_h.fix_nonbufferpool_page(parent);
-
-        general_recordid_t child_slotid;
-        bool is_swizzled = cb._swizzled;
-        if (is_swizzled) {
-            // Search for swizzled address
-            PageID swizzled_pid = idx | SWIZZLED_PID_BIT;
-            child_slotid = find_page_id_slot(parent, swizzled_pid);
-        }
-        else {
-            child_slotid = find_page_id_slot(parent, pid);
-        }
-        w_assert1 (child_slotid != GeneralRecordIds::INVALID);
-
-        // Unswizzle pointer on parent before evicting
-        if (is_swizzled) {
-            bool ret = unswizzle(parent, child_slotid);
-            w_assert0(ret);
-            w_assert1(!cb._swizzled);
-        }
-
-        // Step 4: Page will be evicted -- update EMLSN on parent
-        lsn_t old = parent_h.get_emlsn_general(child_slotid);
-        _buffer[idx].lsn = cb.get_page_lsn();
-        if (old < _buffer[idx].lsn) {
-            DBG3(<< "Updated EMLSN on page " << parent_h.pid()
-                    << " slot=" << child_slotid
-                    << " (child pid=" << pid << ")"
-                    << ", OldEMLSN=" << old << " NewEMLSN=" << _buffer[idx].lsn);
-            w_assert1(parent_cb.latch().held_by_me());
-            w_assert1(parent_cb.latch().mode() == LATCH_EX);
-            W_COERCE(_sx_update_child_emlsn(parent_h, child_slotid, _buffer[idx].lsn));
-            w_assert1(parent_h.get_emlsn_general(child_slotid) == _buffer[idx].lsn);
-        }
-
-        // eviction finally suceeded
-
-        // remove it from hashtable.
-        bool removed = _hashtable->remove(pid);
-        w_assert1(removed);
-
-        DBG2(<< "EVICTED " << idx << " pid " << pid
-                << " log-tail " << smlevel_0::log->curr_lsn());
-        cb.clear_except_latch();
-        // -1 indicates page was evicted (i.e., it's invalid and can be read into)
-        cb._pin_cnt = -1;
-
-        _add_free_block(idx);
-        idx++;
-        evicted_count++;
-
-        parent_cb.latch().latch_release();
-        cb.latch().latch_release();
-
-        INC_TSTAT(bf_evict);
-    }
-
-    _eviction_current_frame = idx;
-    return RCOK;
->>>>>>> aaa4abd5
 }