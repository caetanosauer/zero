--- conflicted
+++ resolved
@@ -71,13 +71,10 @@
 #include <sstream>
 #include <iomanip>
 
-<<<<<<< HEAD
+size_t restart_m::redonePages = 0;
+
 restart_m::restart_m(const sm_options& options)
-    : _restart_thread(NULL)
-=======
-restart_m::restart_m(const sm_options&)
     : _restart_thread(NULL), logAnalysisFinished(false)
->>>>>>> 79ef79d4
 {
     _no_db_mode = options.get_bool_option("sm_no_db", false);
 }
@@ -566,7 +563,6 @@
     smlevel_0::recovery->redo_page_pass();
     smlevel_0::recovery->undo_pass();
     smlevel_0::log->discard_fetch_buffers();
-<<<<<<< HEAD
 };
 
 /************************************************************************
@@ -776,6 +772,3 @@
         prev_lsn = lr->lsn();
     }
 }
-=======
-};
->>>>>>> 79ef79d4
