/*
 * (c) Copyright 2011-2014, Hewlett-Packard Development Company, LP
 */

/* -*- mode:C++; c-basic-offset:4 -*-
       Shore-MT -- Multi-threaded port of the SHORE storage manager

                                                                        Copyright (c) 2007-2009
               Data Intensive Applications and Systems Labaratory (DIAS)
                                             Ecole Polytechnique Federale de Lausanne

                                                                         All Rights Reserved.

       Permission to use, copy, modify and distribute this software and
       its documentation is hereby granted, provided that both the
       copyright notice and this permission notice appear in all copies of
       the software, derivative works or modified versions, and any
       portions thereof, and that both notices appear in supporting
       documentation.

       This code is distributed in the hope that it will be useful, but
       WITHOUT ANY WARRANTY; without even the implied warranty of
       MERCHANTABILITY or FITNESS FOR A PARTICULAR PURPOSE. THE AUTHORS
       DISCLAIM ANY LIABILITY OF ANY KIND FOR ANY DAMAGES WHATSOEVER
       RESULTING FROM THE USE OF THIS SOFTWARE.
*/

/*<std-header orig-src='shore'>

 $Id: restart.cpp,v 1.145 2010/12/08 17:37:43 nhall Exp $

SHORE -- Scalable Heterogeneous Object REpository

Copyright (c) 1994-99 Computer Sciences Department, University of
                                                              Wisconsin -- Madison
All Rights Reserved.

Permission to use, copy, modify and distribute this software and its
documentation is hereby granted, provided that both the copyright
notice and this permission notice appear in all copies of the
software, derivative works or modified versions, and any portions
thereof, and that both notices appear in supporting documentation.

THE AUTHORS AND THE COMPUTER SCIENCES DEPARTMENT OF THE UNIVERSITY
OF WISCONSIN - MADISON ALLOW FREE USE OF THIS SOFTWARE IN ITS
"AS IS" CONDITION, AND THEY DISCLAIM ANY LIABILITY OF ANY KIND
FOR ANY DAMAGES WHATSOEVER RESULTING FROM THE USE OF THIS SOFTWARE.

This software was developed with support by the Advanced Research
Project Agency, ARPA order number 018 (formerly 8230), monitored by
the U.S. Army Research Laboratory under contract DAAB07-91-C-Q518.
Further funding for this work was provided by DARPA through
Rome Research Laboratory Contract No. F30602-97-2-0247.

*/

#include "w_defines.h"

#define SM_SOURCE
#define RESTART_C

#include "sm_int_1.h"
#include "w_heap.h"
#include "restart.h"
// include crash.h for definition of LOGTRACE1
#include "crash.h"
#include "bf_tree.h"
#include "sm_int_0.h"
#include "bf_tree_inline.h"
#include "chkpt.h"
#include <map>

#ifdef EXPLICIT_TEMPLATE
template class Heap<xct_t*, CmpXctUndoLsns>;
#endif

tid_t                restart_m::_redo_tid;


/*****************************************************
//Dead code, comment out just in case we need to re-visit it in the future
// We are using the actual buffer pool to register in_doubt page during Log Analysis
// no longer using the special in-memory dirty page table for this purpose

typedef uint64_t dp_key_t;

inline dp_key_t dp_key(volid_t vid, shpid_t shpid) {
    return ((dp_key_t) vid << 32) + shpid;
}
inline dp_key_t dp_key(const lpid_t &pid) {
    return dp_key(pid.vol().vol, pid.page);
}
inline volid_t  dp_vid (dp_key_t key) {
    return key >> 32;
}
inline shpid_t  dp_shpid (dp_key_t key) {
    return key & 0xFFFFFFFF;
}

typedef std::map<dp_key_t, lsndata_t> dp_lsn_map;
typedef std::map<dp_key_t, lsndata_t>::iterator dp_lsn_iterator;
typedef std::map<dp_key_t, lsndata_t>::const_iterator dp_lsn_const_iterator;

// *  In-memory dirty pages table -- a dictionary of of pid and 
// *  its recovery lsn.  Used only in recovery, which is to say,
// *  only 1 thread is active here, so the hash table isn't 
// *  protected.
class dirty_pages_tab_t {
public:
    dirty_pages_tab_t() : _cachedMinRecLSN(lsndata_null), _validCachedMinRecLSN (false) {}
    ~dirty_pages_tab_t() {}
    
       // Insert an association (pid, lsn) into the table.
    void                         insert(const lpid_t& pid, lsndata_t lsn) {
        if (_validCachedMinRecLSN && lsn < _cachedMinRecLSN && lsn != lsndata_null)  {
            _cachedMinRecLSN = lsn;
        }
        w_assert1(_dp_lsns.find(dp_key(pid)) == _dp_lsns.end());
        _dp_lsns.insert(std::pair<dp_key_t, lsndata_t>(dp_key(pid), lsn));
    }

    // Returns if the page already exists in the table.
    bool                         exists(const lpid_t& pid) const {
        return _dp_lsns.find(dp_key(pid)) != _dp_lsns.end();
    }
    // Returns iterator (pointer) to the page in the table. 
    dp_lsn_iterator              find (const lpid_t& pid) {
        return _dp_lsns.find(dp_key(pid));
    }

    dp_lsn_map&                  dp_lsns() {return _dp_lsns;} 
    const dp_lsn_map&            dp_lsns() const {return _dp_lsns;} 

    // Compute and return the minimum of the recovery lsn of all entries in the table.
    lsn_t                        min_rec_lsn();

    size_t                       size() const { return _dp_lsns.size(); }
    
    friend ostream& operator<<(ostream&, const dirty_pages_tab_t& s);
    
private:
    // rec_lsn of dirty pages.
    dp_lsn_map _dp_lsns;

    // disabled
    dirty_pages_tab_t(const dirty_pages_tab_t&);
    dirty_pages_tab_t&           operator=(const dirty_pages_tab_t&);

    lsndata_t                    _cachedMinRecLSN;
    bool                         _validCachedMinRecLSN;
};

*****************************************************/

/*********************************************************************
 *  
 *  restart_m::recover(master)
 *
 *  Start the recovery process. Master is the master lsn (lsn of
 *  the last successful checkpoint record).
 *
 *********************************************************************/
void 
restart_m::recover(lsn_t master)
{
    FUNC(restart_m::recover);

    // Make sure the current state is before 'recovery', the Recovery operation can
    // be called only once per system start
    if (!before_recovery())
        W_FATAL_MSG(fcINTERNAL, 
        << "Cannot recovery while the system is not in before_recovery state, current state: " 
        << smlevel_0::operating_mode);

    lsn_t redo_lsn = lsn_t::null;  // redo_lsn is the starting point for REDO log forward scan
    lsn_t undo_lsn = lsn_t::null;  // undo_lsn is the stopping point for UNDO log backward scan (if used)

    // set so mount and dismount redo can tell that they should log stuff.
    DBGOUT1(<<"Recovery starting...");
    smlevel_0::errlog->clog << info_prio << "Restart recovery:" << flushl;
#if W_DEBUG_LEVEL > 2
    {
        DBGOUT5(<<"TX TABLE before analysis:");
        xct_i iter(true); // lock list
        xct_t* xd;
        while ((xd = iter.next()))  {
            w_assert2(  xd->state() == xct_t::xct_active ||
                    xd->state() == xct_t::xct_freeing_space );
            DBGOUT5(<< "transaction " << xd->tid() << " has state " << xd->state());
        }
        DBGOUT5(<<"END TX TABLE before analysis:");
    }
#endif 


////////////////////////////////////////
// TODO(M1)... turning swizzling off in M1
//             we will need to address this issue
//             especially for on-demand recovery
//             turning swizzling on before UNDO raise
//             exception currently
////////////////////////////////////////

    // during REDO, we need to turn off pointer swizzling, it will be turned back on
    // after UNDO phase, after the Recovery is done
    bool org_swizzling_enabled = smlevel_0::bf->is_swizzling_enabled();
    if (org_swizzling_enabled) {
        W_COERCE(smlevel_0::bf->set_swizzling_enabled(false));
    }

    // Phase 1: ANALYSIS.
    // Output : dirty page table, redo lsn, undo lsn and populated heap for undo
    smlevel_0::errlog->clog << info_prio << "Analysis ..." << flushl;

    DBGOUT3(<<"starting analysis at " << master << " redo_lsn = " << redo_lsn);
    if(logtrace) 
    {
        // Print some info about the log tracing that will follow.
        // It's so hard to deciper if you're not always looking at this, so
        // we print a little legend.
        fprintf(stderr, "\nLEGEND:\n");
        w_ostrstream s; 
        s <<" th.#" 
        << " STT" 
        << " lsn"
        << " A/R/I/U"
        << "LOGREC(TID, TYPE, FLAGS:F/U PAGE <INFO> (xid_prev)|[xid_prev]";
        fprintf(stderr, "%s\n", s.c_str()); 
        fprintf(stderr, " #: thread id\n");
        fprintf(stderr, " STT: xct state or ??? if unknown\n");
        fprintf(stderr, " A: read for analysis\n");
        fprintf(stderr, " R: read for redo\n");
        fprintf(stderr, " U: read for rollback\n");
        fprintf(stderr, " I: inserted (undo pass or after recovery)\n");
        fprintf(stderr, " F: inserted by xct in forward processing\n");
        fprintf(stderr, " U: inserted by xct while rolling back\n");
        fprintf(stderr, " [xid_prev-lsn] for non-compensation records\n");
        fprintf(stderr, " (undo-lsn) for compensation records\n");
        fprintf(stderr, "\n\n");
    }

////////////////////////////////////////
// TODO(M1)... ignore 'non-read-lock' in M1
////////////////////////////////////////

    // Log Analysis phase, the store is not opened for new transaction during this phase
    // Populate transaction table for all in-flight transactions, mark them as 'active'
    // Populate buffer pool for 'in_doubt' pages, register but not loading the pages
    // Populate the special heap with all the doomed transactions for UNDO purpose
    uint32_t in_doubt_count = 0;
    CmpXctUndoLsns        cmp;
    XctPtrHeap            heap(cmp);
    analysis_pass(master, redo_lsn, in_doubt_count, undo_lsn, heap);

    // If nothing from Log Analysis, in other words, if both transaction table and buffer pool
    // are empty, there is nothing to do in REDO and UNDO phases, but we still want to 
    // take a 'empty' checkpoint' as the starting point for the next server start.
    // In this case, only one checkpoint will be taken during Recovery, not multiple checkpoints

    int32_t xct_count = heap.NumElements();

    // xct_count: the number of doomed transactions in transaction table, 
    //                 all transactions shoul be marked as 'active', they would be
    //                 removed in the UNDO phase
    // in_doubt_count: the number of in_doubt pages in buffer pool,
    //                 the pages would be loaded and turned into 'dirty' in REDO phase
    if ((0 == xct_count) && (0 == in_doubt_count)) 
    {
        smlevel_0::errlog->clog << info_prio  
            << "Database is clean" << flushl;    
    }
    else
    {
        smlevel_0::errlog->clog << info_prio 
            << "Log contains " << in_doubt_count
            << " in_doubt pages and " << xct_count
            << " doomed transactions" << flushl;
    }

    // Take a synch checkpoint after the Log Analysis phase and before the REDO phase
    w_assert1(smlevel_1::chkpt);    
    smlevel_1::chkpt->synch_take();

    // It is valid to have in_doubt_count <> 0 while xct_count == 0 (all transactions ended)
    // because when a transaction commits, it flushs the log but not the buffer pool.

    lsn_t curr_lsn = log->curr_lsn(); 

    // Change mode to REDO although we would enter REDO only if we have in_doubt page
    smlevel_0::operating_mode = smlevel_0::t_in_redo;
    if (0 != in_doubt_count)
    {
         // Come in here only if we have something to REDO
         
         //  Phase 2: REDO -- use dirty page table and redo lsn of phase 1
         //                  We save curr_lsn before redo_pass() and assert after
         //                 redo_pass that no log record has been generated.
         //  pass in highest_lsn for debugging

        smlevel_0::errlog->clog << info_prio << "Redo ..." << flushl;

#if W_DEBUG_LEVEL > 2
        {
            DBGOUT5(<<"TX TABLE at end of analysis:");
            xct_i iter(true); // lock list
            xct_t* xd;
            while ((xd = iter.next()))  {
                w_assert1(  xd->state() == xct_t::xct_active);
                DBGOUT5(<< "Transaction " << xd->tid() << " has state " << xd->state());
            }
            DBGOUT5(<<"END TX TABLE at end of analysis:");
        }
#endif 

////////////////////////////////////////
// TODO(M1)... does not open the store for new transactions in M1
//                    ignore 'non-read-lock' in M1
////////////////////////////////////////

        // REDO phase, based on log records (forward scan), load 'in_doubt' pages
        // into buffer pool, REDO the updates, clear the 'in_doubt' flags and mark
        // the 'dirty' flags for modified pages.
        // No change to transaction table or recovery log
        DBGOUT3(<<"starting REDO at " << redo_lsn << " highest_lsn " << curr_lsn);
        redo_pass(redo_lsn, curr_lsn, in_doubt_count);

        // no logging during redo
        w_assert1(curr_lsn == log->curr_lsn()); 

        // We took a checkpoint at the end of Log Analysis phase which caused
        // a log flush, therefore the buffer pool flush at the end of the REDO phase
        // is optional, but we are doing it anyway so if we encounter a system crash
        // after this point, we would have less recovery work to do in the next recovery

////////////////////////////////////////
// TODO(M1)... flush_all in M1
//         once we open REDO phase for new transaction, 
//         then we don't need the flush in buffer pool
////////////////////////////////////////
        
        /* In order to preserve the invariant that the rec_lsn <= page's lsn1,
         * we need to make sure that all dirty pages get flushed to disk,
         * since the redo phase does NOT log these page updates, it causes
         * rec_lsns to be at the tail of the log while the page lsns are
         * in the middle of the log somewhere.  It seems worthwhile to
         * do this flush, slow though it might be, because if we have a crash
         * and have to re-recover, we would have less to do at that time.
         */
        W_COERCE(bf->force_all());
    }

    // Change mode to UNDO although we would enter UNDO only if we have doomed txn
    smlevel_0::operating_mode = smlevel_0::t_in_undo;
    if (0 != xct_count)
    {
        // Come in here only if we have something to UNDO
        
        // Phase 3: UNDO -- abort all active transactions
        smlevel_0::errlog->clog  << info_prio<< "Undo ..." 
            << " curr_lsn = " << curr_lsn  << " undo_lsn = " << undo_lsn
            << flushl;

////////////////////////////////////////
// TODO(M1)... does not open the store for new transactions in M1
//                    ignore 'non-read-lock' in M1
////////////////////////////////////////

        // UNDO phase, based on log records (reverse scan), use compensate operations
        // to UNDO (abort) the in-flight transactions, remove the aborted transactions
        // from the transaction table after rollback (compensation).
        // New log records would be generated due to compensation operations

        // curr_lsn: the current lsn which is at the end of pre-crash recovery log
        // undo_lsn: if doing backward log scan, this is the stopping point of the log scan       
        //    in such case the backward log scan should start from from 'curr_lsn' and
        //    stop at 'undo_lsn'
        //    currently the implementation is not using backward log scan therefore
        //    the 'undo_lsn' is not used
        DBGOUT3(<<"starting UNDO phase, current lsn: " << curr_lsn << 
                ", undo_lsn = " << undo_lsn);
        undo_pass(heap, curr_lsn, undo_lsn);

        smlevel_0::errlog->clog << info_prio << "Oldest active transaction is " 
            << xct_t::oldest_tid() << flushl;
        smlevel_0::errlog->clog << info_prio 
            << "First new transaction will be greater than "
            << xct_t::youngest_tid() << flushl;

        // Take a synch checkpoint after UNDO phase but before existing the Recovery operation
        smlevel_1::chkpt->synch_take();
    }

    // turn pointer swizzling on again after we are done with the Recovery
    if (org_swizzling_enabled) 
    {
        W_COERCE(smlevel_0::bf->set_swizzling_enabled(true));
    }

    smlevel_0::errlog->clog << info_prio << "Restart successful." << flushl;
    DBGOUT1(<<"Recovery ended");

    // Exiting from the Recovery operation, caller of the Recovery operation is 
    // responsible of changing the 'operating_mode' to 'smlevel_0::t_forward_processing',
    // because caller is doing some mounting/dismounting devices, we change
    // the 'operating_mode' only after the device mounting operations are done.

}


/*********************************************************************
 *
 *  restart_m::analysis_pass(master, redo_lsn, in_doubt_count, undo_lsn, heap)
 *
 *  Scan log forward from master_lsn. Insert and update buffer pool, 
 *  insert transaction table.
 *  Compute redo_lsn.
 *
 *********************************************************************/
void 
restart_m::analysis_pass(
    const lsn_t           master,
    lsn_t&                redo_lsn,
    uint32_t&             in_doubt_count,  // Counter for in_doubt page count in buffer pool
    lsn_t&                undo_lsn,
    XctPtrHeap&           heap             // Heap to record all the doomed transactions
)
{
    FUNC(restart_m::analysis_pass);

    // Actually turn off logging during Log Analysis phase, there is no possibility
    // to add new log records by accident during this phase
    AutoTurnOffLogging turnedOnWhenDestroyed;

    // redo_lsn will be used as the starting point for REDO forward log scan, 
    // it should be the earliest LSN for all in_doubt pages, it is very likely this
    // LSN is earlier than the master LSN (begin checkpoint LSN).
    // Because we do not load the physical page during Log Analysis phase, we are
    // not able to retrieve _rec_lsn (initial dirty LSN) from each page, therefore we
    // have to rely on:
    // 1. minimum LSN recorded in the 'end checkpoint' log record
    // 2. If a newly allocated and formated page after the checkpoint, there must
    //     be a page format log record in the recovery log before any usage of the page.

    // Initialize both redo_lsn and undo_lsn to 0 which is the smallest lsn
    redo_lsn = lsn_t::null;
    undo_lsn = lsn_t::null;
    in_doubt_count = 0;
    lsn_t begin_chkpt = lsn_t::null;

    // Did any device mounting occurred during the Log Analysis phase?
    // mount: for DBGOUT purpose to indicate any device was mounted
    bool mount = false;

    if (master == lsn_t::null)
    {
        // 'master'is  the LSN from the last completed checkpoint
        // It was identified from log_core::log_core()
        
        // The only possibility that we have a NULL as master lsn is due to a brand new
        // start (empty) of the engine, in such case, nothing to recover

        DBGOUT3( << "NULL master, nothing to analysis in Log Analysis phase");        
        return;
    }

    // The UNDO heap must be empty initially
    w_assert1(0 == heap.NumElements());

    // Change state, we have work to do in Log Analysis phase
    smlevel_0::operating_mode = smlevel_0::t_in_analysis;

    // Open a forward scan starting from master (the begin checkpoint LSN from the 
    // last completed checkpoint
    log_i         scan(*log, master);
    logrec_t*     log_rec_buf;
    lsn_t         lsn;

    lsn_t         theLastMountLSNBeforeChkpt;

    bf_idx idx = 0;
    w_rc_t rc = RCOK;

    // Assert first record is Checkpoint Begin Log
    // and get last mount/dismount lsn from it
    {
        if (! scan.xct_next(lsn, log_rec_buf)) 
        {
            W_COERCE(scan.get_last_rc());
        }
        logrec_t&        r = *log_rec_buf;

        // The first record must be a 'begin checkpoint', otherwise we don't want to continue, error out 
        if (r.type() != logrec_t::t_chkpt_begin)
        {
            DBGOUT3( << setiosflags(ios::right) << lsn
                     << resetiosflags(ios::right) << " R: " << r);
            W_FATAL_MSG(fcINTERNAL, << "First log record in Log Analysis is not a begin checkpoint log: " << r.type());
        }

        theLastMountLSNBeforeChkpt = *(lsn_t *)r.data();
        DBGOUT3( << "Last mount LSN from chkpt_begin: " << theLastMountLSNBeforeChkpt);
    }

    unsigned int cur_segment = 0;

    /*
     *  Number of complete chkpts handled.  Only the first
     *  chkpt is actually handled.  There may be a second
     *  complete chkpt due to a race condition between writing
     *  a chkpt_end record and updating the master lsn.  In other words, 
     *  a chkpt_end log was hardened, but crash occurred before the master
     *  information was updated, therefore the master is the previous checkpoint,
     *  even if there is a newer completed checkpoint after the checkpoint 
     *  recorded in master.
     * 
     *  This is a valid scenario and need to be handled.  The log scan is based on 
     *  the checkpoint recorded in master, ignoring other completed or incompleted
     *  checkpoints.
     */
    int num_chkpt_end_handled = 0;

    // At the beginning of the Recovery from a system crash, both the transaction table
    // and buffer pool should be initialized with the information from the specified checkpoint,
    // and then modified according to the following log records in the recovery log
    
    while (scan.xct_next(lsn, log_rec_buf)) 
    {
        logrec_t& r = *log_rec_buf;

        // Scan next record
        DBGOUT5( << setiosflags(ios::right) << lsn 
                  << resetiosflags(ios::right) << " A: " << r );

        // If LSN is not intact, stop now
        if (lsn != r.lsn_ck())
            W_FATAL_MSG(fcINTERNAL, << "Bad LSN from recovery log scan: " << lsn);        

        if(lsn.hi() != cur_segment) 
        {
            // Record the current segment log in partition
            cur_segment = lsn.hi();
            smlevel_0::errlog->clog << info_prio  
               << "Analyzing log segment " << cur_segment << flushl;
        }
        
        // If the log was a system transaction fused to a single log entry,
        // we should do the equivalent to xct_end, but take care of marking the
        // in_doubt page in buffer pool first

        // Note currently all system transactions are single log entry, we do not have
        // system transaction involving multiple log records
        
        if (r.is_single_sys_xct()) 
        {
            // Construct a system transaction into transaction table
            xct_t* xd = xct_t::new_xct(
                xct_t::_nxt_tid.atomic_incr(), // let's use a new transaction id
                xct_t::xct_active,             // state
                lsn,                           // last LSN
                lsn_t::null,                   // no next_undo
                WAIT_SPECIFIED_BY_THREAD,      // timeout
                true,                          // system xct
                true                           // single log sys xct
                );
        
            w_assert1(xd);
            xd->set_last_lsn(lsn);         // set the last lsn in the transaction

            // Get the associated page
            lpid_t page_of_interest = r.construct_pid();
            DBGOUT3(<<"analysis (single_log system xct): default " <<  r.type()
                    << " page of interest " << page_of_interest);

            w_assert1(!r.is_undo()); // no UNDO for ssx
            w_assert0(r.is_redo());  // system txn is REDO only

            // Register the page into buffer pool (don't load the actual page)
            // If the log record describe allocation of a page, then
            // Allocation of a page (t_alloc_a_page, t_alloc_consecutive_pages) - clear
            //      the in_doubt bit, because the page might be allocated for a 
            //      non-logged operation (e.g., bulk load) which is relying on the page not 
            //      being formatted as a regular page.
            //      We clear the in_doubt flag but keep the page in hash table so the page
            //      is considered as used.  A page format log record should come if this is
            //      a regular B-tree page, whcih would mark the in_doubt flag for this page
            // De-allocation of a page (t_dealloc_a_page, t_page_set_to_be_deleted) - 
            //      clear the in_doubt bit and remove the page from hash table so the page 
            //      slot is available for a different page

            if ((true == r.is_page_allocate()) ||
                (true == r.is_page_deallocate()))
            {
                // Remove the in_doubt flag in buffer pool of the page if it exists in buffer pool
                uint64_t key = bf_key(page_of_interest.vol().vol, page_of_interest.page);
                bf_idx idx = smlevel_0::bf->lookup_in_doubt(key);
                if (0 != idx)
                {
                    // Page cb is in buffer pool, clear the 'in_doubt' and 'used' flags
                    // If the cb for this page does not exist in buffer pool, no-op 
                    if (true == smlevel_0::bf->is_in_doubt(idx))
                    {
                        if (true == r.is_page_allocate())
                            smlevel_0::bf->clear_in_doubt(idx, true, key);    // Page is still used
                        else
                            smlevel_0::bf->clear_in_doubt(idx, false, key);   // Page is not used
                        w_assert1(0 < in_doubt_count);
                        --in_doubt_count;
                    }
                }
            }
            else if (false == r.is_skip())  // t_skip marks the end of partition, no-op
            {
                // System transaction does not have txn id, but it must have page number
                // this is true for both single and multi-page system transactions
                
                if (false == r.null_pid())
                {
                    // If the log record has a valid page ID, the operation affects buffer pool
                    // Register the page cb in buffer pool (if not exist) and mark the in_doubt flag               
                    idx = 0;
                    if (0 == page_of_interest.page)
                        W_FATAL_MSG(fcINTERNAL, 
                            << "Page # = 0 from a system transaction log record");
                    rc = smlevel_0::bf->register_and_mark(idx, page_of_interest,
                              lsn, in_doubt_count);

                    if (rc.is_error()) 
                    {
                        // Not able to get a free block in buffer pool without evict, cannot continue in M1
                        W_FATAL_MSG(fcINTERNAL, 
                            << "Failed to record an in_doubt page for system transaction during Log Analysis");
                    }
                    w_assert1(0 != idx);

                    // If we get here, we have registed a new page with the 'in_doubt' and 'used' flags
                    // set to true in page cb, but not load the actual page

                    // If the log touches multi-records, we put that page in buffer pool too.
                    // SSX is the only log type that has multi-pages.
                    // Note this logic only deal with a log record with 2 pages, no more than 2
                    // System transactions with multi-records:
                    //    btree_norec_alloc_log - 2nd page is a new page which needs to be allocated
                    //    btree_foster_adopt_log
                    //    btree_foster_merge_log
                    //    btree_foster_rebalance_log
                    //    btree_foster_rebalance_norec_log - during a page split, foster parent page would split
                    //                                                         does it allocate a new page?
                    //    btree_foster_deadopt_log
                    if (r.is_multi_page()) 
                    {
                        lpid_t page2_of_interest = r.construct_pid2();
                        DBGOUT3(<<" multi-page:" <<  page2_of_interest);
                        idx = 0;
                        if (0 == page2_of_interest.page)
                        {
                            if (r.type() == logrec_t::t_btree_norec_alloc)
                            {
                                // 2nd page is a virgin page
                                W_FATAL_MSG(fcINTERNAL, 
                                    << "Page # = 0 from t_btree_norec_alloca system transaction log record");                            
                            }
                            else
                            {
                                W_FATAL_MSG(fcINTERNAL, 
                                    << "Page # = 0 from a multi-record system transaction log record");
                            }
                        }
                        rc = smlevel_0::bf->register_and_mark(idx, page2_of_interest, lsn, in_doubt_count);
                        if (rc.is_error()) 
                        {
                            // Not able to get a free block in buffer pool without evict, cannot continue in M1
                            W_FATAL_MSG(fcINTERNAL, 
                                << "Failed to record a second in_doubt page for system transaction during Log Analysis");
                        }
                        w_assert1(0 != idx);
                    }
                }
                else
                {
                    // Log record with system transaction but no page number means 
                    // the system transaction does not affect buffer pool
                    // Can this a valid scenario?  Raise fatal error for now so we can catch it.

                    W_FATAL_MSG(fcINTERNAL, 
                        << "System transaction without a page number, type = " << r.type());

                    DBGOUT3(<<"System transaction without a page number, type =  " << r.type());                
                }
            }
            else
            {
                // If skip log, no-op.
            }

            // Because all system transactions are single log record, there is no
            // UNDO for system transaction.           
            xd->change_state(xct_t::xct_ended);

            // The current log record is for a system transaction which has been handled above
            // go to the next log record
            continue;
        }

        // We already ruled out all SSX logs. So we don't have to worry about
        // multi-page logs in the code below, because multi-page log only exist
        // in system transactions
        w_assert1(!r.is_multi_page());
        xct_t* xd = 0;

        // If log is transaction related, insert the transaction
        // into transaction table if it is not already there.
        if ((r.tid() != tid_t::null) && ! (xd = xct_t::look_up(r.tid()))
                   && r.type()!=logrec_t::t_comment      // comments can be after xct has ended
                   && r.type()!=logrec_t::t_skip         // skip
                   && r.type()!=logrec_t::t_max_logrec)  // mark the end
        {
            DBGOUT3(<<"analysis: inserting tx " << r.tid() << " active ");
            xd = xct_t::new_xct(r.tid(),              // Use the tid from log record
                                xct_t::xct_active,    // state, by default treat as an in-flight
                                                      // transaction and mark it 'active' 
                                                      // the state will be changed to 'end' only
                                                      // if we hit a matching t_xct_end' log
                                lsn,                  // last LSN
                                r.xid_prev());        // next_undo
            w_assert1(xd);
            xct_t::update_youngest_tid(r.tid());

            xd->set_last_lsn(lsn);                  // set the last lsn in the transaction
            w_assert1( xd->tid() == r.tid() );
        }
        else
        {
            // Log record is not transaction related, or already exist in the transaction table
            // no-op to transaction table
        }

        // Process based on the type of the log record
        // Modify transaction table and buffer pool accordingly
        switch (r.type()) 
        {
        case logrec_t::t_chkpt_begin:
            // We already read passed the master checkpoint
            // If we hit another begin checkpoint log, it is either
            // incomplete or a 2nd completed checkpoint, ignore 
            // all the logs related to this checkpoint
            // The way to do it is by checking'num_chkpt_end_handled'
            break;

        case logrec_t::t_chkpt_bf_tab:
            // Buffer pool dirty pages from checkpoint
            if (num_chkpt_end_handled == 0)  
            {
                // Still processing the master checkpoint record.
                const chkpt_bf_tab_t* dp = (chkpt_bf_tab_t*) r.data();
                DBGOUT3(<<"t_chkpt_bf_tab, entries: " << dp->count);
                for (uint i = 0; i < dp->count; i++)  
                {
                    // For each entry in log,
                    // if it is not in buffer pool, register and mark it.
                    // If it is already in the buffer pool, update the rec_lsn to the earliest LSN

                    idx = 0;
                    if (0 == dp->brec[i].pid.page)
                        W_FATAL_MSG(fcINTERNAL, 
                            << "Page # = 0 from a page in t_chkpt_bf_tab log record");
                    rc = smlevel_0::bf->register_and_mark(idx, dp->brec[i].pid,
                            dp->brec[i].rec_lsn.data(), in_doubt_count);
                    if (rc.is_error()) 
                    {
                        // Not able to get a free block in buffer pool without evict, cannot continue in M1
                        W_FATAL_MSG(fcINTERNAL, 
                            << "Failed to record an in_doubt page in t_chkpt_bf_tab during Log Analysis");
                    }
                    w_assert1(0 != idx);
                }
            }
            else
            {
                // Not from the master checkpoint, ignore
            }
            break;
                
        case logrec_t::t_chkpt_xct_tab:
            // Transaction table entries from checkpoint
            if (num_chkpt_end_handled == 0)  
            {
                // Still processing the master checkpoint record.
                // For each entry in the log,
                //         If the xct is not in xct tab, insert it.
                const chkpt_xct_tab_t* dp = (chkpt_xct_tab_t*) r.data();
                xct_t::update_youngest_tid(dp->youngest);
                for (uint i = 0; i < dp->count; i++)  
                {
                    xd = xct_t::look_up(dp->xrec[i].tid);
                    if (!xd) 
                    {           
                        // Not found in the transaction table

                        // A potential race condition:
                        // The t_chkpt_xct_tab log record was generated by checkpoint, while
                        // checkpoint is a non-blocking operation and might take some time
                        // to finish the operation.
                        // It is possible that when the checkpoint log record was being gathered,
                        // a transaction was not ended and therefore the information was captured
                        // by the checkpoint.
                        // This transaction ended (generated a end transaction log record) 
                        // before the corrresponding checkpoint log record was written out.
                        // In such case during the forward log scan, we would encounter the
                        // end transaction log record first, and then the checkpoint t_chkpt_xct_tab
                        // log record.  We need to make sure we do not mark the ended transaction
                        // as a doomed transaction by accident, therefore leave the ended 
                        // transaction in the transaction table until we are done with the log scan,
                        // and then cleanup all the ended transaction table at the end.

                        if (dp->xrec[i].state != xct_t::xct_ended)  
                        {
                            // skip finished ones                        
                            xd = xct_t::new_xct(dp->xrec[i].tid,
                                        xct_t::xct_active,   // Instead of using dp->xrec[i].state
                                                             // gathered in checkpoint log,
                                                             // mark transaction active to 
                                                             // indicate this transaction
                                                             // might need UNDO
                                        dp->xrec[i].last_lsn,
                                        dp->xrec[i].undo_nxt);
                            DBGOUT3(<<"add xct " << dp->xrec[i].tid
                                    << " state " << dp->xrec[i].state
                                    << " last lsn " << dp->xrec[i].last_lsn
                                    << " undo " << dp->xrec[i].undo_nxt);
                            w_assert1(xd);
                        }
                    }
                    else
                    {
                       // Found in the transaction table, it must be marked as:
                       // doomed transaction (active) - in-flight transaction during checkpoint
                       // ended transaction - transaction ended before the checkpoint finished
                       w_assert1((xct_t::xct_active == xd->state()) || 
                                 (xct_t::xct_ended == xd->state()));
                    }
                }
            }
            else
            {
                // Not from the master checkpoint, ignore            
            }
            break;
            
        case logrec_t::t_chkpt_dev_tab:
            if (num_chkpt_end_handled == 0)  
            {
                // Still processing the master checkpoint record.
                // For each entry in the checkpoint related log, mount the device.
                // No dismount because t_chkpt_dev_tab only contain mounted devices

                // In checkpoint generation, the t_chkpt_dev_tab log record must come
                // before the t_chkpt_bf_tab log record, this is for root page handling.
                //
                // Note io_m::mount() calls vol_t::mount(), which calls install_volume()
                // which would preload the root page (_preload_root_page)
                // Scenario 1: Root page was not an in_doubt page.  The root page gets
                //                  pre-loaded into buffer pool, registered in hash table, page
                //                  is marked as used but not dirty and not in_doubt during 
                //                  the 'mount' process.
                //                  No problem in this scenario because REDO phase will not
                //                  encounter the root page.
                // Scenario 2: Root page was an in_doubt page but only identified after
                //                   the 'mount' operation (guranteed by the checkpoint logic).
                //                   It could be either part of t_chkpt_bf_tab or other log records
                //                   which identified the root page as an in_doubt page.
                //                   1. In Log Analysis phase, it marked the root page as 'in_doubt'
                //                       and update the in_doubt counter.
                //                   2. REDO phase encounters a page fomat log for the root page
                //                       This can happen only if it is a brand new root page which 
                //                       does not exist on disk, therefore the preload root failed.
                //                       No problem in this scenario because the REDO phase will
                //                       allocate a virgin root page and register it, also update flags
                //                       and in_doubt counter accordingly.
                //                   3. In REDO phase encounters a regular log record which does
                //                       operation on the root page.  Because the page is in_doubt
                //                       so we will try to load the root page, this operation would fail
                //                       because the root page was loaded already.
                //                       Need to set the 'In_doubt' and 'dirty' flags correctly and
                //                       update the in_doubt counter accordingly.
                // Scenario 3: Root page was an in_doubt page but identified before the 'mount'
                //                  operation.  Although the checkpoint operation gurantee the 
                //                  't_chkpt_dev_tab' log comes before 't_chkpt_bf_tab', because checkpoint
                //                  is a non-blocking operation, it is possible after the 'begin checkpoint'
                //                  log record, a regular log record comes in before 't_chkpt_dev_tab'
                //                  which mark the root page 'in_doubt' and register the root page 
                //                  in hash table.  In this case, we need to make sure the 'in_doubt'
                //                  flag is still on for the root page.
                
                const chkpt_dev_tab_t* dv = (chkpt_dev_tab_t*) r.data();
                DBGOUT3(<<"Log Analysis, number of devices in t_chkpt_dev_tab: " << dv->count);

                for (uint i = 0; i < dv->count; i++)  
                {
                    smlevel_0::errlog->clog << info_prio 
                        << "Device " << dv->devrec[i].dev_name 
                         << " will be recovered as vid " << dv->devrec[i].vid
                         << flushl;
                    W_COERCE(io_m::mount(dv->devrec[i].dev_name, 
                                       dv->devrec[i].vid));

                    w_assert9(io_m::is_mounted(dv->devrec[i].vid));

                    mount = true;
                }
            }
            break;
        
        case logrec_t::t_dismount_vol:
        case logrec_t::t_mount_vol:

            /* Perform all mounts and dismounts up to the minimum redo lsn,
            * so that the system has the right volumes mounted during 
            * the redo phase.  the only time the this should  be redone is 
            * when no dirty pages were in the checkpoint and a 
            * mount/dismount occurs  before the first page is dirtied after 
            * the checkpoint.  the case of the first dirty  page occuring 
            * before the checkpoint is handled by undoing mounts/dismounts 
            * back to the min dirty page lsn in the analysis_pass 
            * after the log has been scanned.
            */

            w_assert9(num_chkpt_end_handled > 0);  
            // mount & dismount shouldn't happen during a check point
            // redo_lsn is initialized to NULL, and only set to the minimum lsn
            // from master 'end checkpoint' when we encounter it during log scan
            // Only redo, no undo for mount & dismount
            if (lsn < redo_lsn)  
            {
                r.redo(0);

                if (logrec_t::t_mount_vol == r.type())
                    mount = true;
            }
            break;
                
        case logrec_t::t_chkpt_end:
            if (num_chkpt_end_handled == 0)              
            {
                // Retrieve the master, min_rec_lsn and min_txn_lsn from 
                // the first (master) 'end checkpoint',
                // The minimum lsn of all buffer pool dirty or in_doubt pages
                // The REDO phase must start with the earliest LSN
                // The master(begin_chkpt) should be the same as the master from caller
                // The minimum txn lsn is the earliest lsn for all in-flight transactions
                // The UNDO phase backward scan stops at the minimum txn lsn
                unsigned long i = sizeof(lsn_t); 

                // GROT: stop gcc from 
                // optimizing memcpy into something that 
                // chokes on sparc due to misalignment
                // @todo: this is almost certainly obsolete?

                memcpy(&begin_chkpt, (lsn_t*) r.data(), i);
                memcpy(&redo_lsn, ((lsn_t*) r.data())+1, i);
                memcpy(&undo_lsn, ((lsn_t*) r.data())+2, i);

                if (master != begin_chkpt)
                    W_FATAL_MSG(fcINTERNAL, 
                                << "Master from 'end checkpoint' is different from caller of Log Analysis");
 
                DBGOUT3(<<"t_chkpt_end log record: master=" << begin_chkpt
                        << " min_rec_lsn= " << redo_lsn
                        << " min_txn_lsn= " << undo_lsn);

                if(lsn == begin_chkpt) 
                {
                    // Only used in mount/unmount related code, comment out (M1)
                    // w_assert9(l2 == dptab.min_rec_lsn());
                }
            }

#if W_DEBUG_LEVEL > 4
            if (num_chkpt_end_handled > 2) 
            {
                /*
                 * We hope we do not encounter more than one complete chkpt.
                 * Unfortunately, we *can* crash between the flushing
                 * of a checkpoint-end record and the time we
                 * update the master record (move the pointer to the last
                 * checkpoint)
                 */
                smlevel_0::errlog->clog  << error_prio
                << "Warning: more than 2 complete checkpoints found! " 
                <<flushl;
                /* 
                 * comment out the following if you are testing
                 * a situation that involves a crash at the
                 * critical point
                 */
                // w_assert9(0);
            }

#endif 

            // Done with the master checkpoint log records. Update 'num_chkpt_end_handled'
            // to avoid processing incomplete or extra completed checkpoints
            num_chkpt_end_handled++;

            break;


        case logrec_t::t_xct_freeing_space:

            // Normally if the txn state in 'xct_freeing_space' or 'xct_committing',
            // something went wrong in the commit process, need to abort the txn

            // A t_xct_freeing_space log record is generated when the txn
            // entered 'xct_freeing_space' state
            // Because we are in Recovery, mark the txn to 'ended' state

            if (xct_t::xct_ended != xd->state())
                xd->change_state(xct_t::xct_ended);
            break;

        case logrec_t::t_xct_end_group: 
            {
                // Do what we do for t_xct_end for each of the
                // transactions in the list, then drop through
                // and do it for the xct named in "xd" (the attached one)
            
                const xct_list_t* list = (xct_list_t*) r.data();
                int listlen = list->count;
                for(int i=0; i < listlen; i++)
                {
                    xd = xct_t::look_up(list->xrec[i].tid);
                    // If it's not there, it could have been a read-only xct?
                    w_assert0(xd);
                    // Now do exactly what's done below
                    //  Remove xct from xct tab
                    if ((xd->state() == xct_t::xct_freeing_space) ||
                        (xd->state() == xct_t::xct_aborting))
                    {
                        // was prepared in the master
                        // checkpoint, so the locks
                        // were acquired.  have to free them
                        me()->attach_xct(xd);        
                        W_COERCE( lm->unlock_duration() );
                        me()->detach_xct(xd);        
                    }

                    // Mark the txn as ended, safe to remove it from transaction table
                    if (xct_t::xct_ended != xd->state())                    
                        xd->change_state(xct_t::xct_ended);
                }
            }
            break;

        case logrec_t::t_xct_abort:
        case logrec_t::t_xct_end:
            //  Remove xct from xct tab
            if ((xd->state() == xct_t::xct_freeing_space) ||
                (xd->state() == xct_t::xct_aborting))
            {
                // was prepared in the master
                // checkpoint, so the locks
                // were acquired.  have to free them
                me()->attach_xct(xd);        
                W_COERCE( lm->unlock_duration() );
                me()->detach_xct(xd);        
            }
            // Log record indicated this txn has ended or aborted already
            // It is safe to remove it from transaction table
            if (xct_t::xct_ended != xd->state())
                xd->change_state(xct_t::xct_ended);
            break;

        case logrec_t::t_compensate:
        case logrec_t::t_alloc_a_page:
        case logrec_t::t_alloc_consecutive_pages:
        case logrec_t::t_dealloc_a_page:
        case logrec_t::t_store_operation:
        case logrec_t::t_page_set_to_be_deleted:
        case logrec_t::t_page_img_format:
        case logrec_t::t_btree_norec_alloc:
        case logrec_t::t_btree_insert:
        case logrec_t::t_btree_insert_nonghost:
        case logrec_t::t_btree_update:
        case logrec_t::t_btree_overwrite:
        case logrec_t::t_btree_ghost_mark:
        case logrec_t::t_btree_ghost_reclaim:
        case logrec_t::t_btree_ghost_reserve:
        case logrec_t::t_btree_foster_adopt:
        case logrec_t::t_btree_foster_merge:
        case logrec_t::t_btree_foster_rebalance:
        case logrec_t::t_btree_foster_rebalance_norec:
        case logrec_t::t_btree_foster_deadopt:
            // The rest of meanful log records, since we have created transaction already
            // we only care about if the log affect buffer pool here
            
            {
                lpid_t page_of_interest = r.construct_pid();
                DBGOUT3(<<"analysis: default " << 
                    r.type() << " tid " << r.tid()
                    << " page of interest " << page_of_interest);
                if (r.is_page_update()) 
                {                    
                    DBGOUT3(<<"is page update " );
                    DBGOUT5( << setiosflags(ios::right) << lsn 
                        << resetiosflags(ios::right) << " A: " 
                        << "is page update " << page_of_interest );
                    // redoable, has a pid, and is not compensated.
                    // Why the compensated predicate?
                    if (r.is_undo()) 
                    {
                        // r is undoable. Update next undo lsn of xct
                        xd->set_undo_nxt(lsn);
                    }

                    // Must be redoable
                    w_assert0(r.is_redo());

                    // These log records are not compensation log and affected buffer pool pages
                    // we need to record these in_doubt pages in buffer pool
                    // Exceptions:
                    // Allocation of a page (t_alloc_a_page, t_alloc_consecutive_pages) - clear
                    //           the in_doubt bit, because the page might be allocated for a 
                    //           non-logged operation, we don't want to re-format the page
                    // De-allocation of a page (t_dealloc_a_page, t_page_set_to_be_deleted) - 
                    //          clear the in_doubt bit, so the page can be evicted if needed.

                    if ((true == r.is_page_allocate()) ||
                        (true == r.is_page_deallocate()))
                    {
                        // Remove the in_doubt flag in buffer pool of the page if it exists in buffer pool
                        uint64_t key = bf_key(page_of_interest.vol().vol, page_of_interest.page);
                        bf_idx idx = smlevel_0::bf->lookup_in_doubt(key);
                        if (0 != idx)
                        {
                            // Page cb is in buffer pool, clear the 'in_doubt' and 'used'  flags
                            // If the cb for this page does not exist in buffer pool, no-op
                            if (true == smlevel_0::bf->is_in_doubt(idx))
                            {
                                if (true == r.is_page_allocate())
                                    smlevel_0::bf->clear_in_doubt(idx, true, key);   // Page is still used
                                else
                                    smlevel_0::bf->clear_in_doubt(idx, false, key);  // Page is not used
                                w_assert1(0 < in_doubt_count);
                                --in_doubt_count;
                            }
                        }
                    }
                    else
                    {
                        // Register the page cb in buffer pool (if not exist) and mark the in_doubt flag
                        idx = 0;
                        if (0 == page_of_interest.page)
                            W_FATAL_MSG(fcINTERNAL, 
                                << "Page # = 0 from a page in log record, log type = " << r.type());
                        rc = smlevel_0::bf->register_and_mark(idx, 
                                  page_of_interest, lsn, in_doubt_count);
                        if (rc.is_error()) 
                        {
                            // Not able to get a free block in buffer pool without evict, cannot continue in M1
                            W_FATAL_MSG(fcINTERNAL, 
                                << "Failed to record an in_doubt page for updated page during Log Analysis");
                        }
                        w_assert1(0 != idx);                       
                    }
                }
                else if (r.is_cpsn()) 
                {
                    // If compensation record (t_compensate) should be REDO only, 
                    // no UNDO and skipped in the UNDO phase.
                
                    // Update undo_nxt lsn of xct
                    if(r.is_undo()) 
                    {
                        DBGOUT5(<<"is cpsn, undo " << " undo_nxt<--lsn " << lsn );

                        // r is undoable. There is one possible case of
                        // this (undoable compensation record)
                        
                        // See xct_t::_compensate() for comments regarding 
                        // undoable compensation record, at one point there was a
                        // special case for it, but the usage was eliminated in 1997
                        // the author decided to keep the code in case it will be needed again

                        W_FATAL_MSG(fcINTERNAL, 
                            << "Encounter undoable compensation record in Recovery log");

                        xd->set_undo_nxt(lsn);
                    }
                    else 
                    {
                        // Majority of the compensation log should not be undoable                       
                        DBGOUT3(<<"is cpsn, not undo " << " set undo_next lsn to NULL");
                        xd->set_undo_nxt(lsn_t::null);
                    }

                    // Register the page cb in buffer pool (if not exist) and mark the in_doubt flag
                    if (r.is_redo())
                    {
                        idx = 0;
                        if (0 == page_of_interest.page)
                            W_FATAL_MSG(fcINTERNAL, 
                                << "Page # = 0 from a page in compensation log record");
                        rc = smlevel_0::bf->register_and_mark(idx, 
                                  page_of_interest, lsn, in_doubt_count);
                        if (rc.is_error()) 
                        {
                            // Not able to get a free block in buffer pool without evict, cannot continue in M1
                            W_FATAL_MSG(fcINTERNAL, 
                                << "Failed to record an in_doubt page for compensation record during Log Analysis");
                        }
                        w_assert1(0 != idx);
                    }                   
                }
                else if (r.type()!=logrec_t::t_store_operation)   // Store operation (sm)
                {
                    // Retrieve a log buffer which we don't know how to handle
                    // Raise error
                    W_FATAL_MSG(fcINTERNAL, << "Unexpected log record type: " << r.type());
                }
                else  // logrec_t::t_store_operation
                {
                    // Store operation, such as create or delete a store, set store parameters, etc.
                    // Transaction should not be created for this log because there is no tid
                }
            }
            break;
        default: 
            // We should only see the following log types and they are no-op, and we did not
            // create transaction for them either
            // t_comment
            // t_skip
            // t_max_logrec

            if (r.type()!=logrec_t::t_comment &&   // Comments
                !r.is_skip() &&                    // Marker for the end of partition
                r.type()!=logrec_t::t_max_logrec)  // End of log type	   
            {
                // Retrieve a log buffer which we don't know how to handle
                // Raise erroe
                W_FATAL_MSG(fcINTERNAL, << "Unexpected log record type from default: " << r.type());
            }
            break;
        }// switch
    }

    // Read all the recovery logs, we should have a minimum LSN from the master checkpoint
    // at this point, which is where the REDO phase should start for the in_doubt pages
    // Error out if we don't have a valid LSN, same as the UNDO lsn if we are using a backward
    // log scan for UNDO (not used currently)
    
    // Generate error because the assumption is that we always start the forward log scan 
    // from a completed checkpoint, so the redo and undo LSNs must exist.
    // In theory, if we do not have the redo and undo LSNs, we can alwasy start the recovery from 
    // the very beginning of the recovery log, but we are not doing so in this implementation
    // therefore raise error
    if (lsn_t::null == redo_lsn)
        W_FATAL_MSG(fcINTERNAL, << "Missing redo_lsn at the end of Log Analysis phase");
    if (lsn_t::null == undo_lsn)
        W_FATAL_MSG(fcINTERNAL, << "Missing undo_lsn at the end of Log Analysis phase");

    // redo_lsn is where the REDO phase should start for the forward scan, 
    // it must be the earliest LSN for all in_doubt pages, which could be earlier
    // than the begin checkpoint LSN
    // undo_lsn is where the UNDO phase should stop for the backward scan (if used),
    // it must be the earliest LSN for all transactions, which could be earlier than
    // the begin checkpoint LSN
    w_assert1(begin_chkpt == master);
    if (redo_lsn > master)
       redo_lsn = master;
    if (undo_lsn > master)
       undo_lsn = master;

    // If there were any mounts/dismounts that occured between redo_lsn and
    // begin chkpt, need to redo them
    DBGOUT3( << ((theLastMountLSNBeforeChkpt != lsn_t::null && 
                    theLastMountLSNBeforeChkpt > redo_lsn) \
            ? "redoing mounts/dismounts before chkpt but after redo_lsn"  \
            : "no mounts/dismounts need to be redone"));

    // At this point, we have mounted devices from t_chkpt_dev_tab log record and
    // also the individual mount/dismount log records
    // Do we have more to mount?
    if ( 0 != in_doubt_count)
    {
        logrec_t* __copy__buf = new logrec_t;
        if(! __copy__buf)
        {
            W_FATAL(eOUTOFMEMORY); 
        }
        w_auto_delete_t<logrec_t> auto_del(__copy__buf);
        logrec_t&         copy = *__copy__buf;

        // theLastMountLSNBeforeChkpt was from the begin checkpoint log record
        // it was the lsn of the last mount before the begin checkpoint
        while (theLastMountLSNBeforeChkpt != lsn_t::null 
            && theLastMountLSNBeforeChkpt > redo_lsn)  
        {

            W_COERCE(log->fetch(theLastMountLSNBeforeChkpt, log_rec_buf, 0));  

            // HAVE THE LOG_M MUTEX
            // We have to release it in order to do the mount/dismounts
            // so we make a copy of the log record (log_rec_buf points
            // into the log_m's copy, and thus we have the mutex.`

            logrec_t& r = *log_rec_buf;

            // Only copy the valid portion of the log record.
            memcpy(__copy__buf, &r, r.length());
            log->release();

            DBGOUT3( << theLastMountLSNBeforeChkpt << ": " << copy );

            w_assert9(copy.type() == logrec_t::t_dismount_vol || 
                    copy.type() == logrec_t::t_mount_vol);

            chkpt_dev_tab_t *dp = (chkpt_dev_tab_t*)copy.data();
            w_assert9(dp->count == 1);

            // it is ok if the mount/dismount fails, since this 
            // may be caused by the destruction
            // of the volume.  if that was the case then there 
            // won't be updates that need to be
            // done/undone to this volume so it doesn't matter.
            if (copy.type() == logrec_t::t_dismount_vol)  
            {
                W_IGNORE(io_m::mount(dp->devrec[0].dev_name, dp->devrec[0].vid));
                mount = true;
            }
            else
            {
                W_IGNORE(io_m::dismount(dp->devrec[0].vid));
            }

            theLastMountLSNBeforeChkpt = copy.xid_prev();
        }

    // auto-release will free the log rec copy buffer, __copy__buf
    } 
    // Now theLastMountLSNBeforeChkpt == redo_lsn

    // Update the last mount LSN, it was originally set from the begin checkpoint log record
    // but it might have been modified to redo_lsn (earlier)
    io_m::SetLastMountLSN(theLastMountLSNBeforeChkpt);

    // We are done with Log Analysis, at this point each transactions in the transaction
    // table is either doomed (active) or ended; destroy the ended transactions
    // and populate the special heap with doomed (active) transactions for the UNDO phase.
    
    // After this step, only doomed transactions are left in the transaction table   
    // all of them have state 'active' and will be cleaned up in the UNDO phase.
    // We are not locking the transaction table during this process because 
    // we are in the Log Analysis phase and the system is not opened for new 
    // transaction yet
    // Similarly, no lock is required on the transaction table if we want to delete
    // ended transaction from transaction table
    
    {
        xct_i iter(false); // not locking the transaction table list
        xct_t*  xd; 
        xct_t*  curr;
        DBGOUT3( << "Building heap...");
        xd = iter.next();
        while (xd)
        {
            DBGOUT3( << "Transaction " << xd->tid() 
                     << " has state " << xd->state() );

            if (xct_t::xct_active == xd->state())  
            {
                // Doomed transaction
                heap.AddElementDontHeapify(xd);

                // Advance to the next transaction
                xd = iter.next();
            }
            else
            {
                if (xct_t::xct_ended == xd->state())
                {
                    // Ended transaction 
                    curr = iter.curr();
                    w_assert1(curr);

                    // Advance to the next transaction first
                    xd = iter.next();

////////////////////////////////////////
// TODO(M1)... not handling ignore 'non-read-lock' in M1
//                    me()->attach_xct(curr);
//                    W_DO(curr->commit_free_locks());
//                    me()->detach_xct(curr);                   
////////////////////////////////////////

                    // Then destroy the ended transaction                    
                    xct_t::destroy_xct(curr);
                }
                else
                {
                    // We are not supposed ot see transaction with other stats
                    W_FATAL_MSG(fcINTERNAL, 
                        << "Transaction in the traction table is not doomed in Log Analysis phase, xd: "
                        << xd->tid());                   
                }
            }
        }
        // Done populating the heap, now tell the heap to sort
        heap.Heapify();

        DBGOUT3( << "Number of transaction entries in heap: " << heap.NumElements());
        DBGOUT3( << "Number of active transactions in transaction table: " << xct_t::num_active_xcts());
    }  // destroy iter which also unlock the transaction table

    w_base_t::base_stat_t f = GET_TSTAT(log_fetches);
    w_base_t::base_stat_t i = GET_TSTAT(log_inserts);
    smlevel_0::errlog->clog << info_prio 
        << "After analysis_pass: " 
        << f << " log_fetches, " 
        << i << " log_inserts " 
        << " redo_lsn is " << redo_lsn
        << " undo_lsn is " << undo_lsn
        << flushl;

    DBGOUT3 (<< "End of Log Analysis phase.  Master: " 
             << master << ", redo_lsn: " << redo_lsn
             << ", undo lsn: " << undo_lsn);

    if ((false == mount))
    {
        // We did not mount any device during Log Analysis phase
        // All the device mounting should happen before the REDO phase
        // in other words, we will not be able to fetch page from disk since we did not
        // mount any device 
        // If we have in_doubt pages, unless all in_doubt pages are virgin pages, 
        // otherwise we will run into errors because we won't be able to fetch pages
        // from disk (not mounted)
        
        DBGOUT1( << "Log Analysis phase: no device mounting occurred.");
    }

    return;
}

/*********************************************************************
 * 
 *  restart_m::redo_pass(redo_lsn, highest_lsn, in_doubt_count)
 *
 *  Scan log forward from redo_lsn. Base on entries in buffer pool, 
 *  apply redo if durable page is old.
 *
 *********************************************************************/
void 
restart_m::redo_pass(
    const lsn_t        redo_lsn,       // This is where the log scan should start
    const lsn_t&       highest_lsn,    // This is the current log LSN, REDO should not
                                       //generate log so this value should not change
    const uint32_t     in_doubt_count  // How many in_doubt pages in buffer pool
                                       // for validation purpose
)
{
////////////////////////////////////////
// TODO(M1)... does not open the store for new transactions during REDO phase in M1
//                    ignore 'non-read-lock' in M1
////////////////////////////////////////

    FUNC(restart_m::redo_pass);

    if (0 == in_doubt_count)
    {
        // No in_doubt page in buffer pool, nothing to do in REDO phase
        return;
    }

    // REDO phase never writes its own log records or modify anything in 
    // the transaction table, this is an extra gurantee to make sure 
    // no new log record.
    
    AutoTurnOffLogging turnedOnWhenDestroyed;

    // How many pages have been changed from in_doubt to dirty?
    uint32_t dirty_count = 0;

    // Open a forward scan of the recovery log, starting from the redo_lsn which 
    // is the earliest lsn determined in the Log Analysis phase
    DBGOUT3(<<"Start redo scanning at redo_lsn = " << redo_lsn);
    log_i scan(*log, redo_lsn);
    lsn_t cur_lsn = log->curr_lsn();
    if(redo_lsn < cur_lsn) {
        DBGOUT3(<< "Redoing log from " << redo_lsn
                << " to " << cur_lsn);
        smlevel_0::errlog->clog << info_prio  
            << "Redoing log from " << redo_lsn 
            << " to " << cur_lsn << flushl;
    }
    DBGOUT3( << "LSN " << " A/R/I(pass): " << "LOGREC(TID, TYPE, FLAGS:F/U(fwd/rolling-back) PAGE <INFO>");

    // Allocate a (temporary) log record buffer for reading 
    logrec_t* log_rec_buf=0;

    lsn_t lsn;
    lsn_t expected_lsn = redo_lsn;
    bool redone = false;
    while (scan.xct_next(lsn, log_rec_buf))  
    {
        DBGOUT3(<<"redo scan returned lsn " << lsn
                << " expected " << expected_lsn);

        logrec_t& r = *log_rec_buf;

        // For each log record ...
        if (!r.valid_header(lsn)) 
        {
            smlevel_0::errlog->clog << error_prio 
            << "Internal error during redo recovery." << flushl;
            smlevel_0::errlog->clog << error_prio 
            << "    log record at position: " << lsn 
            << " appears invalid." << endl << flushl;
            abort();
        }

        // All these are for debugging and validation purposes
        // redone: whether REDO occurred for this log record
        // expected_lsn: the LSN in the retrieved log is what we expected
        redone = false;
        (void) redone; // Used only for debugging output
        DBGOUT3( << setiosflags(ios::right) << lsn
                      << resetiosflags(ios::right) << " R: " << r);
        w_assert1(lsn == r.lsn_ck());
        w_assert1(lsn == expected_lsn || lsn.hi() == expected_lsn.hi()+1);
        expected_lsn.advance(r.length());

        if ( r.is_redo() ) 
        {
            // If the log record is marked as REDOable (correct marking is important)
            // Most of the log records are REDOable.
            // These are not REDOable:
            //    txn related log records, e.g., txn begin/commit
            //    checkpoint related log records
            //    skip log records
            // Note compensation log records are 'redo only'

            // pid in log record is populated when a log record is filled
            // null_pid is checking the page numer (shpid_t) recorded in the log record
            if (r.null_pid()) 
            {
                // The log record does not contain a page number for the buffer pool
                // there is no 'redo' in the buffer pool but we still need to 'redo' these
                // transactions
                
                // If the transaction is still in the table after log analysis, 
                // it didn't get committed or aborted,
                // so go ahead and process it.  
                // If it isn't in the table, it was  already committed or aborted.
                // If it's in the table, its state is prepared or active.
                // Nothing in the table should now be in aborting state.
                if (!r.is_single_sys_xct() && r.tid() != tid_t::null)  
                {
                    // Regular transaction with a valid txn id
                    xct_t *xd = xct_t::look_up(r.tid());
                    if (xd) 
                    {
                        if (xd->state() == xct_t::xct_active)  
                        {
                            DBGOUT3(<<"redo - no page, xct is " << r.tid());
                            r.redo(0);

                            // No page involved, no need to update dirty_count
                            redone = true;
                        }
                        else  
                        {
                            // as there is no longer prepared xct, we shouldn't hit here.
                            W_FATAL_MSG(fcINTERNAL, 
                                << "REDO phase, no page transaction not in 'active' state - invalid");
                        }
                    }
                    else
                    {
                        // Transaction is not in the transaction table, it ended already, no-op
                    }
                }  
                else
                {
                    // Redo mounts and dismounts, at the start of redo, 
                    // all the volumes which were mounted at the redo lsn 
                    // should be mounted.  
                    // need to do this to take care of the case of creating
                    // a volume which mounts the volume under a temporary
                    // volume id in order to create stores and initialize the 
                    // volume.  this temporary volume id can be reused,
                    // which is why this must be done.

                    if (!r.is_single_sys_xct()) 
                    {
                        // Regular transaction without a valid txn id
                        // It must be a mount or dismount log record
                        
                        w_assert9(r.type() == logrec_t::t_dismount_vol || 
                                    r.type() == logrec_t::t_mount_vol);
                        DBGOUT3(<<"redo - no page, no xct, this is a device log record ");

                        r.redo(0);
                        io_m::SetLastMountLSN(lsn);

                        // No page involved, no need to update dirty_count
                        redone = true;
                    }
                    else
                    {
                        // single-log-sys-xct doesn't have tid (because it's not needed!).

                        // Log Analysis phase took care of buffer pool information for system
                        // transaction.
                        // For system transaction without buffer pool impact, we need to redo
                        // them here.
                        // System transaction should have page number also, the logic here is 
                        // on the defensive side in case we have system transactions which
                        // does not affect buffer pool.
                        
                        // Note we cannot look up system transaction in transaction table because 
                        // it does not have txn id.
                        
                        // If the system transaction is not for page allocation/deallocation, 
                        // creates a new ssx and runs it.
                        // Page allocation - taken care of as part of page format
                        // Page deallocation - no need from a recovery
                        if ((false == r.is_page_allocate()) &&
                            (false == r.is_page_deallocate()))
                        {                       
                            DBGOUT3(<<"redo - no page, ssx");
                            sys_xct_section_t sxs (true); // single log!
                            w_assert1(!sxs.check_error_on_start().is_error());
                            r.redo(0);
                            io_m::SetLastMountLSN(lsn);
                            redone = true;
                            rc_t sxs_rc = sxs.end_sys_xct (RCOK);
                            w_assert1(!sxs_rc.is_error());
                        }
                    }
                }
            }
            else
            {
                // The log record contains a page number, ready to load and update the page
                
                _redo_log_with_pid(r, lsn, highest_lsn, r.construct_pid(),
                                   redone, dirty_count);
                if (r.is_multi_page()) 
                {
                    w_assert1(r.is_single_sys_xct());
                    // If the log is an SSX log that touches multi-pages, also invoke
                    // REDO on the second page. Whenever the log type moves content
                    // (or, not self-contained), page=dest, page2=src.
                    // So, we try recovering page2 after page.
                    // Note currently only system transaction can affect more than one page, and
                    // in fact it is limited to 2 pages only
                    
                    _redo_log_with_pid(r, lsn, highest_lsn, r.construct_pid2(), 
                                       redone, dirty_count);
                }
            }
        }
        DBGOUT3( << setiosflags(ios::right) << lsn
                      << resetiosflags(ios::right) << " R: " 
                      << (redone ? " redone" : " skipped") );
    }

    if (in_doubt_count != dirty_count)
    {
        // We did not convert all the in_doubt pages, raise error and do not continue the Recovery
        W_FATAL_MSG(fcINTERNAL, 
                    << "Unexpected dirty page count at the end of REDO phase.  In_doubt count: "
                    << in_doubt_count << ", dirty count: " << dirty_count);        
    }

    {
        w_base_t::base_stat_t f = GET_TSTAT(log_fetches);
        w_base_t::base_stat_t i = GET_TSTAT(log_inserts);
        smlevel_0::errlog->clog << info_prio 
            << "Redo_pass: "
            << f << " log_fetches, " 
            << i << " log_inserts " << flushl;
    }

    return;
}

/*********************************************************************
* 
*  restart_m::_redo_log_with_pid(r, lsn,highest_lsn, page_updated, redone, dirty_count)
*
*  For each log record, load the physical page if it is not in buffer pool yet, set the flags
*  and apply the REDO based on log record if the page is old
*
*  Function returns void, if encounter error condition (any error), raise error and abort
*  the operation, it cannot continue
*
*********************************************************************/
void restart_m::_redo_log_with_pid(
<<<<<<< HEAD
    logrec_t& r, lsn_t &lsn, const lsn_t &highest_lsn,
    lpid_t page_updated, dirty_pages_tab_t& dptab, bool &redone) {
    dp_lsn_iterator it = dptab.find(page_updated);
    if (it != dptab.dp_lsns().end() && lsn.data() >= it->second)  {
        /*
        *  We are only concerned about log records that involve
        *  page updates.
        */
        DBGOUT5(<<"redo page update, pid "
                << r.shpid()
                << "(" << page_updated << ")"
                << " rec_lsn: "  << lsn_t(it->second)
                << " log record: "  << lsn
                );
        w_assert1(r.shpid());

        /*
        *  Fix the page.
        */
        fixable_page_h page;

        /*
        * The following code determines whether to perform
        * redo on the page.  If the log record is for a page
        * format (page_init) then there are two possible
        * implementations.
        *
        * 1) Trusted LSN on New Pages
        *   If we assume that the LSNs on new pages can always be
        *   trusted then the code reads in the page and
        *   checks the page lsn to see if the log record
        *   needs to be redone.  Note that this requires that
        *   pages on volumes stored on a raw device must be
        *   zero'd when the volume is created.
        *
        * 2) No Trusted LSN on New Pages
        *   If new pages are not in a known (ie. lsn of 0) state
        *   then when a page_init record is encountered, it
        *   must always be redone and therefore all records after
        *   it must be redone.
        *
        * ATTENTION!!!!!! case 2 causes problems with
        *   tmp file pages that can get reformatted as tmp files,
        *   then converted to regular followed by a restart with
        *   no chkpt after the conversion and flushing of pages
        *   to disk, and so it has been disabled. That is to
        *   say:
        *
        *   DO NOT BUILD WITH
        *   DONT_TRUST_PAGE_LSN defined . In any case, I
        *   removed the code for its defined case.
        */

        // this direct page fix requires the pointer swizzling to be off.
        w_assert1(!smlevel_0::bf->is_swizzling_enabled());
        bool virgin_page = false;
        if (r.type() == logrec_t::t_page_img_format
            // btree_norec_alloc is a multi-page log. "page2" (so, !=shpid()) is the new page.
            || (r.type() == logrec_t::t_btree_norec_alloc && page_updated.page != r.shpid())) {
            virgin_page = true;
        }
        W_COERCE(page.fix_direct(page_updated.vol().vol, page_updated.page, LATCH_EX, false, virgin_page));
        if (virgin_page) {
            // We rely on pid/tag set correctly in individual redo() functions, so
            // we set it here for virgin pages.
            page.get_generic_page()->pid = page_updated;
            page.get_generic_page()->tag = t_btree_p;
            page.get_generic_page()->lsn = lsn_t::null;
            page.unset_to_be_deleted();
=======
    logrec_t& r,              // Incoming log record
    lsn_t &lsn,               // LSN of the incoming log record
    const lsn_t &highest_lsn, // This is the current LSN, REDO should not generate log record
                              // so this value should not change
                              // this is passed in for validation purpose
    lpid_t page_updated,      // Store ID (vol + store number) + page number
                              // This is mainly because if the log is a multi-page log
                              // this will be the information for the 2nd page
    bool &redone,             // Did REDO occurred, for validation purpose
    uint32_t &dirty_count)    // Counter for the number of in_doubt to dirty pages
{
    // Use the log record to get the index in buffer pool
    // Get the cb of the page to make sure the page is indeed 'in_doubt'
    // load the physical page and apply the REDO to the page
    // and then clear the in_doubt flag and set the dirty flag

    // For all the buffer pool access, hold latch on the page
    // becasue we will open the store for new transactions during REDO phase
    // in the future, therefor the latch protection

    w_rc_t rc = RCOK;
    redone = false;             // True if REDO happened
    bool passed_end = false;    // True if we thought the page exists on disk but
                                // it does not exist (it was never flushed 
                                // before the crash

    // 'is_redo()' covers regular transaction, compensation transaction
    // and system transaction (if any)
    w_assert1(r.is_redo());
    w_assert1(r.shpid());

    // Because we are loading the page into buffer pool directly
    // we cannot have swizzling on
    w_assert1(!smlevel_0::bf->is_swizzling_enabled());

    uint64_t key = bf_key(page_updated.vol().vol, page_updated.page);
    bf_idx idx = smlevel_0::bf->lookup_in_doubt(key);
    if (0 != idx)
    {
        // Found the page in hashtable of the buffer pool
        // Check the iin_doubt and dirty flag
        // In_doubt flag on: first time hitting this page, the physical page should 
        //           not be in memory, load it
        // Dirty flag on: not the first time hitting this page, the physical page
        //          should be in memory already
        // Neither In_doubt or dirty flags are on: this cannot happen, error

        // Acquire write latch because we are going to modify 
        bf_tree_cb_t &cb = smlevel_0::bf->get_cb(idx);
        // Acquire write latch for each page because we arw going to update      
        rc = cb.latch().latch_acquire(LATCH_EX, WAIT_FOREVER);
        if (rc.is_error())
        {
            // Unable to acquire write latch, cannot continue, raise an internal error
            DBGOUT3 (<< "Error when acquiring LATCH_EX for a page in buffer pool. pagw ID: "
                     << page_updated.page << ", rc = " << rc);
            W_FATAL_MSG(fcINTERNAL, << "unable to EX latch a buffer pool page");
            return;
>>>>>>> 7f7de909
        }

        if ((true == smlevel_0::bf->is_in_doubt(idx)) || (true == smlevel_0::bf->is_dirty(idx)))
        {
            fixable_page_h page;
            bool virgin_page = false;

            // Comments below (page format) are from the original implementation
            // save this comments so we don't lose the original thought in this area, although
            // the current implementation is different from the original implementation:
            // ***
            // If the log record is for a page format then there are two possible
            // implementations:
            // 1) Trusted LSN on New Pages
            //   If we assume that the LSNs on new pages can always be
            //   trusted then the code reads in the page and
            //   checks the page lsn to see if the log record
            //   needs to be redone.  Note that this requires that
            //   pages on volumes stored on a raw device must be
            //   zero'd when the volume is created.
            //
            // 2) No Trusted LSN on New Pages
            //   If new pages are not in a known (ie. lsn of 0) state
            //   then when a page_init record is encountered, it
            //   must always be redone and therefore all records after
            //   it must be redone.
            //
            // ATTENTION!!!!!! case 2 causes problems with
            //   tmp file pages that can get reformatted as tmp files,
            //   then converted to regular followed by a restart with
            //   no chkpt after the conversion and flushing of pages
            //   to disk, and so it has been disabled. That is to
            //   say:
            //
            //   DO NOT BUILD WITH
            //   DONT_TRUST_PAGE_LSN defined . In any case, I
            //   removed the code for its defined case.
            // ***

            if (r.type() == logrec_t::t_page_img_format
                // btree_norec_alloc is a multi-page log. "page2" (so, !=shpid()) is the new page.
                || (r.type() == logrec_t::t_btree_norec_alloc && page_updated.page != r.shpid())) 
            {           
                virgin_page = true;
            }

            if ((true == smlevel_0::bf->is_in_doubt(idx)) && (false == virgin_page))
            {
                // Page is in_doubt and not a virgin page, this is the first time we have seen this page
                // need to load the page from disk into buffer pool first
                // Special case: the page is a root page which exists on disk, it was pre-loaded
                //                     during device mounting (_preload_root_page).
                //                     We will load reload the root page here but not register it to the
                //                     hash table (already registered).  Use the same logic to fix up
                //                     page cb, it does no harm.
                DBGOUT3 (<< "REDO phase, loading page from disk, page = " << page_updated.page);

                // If passed_end is true, the page does not exist on disk and the buffer pool page
                // has been zerod out, we cannot apply REDO in this case
                rc = smlevel_0::bf->load_for_redo(idx, page_updated.vol().vol,
                                                  page_updated.page, passed_end);

                if (true == passed_end)
                {
                    // Fetch a page from disk but the page does not exist
                    // This is not a valid situation because if the dirty page was never flushed
                    // to disk before the system crash, the Log Analysis phase trace the page
                    // history to find the original page format record, and the REDO phase
                    // starts its log scan from the earliest LSN, so we should always see the 
                    // page format log record for a dirty page which was not on disk.
                    // Raise error becasue we should not hit this error

                    cb.latch().latch_release();
                    W_FATAL_MSG(fcINTERNAL, 
                                << "REDO phase, expected page does not exist on disk.  Page: "
                                << page_updated.page);
                }
                if (rc.is_error()) 
                {
                    cb.latch().latch_release();                
                    if (eBADCHECKSUM == rc.err_num())
                    {
////////////////////////////////////////
// TODO(M1)... if the loaded page is corrupted, 
//                    we do not have Single Page Recover
//                    in M1, must raise error and abort
////////////////////////////////////////

                        W_FATAL_MSG(fcINTERNAL, 
                                    << "Bad page checksum in page: " << page_updated.page);
                    }
                    else
                    {
                        // All other errors
                        W_FATAL_MSG(fcINTERNAL, 
                                    << "Failed to load physical page into buffer pool in REDO phase, page: "
                                    << page_updated.page << ", RC = " << rc);
                    }
                }

                // Just loaded from disk, set the vol and page in cb
                cb._pid_vol = page_updated.vol().vol;
                cb._store_num = page_updated.store(); 
                cb._pid_shpid = page_updated.page;
            }
            else if ((true == smlevel_0::bf->is_in_doubt(idx)) && (true == virgin_page))
            {
                // First time encounter this page and it is a virgin page
                // We have the page cb and hashtable entry for this page already
                // There is nothing to load from disk, set the vol and page in cb

                cb._pid_vol = page_updated.vol().vol;
                cb._store_num = page_updated.store(); 
                cb._pid_shpid = page_updated.page;
            }
            else
            {
                // In_doubt flag is off and dirty flag is on, we have seen this page before
                // so the page has been loaded into buffer pool already, on-op               
            }

            // Now the physical page is in memory and we have an EX latch on it
            // In this case we are not using fixable_page_h::fix_direct() because 
            // we have the idx, need to manage the in_doubt and dirty flags for the page
            // and we have loaded the page already
            // 0. Assocate the page to fixable_page_h, swizzling must be off
            // 1. If a log record pertains does not pertain to one of the pages marked 'in_doubt' 
            //   in the buffer pool, no-op (we should not get here in this case)
            // 2. If the page image in the buffer pool is newer than the log record, no-op
////////////////////////////////////////
// TODO(M1)... not implemented
            // 3. If the PageLSN value in the page image in the buffer pool differs from the
            //   'prior PageLSN value' in the log record, report an error (no SPR)
////////////////////////////////////////
            // 4. Apply REDO, modify the pageLSN value in the page image

            // Associate this buffer pool page with fixable_page data structure
            W_COERCE(page.fix_recovery_redo(idx, page_updated));

            // We rely on pid/tag set correctly in individual redo() functions
            // set for all pages, both virgin and non-virgin
            page.get_generic_page()->pid = page_updated;
            page.get_generic_page()->tag = t_btree_p;

            if (virgin_page) 
            {
                // Virgin page has no last write
                page.get_generic_page()->lsn = lsn_t::null;
            }
            w_assert1(page.pid() == page_updated);

            /// page.lsn() is the last write to this page
            lsn_t page_lsn = page.lsn();

            DBGOUT3( << setiosflags(ios::right) << lsn
                     << resetiosflags(ios::right) << " R: "
                     << " page_lsn " << page_lsn
                     << " will redo if 1: " << int(page_lsn < lsn));

            if (page_lsn < lsn)
            {
                // The last write to this page was before the log record LSN
                // Need to REDO
                // REDO phase is for buffer pool in_doubt pages, the process is
                // not related to the transactions in transaction table

                // Log record was for a regular transaction
                // logrec_t::redo is invoking redo_gen.cpp (generated file)
                // which calls the appropriate 'redo' methond based
                // on the log type
                // Each log message has to implement its own 'redo' 
                // and 'undo' methods, while some of the log records do not
                // support 'redo' and 'undo', for example, checkpoint related
                // log records do not have 'redo' and 'undo' implementation
                // For the generic log records, the 'redo' and 'undo' are in logrec.cpp
                // For the B-tree related log records, they are in btree_logrec.cpp

                // This function is shared by both Recovery and SPR, it sets the page
                // dirty flag before the function returns, which is redudent for Recovery
                // because we will clear in_doubt flag and set dirty flag later

                DBGOUT3 (<< "redo because page_lsn < lsn");
                w_assert1(page.is_fixed());

                //Both btree_norec_alloc_log and tree_foster_rebalance_log are multi-page
                // system transactions, the 2nd page is the foster child and the page
                // gets initialized as an empty child page during 'redo'
                r.redo(&page);

                // TODO(M1)... Something to do with space recoverying issue, 
                // it does not seem needed with the new code
                //_redo_tid = tid_t::null;

                // Set the 'lsn' of this page (page lsn) to the log record lsn
                // which is the last write to this page
                page.update_initial_and_last_lsn(lsn);

                // The _rec_lsn in page cb is the earliest lsn which made the page dirty
                // the _rec_lsn (earliest lns) must be earlier than the page lsn
                // (last write to this page)
                // We need to update the _rec_lsn only if the page in_doubt flag is on
                // or it is a virgin page, meaning this is the first time we have seen
                // this page or it is a brand new page.
                // We do not need to update the _rec_lsn for an already seen page,
                // _rec_lsn should have been set already when we seen it the first time.
                // If we need to set the _rec_lsn, set it using the current log record lsn,
                // both _rec_lsn (initial dirty) and page lsn (last write) are set to the 
                // current log record lsn in this case
                if ((true == smlevel_0::bf->is_in_doubt(idx)) || 
                    (true == virgin_page))
                {
                    if (cb._rec_lsn > lsn.data())
                        cb._rec_lsn = lsn.data();
                }

                // Finishe the REDO, set the flag so we will update the dirty page counter later
                redone = true;
            }
            else if (virgin_page)
            {
                // Set the initial dirty LSN to the current log record LSN               
                cb._rec_lsn = lsn.data();

                // Virgin page, no need to REDO, set the flag to update dirty page counter
                redone = true;            
            }
            else if ((page_lsn >= highest_lsn) && (lsn_t::null != page_lsn)) 
            {
                // Not a virgin page, highest_lsn is the current recovery log LSN
                // if the page last write LSN > highest_lsn, this cannot happen
                // we have a page corruption
                DBGOUT1( << "WAL violation! page "
                         << page.pid()
                         << " has lsn " << page_lsn
                         << " end of log is record prior to " << highest_lsn);

                cb.latch().latch_release();
                W_FATAL_MSG(fcINTERNAL, 
                    << "Page LSN > current recovery log LSN, page corruption detected in REDO phase, page: "
                    << page_updated.page);
            }
            else
            {
                DBGOUT3( << setiosflags(ios::right) << lsn
                         << resetiosflags(ios::right) << " R: "
                         << " page_lsn " << page_lsn
                         << " will skip & increment rec_lsn ");

                // The last write LSN of this page is larger than the current log record LSN
                // No need to apply REDO to the page
                // Bump the recovery lsn (last written) for the page to indicate that
                // the page is younger than the current log record; the earliest
                // record we have to apply is that after the page lsn.

                if (lsn_t::null != page_lsn)  // Virgin page has no last write
                {
                    w_assert1(false == virgin_page); // cannot be a virgin page
                    page.get_generic_page()->lsn = page_lsn.advance(1).data(); // non-const method
                }
            }

            // REDO happened, and this is the first time we seen this page
            if ((true == redone) && (true == smlevel_0::bf->is_in_doubt(idx)))
            {
                // Turn the in_doubt flag into the dirty flag
                smlevel_0::bf->in_doubt_to_dirty(idx);        // In use and dirty

                // For counting purpose, because we have cleared an in_doubt flag, 
                // update the dirty_count in all cases
                ++dirty_count;
            }
        }
        else
        {
            // Neither in_doubt or dirty bit was set for the page, but the idx is in hashtable
            // If the log is for page allocation, then the page 'used' flag should be set
            //     later on we would have a log record to format the 
            //     page (if it is not non-log operation)
            // If the log is for page deallocation, then the page 'used' flag should not be set
            //     and we should have removed the idx from hashtable, therefore the code
            //     should not get here
            // All other cases are un-expected, raise error

            if (true == r.is_page_allocate())
            {
                // This is page allocation log record, nothing is in hashtable for this 
                // page currently
                // Later on we probably will have a 't_page_img_format' log record
                // (if it is not a non-log operation) to formate this virgin page
                // No-op for the page allocation log record, because the 't_page_img_format'
                // log record has already registered the page in the hashtable

                // No need to change dirty_page count, a future page format log record
                // (t_page_img_format ) will update the dirty_page count

                // The 'used' flag of the page should be set
                w_assert1(false == smlevel_0::bf->is_used(idx));
            }
            else if (true == r.is_page_deallocate())
            {
                // The idx should not be in hashtable
                cb.latch().latch_release();                
                W_FATAL_MSG(fcINTERNAL, 
                    << "Deallocated page should not exist in hashtable in REDO phase, page: " 
                    << page_updated.page);                
            }
            else
            {
                if (true == smlevel_0::bf->is_used(idx))
                {
                    // If the page 'used' flag is set but none of the other flags are on, and the log record
                    // is not page allocation or deallocation, we should not have this case
                    cb.latch().latch_release();                
                    W_FATAL_MSG(fcINTERNAL, 
                        << "Incorrect in_doubt and dirty flags in REDO phase, page: " 
                        << page_updated.page);
                }
            }
        }

        // Done, release write latch
        if (cb.latch().held_by_me())
            cb.latch().latch_release();
    }
    else
    {
        // The page cb is not in hashtable, the only valid case is if it is 
        // a page deallocation log, in such case the page has been removed from hashtable
        // all other cases are un-expected
        
        // Note that once a page is marked 'in_doubt', it cannot be evicted so
        // the page cb must be in the buffer pool (hashtable)
        if (false == r.is_page_deallocate())
        {
            W_FATAL_MSG(fcINTERNAL, 
                << "Unable to find page in buffer pool hashtable during REDO phase.  Vol: "
                << page_updated.vol().vol << ", page number: "
                << page_updated.page);                
        }
    }

    return;
}

/*********************************************************************
 *
 *  restart_m::undo_pass(heap, curr_lsn, undo_lsn)
 *
 *  abort all the active transactions, doing so in a strictly reverse
 *  chronological order.  This is done to get around a boundary condition
 *  in which an xct is aborted (for any reason) when the data volume is
 *  very close to full. Because undoing a btree remove can cause a page 
 *  split, we could be unable to allocate a new page for the split, and
 *  this leaves us with a completely unrecoverable volume.  Until we
 *  ran into this case, we were using a pool of threads to do parallel
 *  rollbacks.  If we find an alternative way to deal with the corner case,
 *  such as not allowing volumes to get more than some threshold full,
 *  or having utilties that allow migration from one volume to a larger
 *  volume, we will leave this in place.  *Real* storage managers might
 *  have a variety of ways to cope with this.
 *
 *  But then there will also be the problem of page allocations, which
 *  I think is another reason for undoing in reverse chronological order.
 *
 *********************************************************************/
void 
restart_m::undo_pass(
    XctPtrHeap&        heap,      // Heap populated with doomed transactions
    const lsn_t        curr_lsn,  // Current lsn, the starting point of backward scan
                                  // Not used currently
    const lsn_t        undo_lsn   // Undo_lsn, the end point of backward scan
                                  // Not used currently
    )
{
////////////////////////////////////////
// TODO(M1)... does not open the store for new transactions during UNDO phase in M1
//                    ignore 'non-read-lock' in M1
////////////////////////////////////////

    FUNC(restart_m::undo_pass);

    int xct_count = heap.NumElements();
    if (0 == xct_count)
    {
        // No doomed transaction in transaction table, nothing to do in UNDO phase
        DBGOUT3(<<"No doomed transaction to undo");
        return;
    }

    // curr_lsn and undo_lsn are used only if we are using the backward log scan
    // for the UNDO phase, which is not used currently.
    w_assert1(lsn_t::null != curr_lsn);
    w_assert1(lsn_t::null != undo_lsn);
    w_assert1(curr_lsn.data() != undo_lsn.data());

/*****************************************************
//Dead code, comment out just in case we want to consider this solution in the future
//
// The traditional UNDO is using a backward scan of the recovery log 
// and UNDO one log record at a time
// The current log scan implementation is slow and probably could be improved.
// Instead, we decided to use an enhanced version of the original Shore-MT
// implementation which is using heap to record all the doom transactions
// for UNDO purpose.
// The backward scan of the recovery log has been implemented but
// not used.  I am keeping the backward scan code just in case if we need
// to use it for some reasons in the future.

    DBGOUT3(<<"Start undo backward scanning at curr_lsn = " << curr_lsn);
    log_i scan(*log, curr_lsn, false);  // Backward scan

    // Allocate a (temporary) log record buffer for reading 
    logrec_t* log_rec_buf=0;

    lsn_t lsn;
    while (scan.xct_next(lsn, log_rec_buf))  // This is backward scan
    {
        if ((lsn.data() < undo_lsn.data()) || (lsn_t::null == lsn.data()))
        {
            // We are done with the backward scan, break out
            break;
        }

        // Process the UNDO for each log record...
    }
*****************************************************/

    // This is an enhanced version of the UNDO phase based on the original 
    // implementation of Shore-MT implementation using the heap data structure
    // The main difference is we populating the heap at the end of 
    // Log Analysis phase instead of at the beginning of UNDO phase,
    // therefore we don't need to lock down the transaction table during UNDO

    w_ostrstream s;
    s << "restart undo_pass";
    (void) log_comment(s.c_str());

    if(heap.NumElements() > 0) 
    {
        DBGOUT3(<<"Undoing  " << heap.NumElements() << " active transactions ");
        smlevel_0::errlog->clog << info_prio  
            << "Undoing " << heap.NumElements() << " active transactions "
            << flushl;
    }
    
    // rollback the xct with the largest lsn, then the 2nd largest lsn,
    // and repeat until all xct's are rolled back completely

    xct_t*  xd;

    if (heap.NumElements() > 1)  
    { 
        // Only handle transaction which can be UNDOne:
        //     1. System transaction can roll forward instead
        //         currently all system transactions are single log, so
        //         they should not come into UNDO phase at all
        //     2. Compensation operations are REDO only, skipped in UNDO
        //         Log Analysis phase marked the associated transaction
        //         'undo_nxt' to null already, so they would be skipped here
        
        while (heap.First()->undo_nxt() != lsn_t::null)  
        {           
            xd = heap.First();

            // We do not have multiple log system transaction currently
            if (true == xd->is_sys_xct())
            {
                // Nothing to do if single log system transaction            
                w_assert1(true == xd->is_single_log_sys_xct());
                if (true == xd->is_single_log_sys_xct())
                {
                    // We should not get here but j.i.c.
                    xd->set_undo_nxt(lsn_t::null);
                    heap.ReplacedFirst();
                    continue;
                }
            }
           
            DBGOUT3( << "Transaction " << xd->tid() 
                << " with undo_nxt lsn " << xd->undo_nxt()
                << " rolling back to " << heap.Second()->undo_nxt() 
                );

            // Note that this rollback/undo for doomed/in-flight transactions
            // which were marked as 'active' in the Log Analysis phase.
            // These transactions are marked 'active' in the transaction table
            // so the standard rooback/abort logic works.
            // We will open the store for new transactions after Log Analysis,
            // new incoming transaction should have different TID and not confused 
            // with the doomed (marked as active) transactions
            
            // It behaves as if it were a rollback to a save_point where
            // the save_point is 'undo_nxt' of the next transaction in the heap.
            // This is the same as a normal active transaction rolling back to 
            // a specified save point.
            // In a loop it fetches the associated recovery log record using the current
            // transaction's 'undo_nxt' (follow the 'undo_nxt' chain), and then call
            // the 'undo' function of the recovery log record
            // It is being done this way so the roll back is in a strictly reverse
            // chronological order
            // Note that beause this is a 'roll back to save point' logic, locks are not
            // involved here
            
            // Special case: If there's only one transaction on the heap, there is no save_point
            // from the next transaction in the heap.  The rollbak would be via abort() (below)
            // which rolls back without save_point

            me()->attach_xct(xd);

#if 0 && W_DEBUG_LEVEL > 4
            {
                lsn_t tmp = heap.Second()->undo_nxt();
                if(tmp == lsn_t::null) 
                {
                    fprintf(stderr, 
                            "WARNING: Rolling back to null lsn_t\n");
                    // Is this a degenerate xct that's still active?
                    // TODO WRITE A RESTART SCRIPT FOR THAT CASE
                }
            }
#endif
            // Undo until the next-highest undo_nxt for an active
            // xct. If that xct's last inserted log record is a compensation,
            // the compensated-to lsn will be the lsn we find -- just
            // noted that for the purpose of deciphering the log...
            W_COERCE( xd->rollback(heap.Second()->undo_nxt()) );
            me()->detach_xct(xd);

            w_assert9(xd->undo_nxt() < heap.Second()->undo_nxt() 
                    || xd->undo_nxt() == lsn_t::null);

            heap.ReplacedFirst();
        }
    }
    // Unless we have only one transaction in the heap, at this point all xct
    // are completely rolled back in a strictly reverse chronological order 
    // (no more undo for those transactions)

    while (heap.NumElements() > 0)  
    {
        // For all the doom transactions in the heap
        // destroy them from the transaction table
        
        xd = heap.RemoveFirst();

        // Note that all transaction has been rolled back, excpet a special case
        // where there was only one transaction in the heap, in such case the 
        // actual rollback will happen here
        
        w_assert9(xd->undo_nxt() == lsn_t::null || heap.NumElements() == 0);

        DBGOUT3( << "Transaction " << xd->tid() 
                << " is rolled back: aborting it now " );

        me()->attach_xct(xd);

        // Abort the transaction, this is using the standard transaction abort logic, 
        // which release locks (which was not involved in the roll back to save point operation),
        // generate an end transaction log record if any log has been generated by
        // this transaction (i.e. compensation records), and change state accordingly       
        // Because we are using the standard abort logic, all the in-flight /doomed transactions
        // were marked as 'active' so abort() works correctly
        W_COERCE( xd->abort() );

        xct_t::destroy_xct(xd);
    }

    w_assert1(0 == heap.NumElements());
    {
        w_base_t::base_stat_t f = GET_TSTAT(log_fetches);
        w_base_t::base_stat_t i = GET_TSTAT(log_inserts);
        smlevel_0::errlog->clog << info_prio 
            << "Undo_pass: "
            << f << " log_fetches, " 
            << i << " log_inserts " << flushl;
    }

    // Force a recovery log flush, this would harden the log records 
    // generated by compensation operations
    W_COERCE( log->flush_all() );

    return;
}



/*********************************************************************
 *
 *  friend operator<< for dirty page table
 *
 *********************************************************************/
 
/*****************************************************
//Dead code, comment out just in case we need to re-visit it in the future
// We are using the actual buffer pool to register in_doubt page during Log Analysis
// no longer using the special in-memory dirty page table for this purpose

ostream& operator<<(ostream& o, const dirty_pages_tab_t& s)
{
    o << " Dirty page table: " <<endl;
    for (dp_lsn_const_iterator it = s.dp_lsns().begin(); it != s.dp_lsns().end(); ++it) {
        dp_key_t key = it->first;
        lsndata_t rec_lsn = it->second;
        o << " Vol:" << dp_vid(key) << " Shpid:" << dp_shpid(key) << " lsn " << lsn_t(rec_lsn) << endl;
    }
    return o;
}

lsn_t dirty_pages_tab_t::min_rec_lsn()
{
    if (_validCachedMinRecLSN)  {
        return _cachedMinRecLSN;
    }  else  {
        lsndata_t l = lsndata_max;
        for (std::map<dp_key_t, lsndata_t>::const_iterator it = _dp_lsns.begin(); it != _dp_lsns.end(); ++it) {
            lsndata_t rec_lsn = it->second;
            if (l > rec_lsn && rec_lsn != lsndata_null) {
                l = rec_lsn;
            }
        }
        _cachedMinRecLSN = l;
        _validCachedMinRecLSN = true;
        return l;
    }
}
*****************************************************/
<|MERGE_RESOLUTION|>--- conflicted
+++ resolved
@@ -1696,77 +1696,6 @@
 *
 *********************************************************************/
 void restart_m::_redo_log_with_pid(
-<<<<<<< HEAD
-    logrec_t& r, lsn_t &lsn, const lsn_t &highest_lsn,
-    lpid_t page_updated, dirty_pages_tab_t& dptab, bool &redone) {
-    dp_lsn_iterator it = dptab.find(page_updated);
-    if (it != dptab.dp_lsns().end() && lsn.data() >= it->second)  {
-        /*
-        *  We are only concerned about log records that involve
-        *  page updates.
-        */
-        DBGOUT5(<<"redo page update, pid "
-                << r.shpid()
-                << "(" << page_updated << ")"
-                << " rec_lsn: "  << lsn_t(it->second)
-                << " log record: "  << lsn
-                );
-        w_assert1(r.shpid());
-
-        /*
-        *  Fix the page.
-        */
-        fixable_page_h page;
-
-        /*
-        * The following code determines whether to perform
-        * redo on the page.  If the log record is for a page
-        * format (page_init) then there are two possible
-        * implementations.
-        *
-        * 1) Trusted LSN on New Pages
-        *   If we assume that the LSNs on new pages can always be
-        *   trusted then the code reads in the page and
-        *   checks the page lsn to see if the log record
-        *   needs to be redone.  Note that this requires that
-        *   pages on volumes stored on a raw device must be
-        *   zero'd when the volume is created.
-        *
-        * 2) No Trusted LSN on New Pages
-        *   If new pages are not in a known (ie. lsn of 0) state
-        *   then when a page_init record is encountered, it
-        *   must always be redone and therefore all records after
-        *   it must be redone.
-        *
-        * ATTENTION!!!!!! case 2 causes problems with
-        *   tmp file pages that can get reformatted as tmp files,
-        *   then converted to regular followed by a restart with
-        *   no chkpt after the conversion and flushing of pages
-        *   to disk, and so it has been disabled. That is to
-        *   say:
-        *
-        *   DO NOT BUILD WITH
-        *   DONT_TRUST_PAGE_LSN defined . In any case, I
-        *   removed the code for its defined case.
-        */
-
-        // this direct page fix requires the pointer swizzling to be off.
-        w_assert1(!smlevel_0::bf->is_swizzling_enabled());
-        bool virgin_page = false;
-        if (r.type() == logrec_t::t_page_img_format
-            // btree_norec_alloc is a multi-page log. "page2" (so, !=shpid()) is the new page.
-            || (r.type() == logrec_t::t_btree_norec_alloc && page_updated.page != r.shpid())) {
-            virgin_page = true;
-        }
-        W_COERCE(page.fix_direct(page_updated.vol().vol, page_updated.page, LATCH_EX, false, virgin_page));
-        if (virgin_page) {
-            // We rely on pid/tag set correctly in individual redo() functions, so
-            // we set it here for virgin pages.
-            page.get_generic_page()->pid = page_updated;
-            page.get_generic_page()->tag = t_btree_p;
-            page.get_generic_page()->lsn = lsn_t::null;
-            page.unset_to_be_deleted();
-=======
     logrec_t& r,              // Incoming log record
     lsn_t &lsn,               // LSN of the incoming log record
     const lsn_t &highest_lsn, // This is the current LSN, REDO should not generate log record
@@ -1825,7 +1754,6 @@
                      << page_updated.page << ", rc = " << rc);
             W_FATAL_MSG(fcINTERNAL, << "unable to EX latch a buffer pool page");
             return;
->>>>>>> 7f7de909
         }
 
         if ((true == smlevel_0::bf->is_in_doubt(idx)) || (true == smlevel_0::bf->is_dirty(idx)))
