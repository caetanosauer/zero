--- conflicted
+++ resolved
@@ -4441,7 +4441,6 @@
     }
     else
     {
-<<<<<<< HEAD
         // The page cb is not in hashtable, 2 possibilities:
         // 1. A deallocation log to remove the page (r.is_page_deallocate())
         // 2. The REDO LSN is before the checkpoint, it is possible the current log record
@@ -4450,32 +4449,14 @@
         //     a REDO operation, this might be a rather common scenario
         //
         // NOOP if we get here since the log record does not require REDO       
-=======
-        // The page cb is not in hashtable, the only valid case is if it is
-        // a page deallocation log, in such case the page has been removed from hashtable
-        // all other cases are un-expected
-
-        // Note that once a page is marked 'in_doubt', it cannot be evicted so
-        // the page cb must be in the buffer pool (hashtable)
-
-        // CS: Commented the code below. Pages not marked in-doubt during log
-        // analysis are actually pages that are up-to-date on disk and thus
+
+        // CS: An error used to be thrown here, but pages not marked in-doubt
+        // during log analysis are actually up-to-date on disk and thus
         // do not require any REDO. Therefore, it is perfectly reasonable and
         // even quite likely that we end up in this "else" block with a regular
         // page update log record. The solution should be to simply ignore it.
         DBGOUT3(<< "Skipped logrec " << r.lsn_ck()
                 << " -- page " << r.construct_pid() << " not in doubt");
-
-        /*
-        if (false == r.is_page_deallocate())
-        {
-            W_FATAL_MSG(fcINTERNAL,
-                << "Unable to find page in buffer pool hash table during REDO phase.  Vol: "
-                << page_updated.vol().vol << ", page number: "
-                << page_updated.page);
-        }
-        */
->>>>>>> e69bb4b0
     }
 
     return;
