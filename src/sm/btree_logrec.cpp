--- conflicted
+++ resolved
@@ -558,7 +558,7 @@
 
     // WOD: "page" is the data source, which is written later.
     shpid_t target_pid = p->pid().page;
-<<<<<<< HEAD
+
     bool recovering_dest = (target_pid == shpid());
     shpid_t another_pid = recovering_dest ? dp->_page2_pid : shpid();
     w_assert0(recovering_dest || target_pid == dp->_page2_pid);
@@ -572,7 +572,7 @@
             w_assert0(another.lsn() < lsn_ck());
             btree_impl::_ux_merge_foster_apply_parent(bp, another);
             another.set_dirty();
-            another.set_lsns(lsn_ck());
+            another.update_initial_and_last_lsn(lsn_ck());
             W_COERCE(another.set_to_be_deleted(false));
         } else {
             // we are recovering "page2", which is foster-child (src).
@@ -585,7 +585,7 @@
                 // dest is also old, so we are recovering both.
                 btree_impl::_ux_merge_foster_apply_parent(another, bp);
                 another.set_dirty();
-                another.set_lsns(lsn_ck());
+                another.update_initial_and_last_lsn(lsn_ck());
             }
         }
     } else {
@@ -596,36 +596,6 @@
             // source page is simply deleted, so we don't have to do anything here
             DBGOUT1(<< "recovering source page in merge... nothing to do");
             return;
-=======
-    if (target_pid == header._shpid) {
-        // we are recovering "page", which is foster-parent (dest).
-        // thanks to WOD, "page2" (src) is also assured to be not recovered yet.
-        btree_page_h src;
-        W_COERCE(src.fix_direct(bp.vol(), dp->_page2_pid, LATCH_EX));
-
-        w_assert0(src.lsn() < lsn_ck());
-        btree_impl::_ux_merge_foster_apply_parent(bp, src);
-        src.set_dirty();
-        src.update_initial_and_last_lsn(lsn_ck());
-
-        W_COERCE(src.set_to_be_deleted(false));
-    } else {
-        // we are recovering "page2", which is foster-child (src).
-        // in this case, foster-parent(dest) may or may not be written yet.
-        w_assert0(target_pid == dp->_page2_pid);
-        btree_page_h dest;
-        W_COERCE(dest.fix_direct(bp.vol(), shpid(), LATCH_EX));
-        if (dest.lsn() >= lsn_ck()) {
-            // if page (destination) is already durable/recovered,
-            // we just delete the foster child and done.
-            W_COERCE(bp.set_to_be_deleted(false));
-        } else {
-            // dest is also old, so we are recovering both.
-            btree_impl::_ux_merge_foster_apply_parent(dest, bp);
-            dest.set_dirty();
-            dest.update_initial_and_last_lsn(lsn_ck());
-
->>>>>>> 7f7de909
         }
         DBGOUT1(<< "recovering dest page in merge. recursive SPR!");
         SprScratchSpace frame(bp.vol(), bp.store(), another_pid);
@@ -684,7 +654,7 @@
     const lsn_t  &redo_lsn = lsn_ck();
     DBGOUT3 (<< *this << ": redo_lsn=" << redo_lsn << ", bp.lsn=" << bp.lsn());
     w_assert1(bp.lsn() < redo_lsn);
-<<<<<<< HEAD
+
     bool recovering_dest = (target_pid == page_id);
     shpid_t another_pid = recovering_dest ? page2_id : page_id;
     w_assert0(recovering_dest || target_pid == page2_id);
@@ -701,7 +671,7 @@
             W_COERCE(btree_impl::_ux_rebalance_foster_apply(another, bp, dp->_move_count,
                                                 fence, dp->_new_pid0, dp->_new_pid0_emlsn));
             another.set_dirty();
-            another.set_lsns(redo_lsn);
+            another.update_initial_and_last_lsn(redo_lsn);
         } else {
             // we are recovering "page2", which is foster-parent (src).
             DBGOUT3 (<< "Recovering 'page2'. page.lsn=" << another.lsn());
@@ -726,50 +696,9 @@
                 W_COERCE(btree_impl::_ux_rebalance_foster_apply(bp, another, dp->_move_count,
                                                 fence, dp->_new_pid0, dp->_new_pid0_emlsn));
                 another.set_dirty();
-                another.set_lsns(redo_lsn);
+                another.update_initial_and_last_lsn(redo_lsn);
             }
-=======
-    if (target_pid == page_id) {
-        // we are recovering "page", which is foster-child (dest).
-        // thanks to WOD, "page2" (src) is also assured to be not recovered yet.
-        btree_page_h src;
-        W_COERCE(src.fix_direct(bp.vol(), page2_id, LATCH_EX));
-        DBGOUT3 (<< "Recovering 'page'. page2.lsn=" << src.lsn());
-        w_assert0(src.lsn() < redo_lsn);
-        W_COERCE(btree_impl::_ux_rebalance_foster_apply(src, bp, dp->_move_count,
-                                                        fence, dp->_new_pid0));
-        src.set_dirty();
-        src.update_initial_and_last_lsn(redo_lsn);
-
-    } else {
-        // we are recovering "page2", which is foster-parent (src).
-        w_assert0(target_pid == page2_id);
-        btree_page_h dest;
-        W_COERCE(dest.fix_direct(bp.vol(), page_id, LATCH_EX));
-        DBGOUT3 (<< "Recovering 'page2'. page.lsn=" << dest.lsn());
-        if (dest.lsn() >= redo_lsn) {
-            // if page (destination) is already durable/recovered, we create a dummy scratch
-            // space which will be thrown away after recovering "page2".
-            w_keystr_t high, chain_high;
-            bp.copy_fence_high_key(high);
-            bp.copy_chain_fence_high_key(chain_high);
-            generic_page scratch_page;
-            scratch_page.tag = t_btree_p;
-            btree_page_h scratch_p;
-            scratch_p.fix_nonbufferpool_page(&scratch_page);
-            // initialize as an empty child:
-            scratch_p.format_steal(lsn_t::null, dest.pid(), bp.btree_root(), bp.level(), 0, 0,
-                                   high, chain_high, chain_high, false);
-            W_COERCE(btree_impl::_ux_rebalance_foster_apply(bp, scratch_p, dp->_move_count,
-                                                        fence, dp->_new_pid0));
-        } else {
-            // dest is also old, so we are recovering both.
-            W_COERCE(btree_impl::_ux_rebalance_foster_apply(bp, dest, dp->_move_count,
-                                                        fence, dp->_new_pid0));
-            dest.set_dirty();
-            dest.update_initial_and_last_lsn(redo_lsn);
-
->>>>>>> 7f7de909
+
         }
     } else {
         // this is in SPR. we use scratch space for another page because bufferpool frame
