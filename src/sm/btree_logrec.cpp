/*
 * (c) Copyright 2011-2013, Hewlett-Packard Development Company, LP
 */

/**
 * Logging and its UNDO/REDO code for BTrees.
 * Separated from logrec.cpp.
 */

#include "w_defines.h"

#define SM_SOURCE
#define LOGREC_C
#include "sm_int_2.h"
#include "logdef_gen.cpp"

#include "btree_page_h.h"
#include "btree_impl.h"
#include "vec_t.h"


struct btree_insert_t {
    shpid_t     root_shpid;
    uint16_t    klen;
    uint16_t    elen;
    char        data[logrec_t::max_data_sz - sizeof(shpid_t) - 2*sizeof(int16_t)];

    btree_insert_t(const btree_page_h& page, const w_keystr_t& key,
                   const cvec_t& el);
    int size()        { return sizeof(shpid_t) + 2*sizeof(int16_t) + klen + elen; }
};

btree_insert_t::btree_insert_t(
    const btree_page_h&   _page, 
    const w_keystr_t&     key, 
    const cvec_t&         el)
    : klen(key.get_length_as_keystr()), elen(el.size())
{
    root_shpid = _page.root().page;
    w_assert1((size_t)(klen + elen) < sizeof(data));
    key.serialize_as_keystr(data);
    el.copy_to(data + klen);
}

btree_insert_log::btree_insert_log(
    const btree_page_h& page, 
    const w_keystr_t&   key,
    const cvec_t&       el)
{
    fill(&page.pid(), page.tag(),
         (new (_data) btree_insert_t(page, key, el))->size());
}

void 
btree_insert_log::undo(fixable_page_h* page) {
    w_assert9(page == 0);
    btree_insert_t* dp = (btree_insert_t*) data();

    lpid_t root_pid (header._vid, header._snum, dp->root_shpid);
    w_keystr_t key;
    key.construct_from_keystr(dp->data, dp->klen);

    // ***LOGICAL*** don't grab locks during undo
    rc_t rc = smlevel_2::bt->remove_as_undo(header._vid.vol, header._snum, key); 
    if(rc.is_error()) {
        W_FATAL(rc.err_num());
    }
}

void
btree_insert_log::redo(fixable_page_h* page) {
    borrowed_btree_page_h bp(page);
    btree_insert_t* dp = (btree_insert_t*) data();
    
    w_assert1(bp.is_leaf());
    w_keystr_t key;
    vec_t el;
    key.construct_from_keystr(dp->data, dp->klen);
    el.put(dp->data + dp->klen, dp->elen);

    // PHYSICAL redo
    // see btree_impl::_ux_insert()
    // at the point we called log_btree_insert,
    // we already made sure the page has a ghost
    // record for the key that is enough spacious.
    // so, we just replace the record!
    w_rc_t rc = bp.replace_ghost(key, el);
    if(rc.is_error()) { // can't happen. wtf?
        W_FATAL_MSG(fcINTERNAL, << "btree_insert_log::redo " );
    }
}

struct btree_update_t {
    shpid_t     _root_shpid;
    uint16_t    _klen;
    uint16_t    _old_elen;
    uint16_t    _new_elen;
    char        _data[logrec_t::max_data_sz - sizeof(shpid_t) - 3*sizeof(int16_t)];

    btree_update_t(const btree_page_h& page, const w_keystr_t& key,
                   const char* old_el, int old_elen, const cvec_t& new_el) {
        _root_shpid = page.btree_root();
        _klen       = key.get_length_as_keystr();
        _old_elen   = old_elen;
        _new_elen   = new_el.size();
        key.serialize_as_keystr(_data);
        ::memcpy (_data + _klen, old_el, old_elen);
        new_el.copy_to(_data + _klen + _old_elen);
    }
    int size()        { return sizeof(shpid_t) + 3*sizeof(int16_t) + _klen + _old_elen + _new_elen; }
};

btree_update_log::btree_update_log(
    const btree_page_h&   page, 
    const w_keystr_t&     key,
    const char* old_el, int old_elen, const cvec_t& new_el)
{
    fill(&page.pid(), page.tag(),
         (new (_data) btree_update_t(page, key, old_el, old_elen, new_el))->size());
}


void 
btree_update_log::undo(fixable_page_h*)
{
    btree_update_t* dp = (btree_update_t*) data();
    
    lpid_t root_pid (header._vid, header._snum, dp->_root_shpid);

    w_keystr_t key;
    key.construct_from_keystr(dp->_data, dp->_klen);
    vec_t old_el;
    old_el.put(dp->_data + dp->_klen, dp->_old_elen);

    // ***LOGICAL*** don't grab locks during undo
    rc_t rc = smlevel_2::bt->update_as_undo(header._vid.vol, header._snum, key, old_el); 
    if(rc.is_error()) {
        W_FATAL(rc.err_num());
    }
}

void
btree_update_log::redo(fixable_page_h* page)
{
    borrowed_btree_page_h bp(page);
    btree_update_t* dp = (btree_update_t*) data();
    
    w_assert1(bp.is_leaf());
    w_keystr_t key;
    key.construct_from_keystr(dp->_data, dp->_klen);
    vec_t old_el;
    old_el.put(dp->_data + dp->_klen, dp->_old_elen);
    vec_t new_el;
    new_el.put(dp->_data + dp->_klen + dp->_old_elen, dp->_new_elen);

    // PHYSICAL redo
    slotid_t       slot;
    bool           found;
    bp.search(key, found, slot);
    if (!found) {
        W_FATAL_MSG(fcINTERNAL, << "btree_update_log::redo(): not found");
        return;
    }
    w_rc_t rc = bp.replace_el_nolog(slot, new_el);
    if(rc.is_error()) { // can't happen. wtf?
        W_FATAL_MSG(fcINTERNAL, << "btree_update_log::redo(): couldn't replace");
    }
}

struct btree_overwrite_t {
    shpid_t     _root_shpid;
    uint16_t    _klen;
    uint16_t    _offset;
    uint16_t    _elen;
    char        _data[logrec_t::max_data_sz - sizeof(shpid_t) - 3*sizeof(int16_t)];

    btree_overwrite_t(const btree_page_h& page, const w_keystr_t& key,
            const char* old_el, const char *new_el, size_t offset, size_t elen) {
        _root_shpid = page.btree_root();
        _klen       = key.get_length_as_keystr();
        _offset     = offset;
        _elen       = elen;
        key.serialize_as_keystr(_data);
        ::memcpy (_data + _klen, old_el + offset, elen);
        ::memcpy (_data + _klen + elen, new_el, elen);
    }
    int size()        { return sizeof(shpid_t) + 3*sizeof(int16_t) + _klen + _elen * 2; }
};


btree_overwrite_log::btree_overwrite_log (const btree_page_h& page, const w_keystr_t& key,
                                          const char* old_el, const char *new_el, size_t offset, size_t elen) {
    fill(&page.pid(), page.tag(),
         (new (_data) btree_overwrite_t(page, key, old_el, new_el, offset, elen))->size());
}

void btree_overwrite_log::undo(fixable_page_h*)
{
    btree_overwrite_t* dp = (btree_overwrite_t*) data();
    
    lpid_t root_pid (header._vid, header._snum, dp->_root_shpid);

    uint16_t elen = dp->_elen;
    uint16_t offset = dp->_offset;
    w_keystr_t key;
    key.construct_from_keystr(dp->_data, dp->_klen);
    const char* old_el = dp->_data + dp->_klen;

    // ***LOGICAL*** don't grab locks during undo
    rc_t rc = smlevel_2::bt->overwrite_as_undo(header._vid.vol, header._snum, key, old_el, offset, elen); 
    if(rc.is_error()) {
        W_FATAL(rc.err_num());
    }
}

void btree_overwrite_log::redo(fixable_page_h* page)
{
    borrowed_btree_page_h bp(page);
    btree_overwrite_t* dp = (btree_overwrite_t*) data();
    
    w_assert1(bp.is_leaf());

    uint16_t elen = dp->_elen;
    uint16_t offset = dp->_offset;
    w_keystr_t key;
    key.construct_from_keystr(dp->_data, dp->_klen);
    const char* new_el = dp->_data + dp->_klen + elen;

    // PHYSICAL redo
    slotid_t       slot;
    bool           found;
    bp.search(key, found, slot);
    if (!found) {
        W_FATAL_MSG(fcINTERNAL, << "btree_overwrite_log::redo(): not found");
        return;
    }

#if W_DEBUG_LEVEL>0
    const char* old_el = dp->_data + dp->_klen;
    smsize_t cur_elen;
    bool ghost;
    const char* cur_el = bp.element(slot, cur_elen, ghost);
    w_assert1(!ghost);
    w_assert1(cur_elen >= offset + elen);
    w_assert1(::memcmp(old_el, cur_el + offset, elen) == 0);
#endif //W_DEBUG_LEVEL>0

    bp.overwrite_el_nolog(slot, offset, new_el, elen);
}

struct btree_ghost_t {
    shpid_t       root_shpid;
    uint16_t      cnt;
    uint16_t      prefix_offset;
    size_t        total_data_size;
    // list of [offset], and then list of [length, string-data WITHOUT prefix]
    // this is analogous to BTree page structure on purpose.
    // by doing so, we can guarantee the total size is <data_sz.
    // because one log should be coming from just one page.
    char          slot_data[logrec_t::max_data_sz - sizeof(shpid_t)
                        - sizeof(uint16_t) * 2 - sizeof(size_t)];

    btree_ghost_t(const btree_page_h& p, const vector<slotid_t>& slots);
    w_keystr_t get_key (size_t i) const;
    int size() { return sizeof(shpid_t) + sizeof(uint16_t) * 2 + sizeof(size_t) + total_data_size; }
};
btree_ghost_t::btree_ghost_t(const btree_page_h& p, const vector<slotid_t>& slots)
{
    root_shpid = p.root().page;
    cnt = slots.size();
    uint16_t *offsets = reinterpret_cast<uint16_t*>(slot_data);
    char *current = slot_data + sizeof (uint16_t) * slots.size();

    // the first data is prefix
    {
        uint16_t prefix_len = p.get_prefix_length();
        prefix_offset = (current - slot_data);
        // *reinterpret_cast<uint16_t*>(current) = prefix_len; this causes Bus Error on solaris! so, instead:
        ::memcpy(current, &prefix_len, sizeof(uint16_t));
        if (prefix_len > 0) {
            ::memcpy(current + sizeof(uint16_t), p.get_prefix_key(), prefix_len);
        }
        current += sizeof(uint16_t) + prefix_len;
    }
    
     for (size_t i = 0; i < slots.size(); ++i) {
        size_t len;
        w_assert3(p.is_leaf()); // ghost exists only in leaf
        const char* key = p._leaf_key_noprefix(slots[i], len);
        offsets[i] = (current - slot_data);
        // *reinterpret_cast<uint16_t*>(current) = len; this causes Bus Error on solaris! so, instead:
        uint16_t len_u16 = (uint16_t) len;
        ::memcpy(current, &len_u16, sizeof(uint16_t));
        ::memcpy(current + sizeof(uint16_t), key, len);
        current += sizeof(uint16_t) + len;
    }
    total_data_size = current - slot_data;
    w_assert0(logrec_t::max_data_sz >= sizeof(shpid_t) + sizeof(uint16_t) * 2 + sizeof(size_t) + total_data_size);
}
w_keystr_t btree_ghost_t::get_key (size_t i) const {
    w_keystr_t result;
    uint16_t prefix_len;
    // = *reinterpret_cast<const uint16_t*>(slot_data + prefix_offset); this causes Bus Error on solaris
    ::memcpy(&prefix_len, slot_data + prefix_offset, sizeof(uint16_t));
    w_assert1 (prefix_offset < sizeof(slot_data));
    w_assert1 (prefix_len < sizeof(slot_data));
    const char *prefix_key = slot_data + prefix_offset + sizeof(uint16_t);
    uint16_t offset = reinterpret_cast<const uint16_t*>(slot_data)[i];
    w_assert1 (offset < sizeof(slot_data));
    uint16_t len;
    // = *reinterpret_cast<const uint16_t*>(slot_data + offset); this causes Bus Error on solaris
    ::memcpy(&len, slot_data + offset, sizeof(uint16_t));
    w_assert1 (len < sizeof(slot_data));
    const char *key = slot_data + offset + sizeof(uint16_t);
    result.construct_from_keystr(prefix_key, prefix_len, key, len);
    return result;
}

btree_ghost_mark_log::btree_ghost_mark_log(const btree_page_h& p,
                                           const vector<slotid_t>& slots)
{
    fill(&p.pid(), p.tag(), (new (data()) btree_ghost_t(p, slots))->size());
}

void 
btree_ghost_mark_log::undo(fixable_page_h*)
{
    // UNDO of ghost marking is to get the record back to regular state
    btree_ghost_t* dp = (btree_ghost_t*) data();
    lpid_t root_pid (header._vid, header._snum, dp->root_shpid);
    for (size_t i = 0; i < dp->cnt; ++i) {
        w_keystr_t key (dp->get_key(i));
        rc_t rc = smlevel_2::bt->undo_ghost_mark(header._vid.vol, header._snum, key);
        if(rc.is_error()) {
            cerr << " key=" << key << endl << " rc =" << rc << endl;
            W_FATAL(rc.err_num());
        }
    }
}

void
btree_ghost_mark_log::redo(fixable_page_h *page)
{
    // REDO is physical. mark the record as ghost again.
    w_assert1(page);
    borrowed_btree_page_h bp(page);
    w_assert1(bp.is_leaf());
    btree_ghost_t* dp = (btree_ghost_t*) data();
    for (size_t i = 0; i < dp->cnt; ++i) {
        w_keystr_t key (dp->get_key(i));
        w_assert2(bp.fence_contains(key));
        bool found;
        slotid_t slot;
        bp.search(key, found, slot);
        if (!found) {
            cerr << " key=" << key << endl << " not found in btree_ghost_mark_log::redo" << endl;
            w_assert1(false); // something unexpected, but can go on.
        }
        bp.mark_ghost(slot);
    }
}

btree_ghost_reclaim_log::btree_ghost_reclaim_log(const btree_page_h& p,
                                                 const vector<slotid_t>& slots)
{
    // ghost reclaim is single-log system transaction. so, use data_ssx()
    fill(&p.pid(), p.tag(), (new (data_ssx()) btree_ghost_t(p, slots))->size());
    w_assert0(is_single_sys_xct());
}

void
btree_ghost_reclaim_log::redo(fixable_page_h* page)
{
    // REDO is to defrag it again
    borrowed_btree_page_h bp(page);
    // TODO actually should reclaim only logged entries because
    // locked entries might have been avoided.
    // (but in that case shouldn't defragging the page itself be avoided?)
    rc_t rc = btree_impl::_sx_defrag_page(bp);
    if (rc.is_error()) {
        W_FATAL(rc.err_num());
    }
}


struct btree_ghost_reserve_t {
    uint16_t      klen;
    uint16_t      element_length;
    char          data[logrec_t::max_data_sz - sizeof(uint16_t) * 2];

    btree_ghost_reserve_t(const w_keystr_t& key,
                          int element_length);
    int size() { return sizeof(uint16_t) * 2 + klen; }
};

btree_ghost_reserve_t::btree_ghost_reserve_t(const w_keystr_t& key, int elem_length)
    : klen (key.get_length_as_keystr()), element_length (elem_length)
{
    key.serialize_as_keystr(data);
}

btree_ghost_reserve_log::btree_ghost_reserve_log (
    const btree_page_h& p, const w_keystr_t& key, int element_length) {
    // ghost creation is single-log system transaction. so, use data_ssx()
    fill(&p.pid(), p.tag(), (new (data_ssx()) btree_ghost_reserve_t(key, element_length))->size());
    w_assert0(is_single_sys_xct());
}

void btree_ghost_reserve_log::redo(fixable_page_h* page) {
    // REDO is to physically make the ghost record
    borrowed_btree_page_h bp(page);
    // ghost creation is single-log system transaction. so, use data_ssx()
    btree_ghost_reserve_t* dp = (btree_ghost_reserve_t*) data_ssx();

    // PHYSICAL redo.
    w_assert1(bp.is_leaf());
    bp.reserve_ghost(dp->data, dp->klen, dp->element_length);
    w_assert3(bp.is_consistent(true, true));
}

/**
 * A \b multi-page \b SSX log record for \b btree_norec_alloc.
 * This log is totally \b self-contained, so no WOD assumed.
 */
struct btree_norec_alloc_t : public multi_page_log_t {
    btree_norec_alloc_t(const btree_page_h &p,
        shpid_t new_page_id, const w_keystr_t& fence, const w_keystr_t& chain_fence_high);
    shpid_t     _root_pid, _foster_pid;       // +4+4 => 8
    uint16_t    _fence_len, _chain_high_len;  // +2+2 => 12
    int16_t     _btree_level;                 // +2   => 14
    /** fence key and chain-high key. */
    char        _data[logrec_t::max_data_sz - sizeof(multi_page_log_t) - 14];

    int      size() const {
        return sizeof(multi_page_log_t) + 14 + _fence_len + _chain_high_len;
    }
};

btree_norec_alloc_t::btree_norec_alloc_t(const btree_page_h &p,
        shpid_t new_page_id, const w_keystr_t& fence, const w_keystr_t& chain_fence_high)
    : multi_page_log_t(new_page_id) {
    w_assert1 (g_xct()->is_single_log_sys_xct());
    w_assert1 (new_page_id != p.btree_root());
    w_assert1 (p.latch_mode() != LATCH_NL);

    _root_pid       = p.btree_root();
    _foster_pid     = p.get_foster();
    _fence_len      = (uint16_t) fence.get_length_as_keystr();
    _chain_high_len = (uint16_t) chain_fence_high.get_length_as_keystr();
    _btree_level    = (int16_t) p.level();
    w_assert1(size() < logrec_t::max_data_sz);

    fence.serialize_as_keystr(_data);
    chain_fence_high.serialize_as_keystr(_data + _fence_len);
}

btree_norec_alloc_log::btree_norec_alloc_log(const btree_page_h &p, const btree_page_h &,
    shpid_t new_page_id, const w_keystr_t& fence, const w_keystr_t& chain_fence_high) {
    fill(&p.pid(), p.tag(), (new (data_ssx()) btree_norec_alloc_t(p,
        new_page_id, fence, chain_fence_high))->size());
}

void btree_norec_alloc_log::redo(fixable_page_h* p) {
    w_assert1(is_single_sys_xct());
    borrowed_btree_page_h bp(p);
    btree_norec_alloc_t *dp = reinterpret_cast<btree_norec_alloc_t*>(data_ssx());

    const lsn_t &new_lsn = lsn_ck();
    w_keystr_t fence, chain_high;
    fence.construct_from_keystr(dp->_data, dp->_fence_len);
    chain_high.construct_from_keystr(dp->_data + dp->_fence_len, dp->_chain_high_len);

    shpid_t target_pid = p->pid().page;
    DBGOUT3 (<< *this << ": new_lsn=" << new_lsn
        << ", target_pid=" << target_pid << ", bp.lsn=" << bp.lsn());
    if (target_pid == header._shpid) {
        // we are recovering "page", which is foster-parent.
        bp.accept_empty_child(new_lsn, dp->_page2_pid);
    } else {
        // we are recovering "page2", which is foster-child.
        w_assert0(target_pid == dp->_page2_pid);
        // This log is also a page-allocation log, so redo the page allocation.
        W_COERCE(io_m::redo_alloc_a_page(p->pid().vol(), dp->_page2_pid));
        lpid_t pid(header._vid, header._snum, dp->_page2_pid);
        bp.init_as_empty_child(new_lsn, pid, dp->_root_pid, dp->_foster_pid,
            dp->_btree_level, fence, fence, chain_high);
    }
}

// logs for Merge/Rebalance/De-Adopt
// see jira ticket:39 "Node removal and rebalancing" (originally trac ticket:39) for detailed spec

/**
 * A \b multi-page \b SSX log record for \b btree_foster_merge.
 * This log is \b NOT-self-contained, so it assumes WOD (foster-child is deleted later).
 */
struct btree_foster_merge_t : multi_page_log_t {
    btree_foster_merge_t(shpid_t page2_id) : multi_page_log_t(page2_id){}
    int size() const { return sizeof(multi_page_log_t); }
};

btree_foster_merge_log::btree_foster_merge_log (const btree_page_h& p, const btree_page_h& p2) {
    fill(&p.pid(), p.tag(), (new (data_ssx()) btree_foster_merge_t(p2.pid().page))->size());
}

void btree_foster_merge_log::redo(fixable_page_h* p) {
    // REDO is to merge it again.
    // WOD: "page" is the data source, which is written later.
    borrowed_btree_page_h bp(p);
    btree_foster_merge_t *dp = reinterpret_cast<btree_foster_merge_t*>(data_ssx());

    // WOD: "page" is the data source, which is written later.
    // this is in REDO, so fix_direct should be safe.
    shpid_t target_pid = p->pid().page;
    if (target_pid == header._shpid) {
        // we are recovering "page", which is foster-parent (dest).
        // thanks to WOD, "page2" (src) is also assured to be not recovered yet.
        btree_page_h src;
        W_COERCE(src.fix_direct(bp.vol(), dp->_page2_pid, LATCH_EX));

        w_assert0(src.lsn() < lsn_ck());
        btree_impl::_ux_merge_foster_apply_parent(bp, src);
        src.set_dirty();
        src.set_lsns(lsn_ck());
        W_COERCE(src.set_to_be_deleted(false));
    } else {
        // we are recovering "page2", which is foster-child (src).
        // in this case, foster-parent(dest) may or may not be written yet.
        w_assert0(target_pid == dp->_page2_pid);
        btree_page_h dest;
        W_COERCE(dest.fix_direct(bp.vol(), shpid(), LATCH_EX));
        if (dest.lsn() >= lsn_ck()) {
            // if page (destination) is already durable/recovered,
            // we just delete the foster child and done.
            W_COERCE(bp.set_to_be_deleted(false));
        } else {
            // dest is also old, so we are recovering both.
            btree_impl::_ux_merge_foster_apply_parent(dest, bp);
            dest.set_dirty();
            dest.set_lsns(lsn_ck());
        }
    }
}

/**
 * A \b multi-page \b SSX log record for \b btree_foster_rebalance.
 * This log is \b NOT-self-contained, so it assumes WOD (foster-parent is written later).
 */
struct btree_foster_rebalance_t : multi_page_log_t {
    int32_t         _move_count;    // +4
    shpid_t         _new_pid0;      // +4
    uint16_t        _fence_len;     // +2
    char            _data[logrec_t::max_data_sz - sizeof(multi_page_log_t) - 10];

    btree_foster_rebalance_t(shpid_t page2_id, int32_t move_count,
            const w_keystr_t& fence, shpid_t new_pid0);
    int size() const { return sizeof(multi_page_log_t) + 10 + _fence_len; }
};

btree_foster_rebalance_t::btree_foster_rebalance_t(shpid_t page2_id, int32_t move_count,
        const w_keystr_t& fence, shpid_t new_pid0) : multi_page_log_t(page2_id) {
    _move_count = move_count;
    _new_pid0   = new_pid0;
    _fence_len = fence.get_length_as_keystr();
    fence.serialize_as_keystr(_data);
}

btree_foster_rebalance_log::btree_foster_rebalance_log (const btree_page_h& p,
    const btree_page_h &p2, int32_t move_count, const w_keystr_t& fence, shpid_t new_pid0) {
    fill(&p.pid(), p.tag(), (new (data_ssx()) btree_foster_rebalance_t(p2.pid().page,
        move_count, fence, new_pid0))->size());
}

void btree_foster_rebalance_log::redo(fixable_page_h* p) {
    borrowed_btree_page_h bp(p);
    btree_foster_rebalance_t *dp = reinterpret_cast<btree_foster_rebalance_t*>(data_ssx());
    w_keystr_t fence;
    fence.construct_from_keystr(dp->_data, dp->_fence_len);

    // WOD: "page2" is the data source, which is written later.
    // this is in REDO, so fix_direct should be safe.
    const shpid_t target_pid = p->pid().page;
    const shpid_t page_id = shpid();
    const shpid_t page2_id = dp->_page2_pid;
    const lsn_t  &redo_lsn = lsn_ck();
    DBGOUT3 (<< *this << ": redo_lsn=" << redo_lsn << ", bp.lsn=" << bp.lsn());
    w_assert1(bp.lsn() < redo_lsn);
    if (target_pid == page_id) {
        // we are recovering "page", which is foster-child (dest).
        // thanks to WOD, "page2" (src) is also assured to be not recovered yet.
        btree_page_h src;
        W_COERCE(src.fix_direct(bp.vol(), page2_id, LATCH_EX));
        DBGOUT3 (<< "Recovering 'page'. page2.lsn=" << src.lsn());
        w_assert0(src.lsn() < redo_lsn);
        W_COERCE(btree_impl::_ux_rebalance_foster_apply(src, bp, dp->_move_count,
                                                        fence, dp->_new_pid0));
        src.set_dirty();
        src.set_lsns(redo_lsn);
    } else {
        // we are recovering "page2", which is foster-parent (src).
        w_assert0(target_pid == page2_id);
        btree_page_h dest;
        W_COERCE(dest.fix_direct(bp.vol(), page_id, LATCH_EX));
        DBGOUT3 (<< "Recovering 'page2'. page.lsn=" << dest.lsn());
        if (dest.lsn() >= redo_lsn) {
            // if page (destination) is already durable/recovered, we create a dummy scratch
            // space which will be thrown away after recovering "page2".
            w_keystr_t high, chain_high;
            bp.copy_fence_high_key(high);
            bp.copy_chain_fence_high_key(chain_high);
            scratch_btree_page_h scratch_p(dest.pid(), bp.btree_root(), 0, bp.level(),
                high, chain_high, chain_high);
            W_COERCE(btree_impl::_ux_rebalance_foster_apply(bp, scratch_p, dp->_move_count,
                                                        fence, dp->_new_pid0));
        } else {
            // dest is also old, so we are recovering both.
            W_COERCE(btree_impl::_ux_rebalance_foster_apply(bp, dest, dp->_move_count,
                                                        fence, dp->_new_pid0));
            dest.set_dirty();
            dest.set_lsns(redo_lsn);
        }
    }
}

/**
 * A \b multi-page \b SSX log record for \b btree_foster_rebalance_norec.
 * This log is totally \b self-contained, so no WOD assumed.
 */
struct btree_foster_rebalance_norec_t : multi_page_log_t {
    int16_t       _fence_len; // +2 -> 2
    char          _data[logrec_t::max_data_sz - sizeof(multi_page_log_t) - 2];

    btree_foster_rebalance_norec_t(const btree_page_h& p,
        const w_keystr_t& fence) : multi_page_log_t(p.get_foster()) {
        w_assert1 (g_xct()->is_single_log_sys_xct());
        w_assert1 (p.latch_mode() == LATCH_EX);
        _fence_len = fence.get_length_as_keystr();
        fence.serialize_as_keystr(_data);
    }
    int size() const { return sizeof(multi_page_log_t) + 2 + _fence_len; }
};

btree_foster_rebalance_norec_log::btree_foster_rebalance_norec_log(
    const btree_page_h &p, const btree_page_h &, const w_keystr_t& fence) {
    fill(&p.pid(), p.tag(), (new (data_ssx()) btree_foster_rebalance_norec_t(
        p, fence))->size());
}
void btree_foster_rebalance_norec_log::redo(fixable_page_h* p) {
    w_assert1(is_single_sys_xct());
    borrowed_btree_page_h bp(p);
    btree_foster_rebalance_norec_t *dp =
        reinterpret_cast<btree_foster_rebalance_norec_t*>(data_ssx());

    w_keystr_t fence, chain_high;
    fence.construct_from_keystr(dp->_data, dp->_fence_len);
    bp.copy_chain_fence_high_key(chain_high);

    shpid_t target_pid = p->pid().page;
    if (target_pid == header._shpid) {
        // we are recovering "page", which is foster-parent.
        W_COERCE(bp.norecord_split(bp.get_foster(), fence, chain_high));
    } else {
        // we are recovering "page2", which is foster-child.
        w_assert0(target_pid == dp->_page2_pid);
        w_assert1(bp.nrecs() == 0); // this should happen only during page split.

        w_keystr_t high;
        bp.copy_fence_high_key(high);
        w_keystr_len_t prefix_len = fence.common_leading_bytes(high);
        W_COERCE(bp.replace_fence_rec_nolog_may_defrag(fence, high, chain_high, prefix_len));
    }
}

/**
 * A \b multi-page \b SSX log record for \b btree_foster_adopt.
 * This log is totally \b self-contained, so no WOD assumed.
 */
struct btree_foster_adopt_t : multi_page_log_t {
    shpid_t _new_child_pid;     // +4
    int16_t _new_child_key_len; // +2
    char    _data[logrec_t::max_data_sz - sizeof(multi_page_log_t) - 6];

    btree_foster_adopt_t(shpid_t page2_id, shpid_t new_child_pid,
                         const w_keystr_t& new_child_key);
    int size() const { return sizeof(multi_page_log_t) + 6 + _new_child_key_len; }
};
btree_foster_adopt_t::btree_foster_adopt_t(shpid_t page2_id, shpid_t new_child_pid,
                        const w_keystr_t& new_child_key)
    : multi_page_log_t(page2_id), _new_child_pid (new_child_pid) {
    _new_child_key_len = new_child_key.get_length_as_keystr();
    new_child_key.serialize_as_keystr(_data);
}

btree_foster_adopt_log::btree_foster_adopt_log (const btree_page_h& p, const btree_page_h& p2,
    shpid_t new_child_pid, const w_keystr_t& new_child_key) {
    fill(&p.pid(), p.tag(), (new (data_ssx()) btree_foster_adopt_t(
        p2.pid().page, new_child_pid, new_child_key))->size());
}
void btree_foster_adopt_log::redo(fixable_page_h* p) {
    w_assert1(is_single_sys_xct());
    borrowed_btree_page_h bp(p);
    btree_foster_adopt_t *dp = reinterpret_cast<btree_foster_adopt_t*>(data_ssx());

    w_keystr_t new_child_key;
    new_child_key.construct_from_keystr(dp->_data, dp->_new_child_key_len);

    shpid_t target_pid = p->pid().page;
    DBGOUT3 (<< *this << " target_pid=" << target_pid << ", new_child_pid="
        << dp->_new_child_pid << ", new_child_key=" << new_child_key);
    if (target_pid == header._shpid) {
        // we are recovering "page", which is real-parent.
        btree_impl::_ux_adopt_foster_apply_parent(bp, dp->_new_child_pid, new_child_key);
    } else {
        // we are recovering "page2", which is real-child.
        w_assert0(target_pid == dp->_page2_pid);
        btree_impl::_ux_adopt_foster_apply_child(bp);
    }
}

/**
 * A \b multi-page \b SSX log record for \b btree_foster_deadopt.
 * This log is totally \b self-contained, so no WOD assumed.
 */
struct btree_foster_deadopt_t : multi_page_log_t {
    shpid_t     _deadopted_pid;         // +4
    int32_t     _foster_slot;           // +4
    uint16_t    _low_len, _high_len;    // +2+2
    char        _data[logrec_t::max_data_sz - sizeof(multi_page_log_t) + 12];

    btree_foster_deadopt_t(shpid_t page2_id, shpid_t deadopted_pid,
    int32_t foster_slot, const w_keystr_t &low, const w_keystr_t &high);
    int size() const { return sizeof(multi_page_log_t) + 12 + _low_len + _high_len ; }
};
btree_foster_deadopt_t::btree_foster_deadopt_t(shpid_t page2_id, shpid_t deadopted_pid,
    int32_t foster_slot, const w_keystr_t &low, const w_keystr_t &high)
    : multi_page_log_t(page2_id) {
    _deadopted_pid = deadopted_pid;
    _foster_slot = foster_slot;
    _low_len = low.get_length_as_keystr();
    _high_len = high.get_length_as_keystr();
    low.serialize_as_keystr(_data);
    high.serialize_as_keystr(_data + _low_len);
}

btree_foster_deadopt_log::btree_foster_deadopt_log (
    const btree_page_h& p, const btree_page_h& p2, shpid_t deadopted_pid, int32_t foster_slot,
    const w_keystr_t &low, const w_keystr_t &high) {
    w_assert1(p.is_node());
    fill(&p.pid(), p.tag(), (new (data_ssx()) btree_foster_deadopt_t(p2.pid().page,
        deadopted_pid, foster_slot, low, high))->size());
}

void btree_foster_deadopt_log::redo(fixable_page_h* p) {
    // apply changes on real-parent again. no write-order dependency with foster-parent
    borrowed_btree_page_h bp(p);
    btree_foster_deadopt_t *dp = reinterpret_cast<btree_foster_deadopt_t*>(data_ssx());

    shpid_t target_pid = p->pid().page;
    if (target_pid == header._shpid) {
        // we are recovering "page", which is real-parent.
        w_assert1(dp->_foster_slot >= 0 && dp->_foster_slot < bp.nrecs());
        btree_impl::_ux_deadopt_foster_apply_real_parent(bp, dp->_deadopted_pid,
                                                         dp->_foster_slot);
    } else {
        // we are recovering "page2", which is foster-parent.
        w_assert0(target_pid == dp->_page2_pid);
        w_keystr_t low_key, high_key;
        low_key.construct_from_keystr(dp->_data, dp->_low_len);
        high_key.construct_from_keystr(dp->_data + dp->_low_len, dp->_high_len);
        btree_impl::_ux_deadopt_foster_apply_foster_parent(bp, dp->_deadopted_pid,
                                                           low_key, high_key);
    }
}
<<<<<<< HEAD
=======

void btree_foster_deadopt_foster_parent_log::redo(fixable_page_h* page)
{
    // apply changes on foster-parent again. no write-order dependency with real-parent
    borrowed_btree_page_h bp(page);
    btree_foster_deadopt_foster_parent_t *dp = (btree_foster_deadopt_foster_parent_t*) _data;
    
    w_keystr_t low_key, high_key;
    low_key.construct_from_keystr(dp->data, dp->_low_key_len);
    high_key.construct_from_keystr(dp->data + dp->_low_key_len, dp->_high_key_len);
    btree_impl::_ux_deadopt_foster_apply_foster_parent(bp, dp->_deadopted_pid, low_key, high_key);
}

btree_noop_log::btree_noop_log (const btree_page_h& p) {
    fill(&p.pid(), p.tag(), 0);
}

/** Log content of page_evict. See SPR design document for more details. \ingroup SPR */
struct page_evict_t {
    lsn_t       _child_lsn;
    slotid_t    _child_slot;
    page_evict_t(const lsn_t &child_lsn, slotid_t child_slot)
        : _child_lsn (child_lsn), _child_slot(child_slot) {}
};

page_evict_log::page_evict_log (const btree_page_h& p, slotid_t child_slot, lsn_t child_lsn) {
    new (_data) page_evict_t(child_lsn, child_slot);
    fill(&p.pid(), p.tag(), sizeof(page_evict_t));
}

void page_evict_log::redo(fixable_page_h* page) {
    borrowed_btree_page_h bp(page);
    page_evict_t *dp = (page_evict_t*) _data;
    bp.set_emlsn_general(dp->_child_slot, dp->_child_lsn);
}
>>>>>>> e48875e2
<|MERGE_RESOLUTION|>--- conflicted
+++ resolved
@@ -771,24 +771,6 @@
                                                            low_key, high_key);
     }
 }
-<<<<<<< HEAD
-=======
-
-void btree_foster_deadopt_foster_parent_log::redo(fixable_page_h* page)
-{
-    // apply changes on foster-parent again. no write-order dependency with real-parent
-    borrowed_btree_page_h bp(page);
-    btree_foster_deadopt_foster_parent_t *dp = (btree_foster_deadopt_foster_parent_t*) _data;
-    
-    w_keystr_t low_key, high_key;
-    low_key.construct_from_keystr(dp->data, dp->_low_key_len);
-    high_key.construct_from_keystr(dp->data + dp->_low_key_len, dp->_high_key_len);
-    btree_impl::_ux_deadopt_foster_apply_foster_parent(bp, dp->_deadopted_pid, low_key, high_key);
-}
-
-btree_noop_log::btree_noop_log (const btree_page_h& p) {
-    fill(&p.pid(), p.tag(), 0);
-}
 
 /** Log content of page_evict. See SPR design document for more details. \ingroup SPR */
 struct page_evict_t {
@@ -808,4 +790,3 @@
     page_evict_t *dp = (page_evict_t*) _data;
     bp.set_emlsn_general(dp->_child_slot, dp->_child_lsn);
 }
->>>>>>> e48875e2
