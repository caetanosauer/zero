--- conflicted
+++ resolved
@@ -613,18 +613,12 @@
             w_keystr_t high, chain_high;
             bp.copy_fence_high_key(high);
             bp.copy_chain_fence_high_key(chain_high);
-<<<<<<< HEAD
-            scratch_btree_page_h scratch_p(dest.pid(), bp.btree_root(), 0, lsn_t::null,
-                                           bp.level(),
-                                           high, chain_high, chain_high);
-=======
             generic_page scratch_page;
             scratch_page.tag = t_btree_p;
             btree_page_h scratch_p;
             scratch_p.fix_nonbufferpool_page(&scratch_page);
-            scratch_p.init_as_empty_child(lsn_t::null, dest.pid(), bp.btree_root(), 0, bp.level(),
-                                          high, chain_high, chain_high);
->>>>>>> c1a8ae7e
+            scratch_p.init_as_empty_child(lsn_t::null, dest.pid(), bp.btree_root(),
+                                0, lsn_t::null, bp.level(), high, chain_high, chain_high);
             W_COERCE(btree_impl::_ux_rebalance_foster_apply(bp, scratch_p, dp->_move_count,
                                             fence, dp->_new_pid0, dp->_new_pid0_emlsn));
         } else {
