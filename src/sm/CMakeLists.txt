
set(sm_STAT_SRCS
    ${CMAKE_CURRENT_SOURCE_DIR}/alloc_cache.cpp
    ${CMAKE_CURRENT_SOURCE_DIR}/bf.cpp
    ${CMAKE_CURRENT_SOURCE_DIR}/bf_core.cpp
    ${CMAKE_CURRENT_SOURCE_DIR}/bf_fixed.cpp
    ${CMAKE_CURRENT_SOURCE_DIR}/bf_hashtable.cpp
    ${CMAKE_CURRENT_SOURCE_DIR}/bf_htab.cpp
    ${CMAKE_CURRENT_SOURCE_DIR}/bf_htab_test.cpp
    ${CMAKE_CURRENT_SOURCE_DIR}/bf_prefetch.cpp
    ${CMAKE_CURRENT_SOURCE_DIR}/bf_tree.cpp
    ${CMAKE_CURRENT_SOURCE_DIR}/btcursor.cpp
    ${CMAKE_CURRENT_SOURCE_DIR}/btree.cpp
    ${CMAKE_CURRENT_SOURCE_DIR}/btree_impl.cpp
    ${CMAKE_CURRENT_SOURCE_DIR}/btree_impl_defrag.cpp
    ${CMAKE_CURRENT_SOURCE_DIR}/btree_impl_grow.cpp
    ${CMAKE_CURRENT_SOURCE_DIR}/btree_impl_lock.cpp
    ${CMAKE_CURRENT_SOURCE_DIR}/btree_impl_merge.cpp
    ${CMAKE_CURRENT_SOURCE_DIR}/btree_impl_search.cpp
    ${CMAKE_CURRENT_SOURCE_DIR}/btree_impl_split.cpp
    ${CMAKE_CURRENT_SOURCE_DIR}/btree_impl_verify.cpp
    ${CMAKE_CURRENT_SOURCE_DIR}/btree_logrec.cpp
    ${CMAKE_CURRENT_SOURCE_DIR}/btree_p.cpp
    ${CMAKE_CURRENT_SOURCE_DIR}/chkpt.cpp
    ${CMAKE_CURRENT_SOURCE_DIR}/chkpt_serial.cpp
    ${CMAKE_CURRENT_SOURCE_DIR}/common_templates.cpp
    ${CMAKE_CURRENT_SOURCE_DIR}/crash.cpp
    ${CMAKE_CURRENT_SOURCE_DIR}/device.cpp
    ${CMAKE_CURRENT_SOURCE_DIR}/lid.cpp
    ${CMAKE_CURRENT_SOURCE_DIR}/lock.cpp
    ${CMAKE_CURRENT_SOURCE_DIR}/lock_core.cpp
    ${CMAKE_CURRENT_SOURCE_DIR}/lock_dump.cpp
    ${CMAKE_CURRENT_SOURCE_DIR}/lock_vtable.cpp
    ${CMAKE_CURRENT_SOURCE_DIR}/lock_lil.cpp
    ${CMAKE_CURRENT_SOURCE_DIR}/log.cpp
    ${CMAKE_CURRENT_SOURCE_DIR}/logrec.cpp
    ${CMAKE_CURRENT_SOURCE_DIR}/logstub.cpp
    ${CMAKE_CURRENT_SOURCE_DIR}/partition.cpp
    ${CMAKE_CURRENT_SOURCE_DIR}/log_core.cpp
    ${CMAKE_CURRENT_SOURCE_DIR}/page.cpp
    ${CMAKE_CURRENT_SOURCE_DIR}/pmap.cpp
    ${CMAKE_CURRENT_SOURCE_DIR}/restart.cpp
    ${CMAKE_CURRENT_SOURCE_DIR}/sm.cpp
    ${CMAKE_CURRENT_SOURCE_DIR}/sm_du_stats.cpp
    ${CMAKE_CURRENT_SOURCE_DIR}/sm_io.cpp
    ${CMAKE_CURRENT_SOURCE_DIR}/sm_s.cpp
    ${CMAKE_CURRENT_SOURCE_DIR}/smfile.cpp
    ${CMAKE_CURRENT_SOURCE_DIR}/smindex.cpp
    ${CMAKE_CURRENT_SOURCE_DIR}/smstats.cpp
    ${CMAKE_CURRENT_SOURCE_DIR}/smthread.cpp
    ${CMAKE_CURRENT_SOURCE_DIR}/stnode_p.cpp
    ${CMAKE_CURRENT_SOURCE_DIR}/vol.cpp
    ${CMAKE_CURRENT_SOURCE_DIR}/xct.cpp
    ${CMAKE_CURRENT_SOURCE_DIR}/vtable_sm.cpp
    ${CMAKE_CURRENT_SOURCE_DIR}/vtable_smthread.cpp
    ${CMAKE_CURRENT_SOURCE_DIR}/vtable_xct.cpp)

add_library(sm STATIC ${sm_STAT_SRCS})
target_link_libraries(sm fc sthread common atomic_ops)

<<<<<<< HEAD
set (E_ERROR_GENFILES_H e_errmsg_gen.h e_einfo_gen.h e_error_def_gen.h e_error_enum_gen.h e_einfo_bakw_gen.h)
add_custom_command(OUTPUT ${E_ERROR_GENFILES_H}
  COMMAND perl ${CMAKE_SOURCE_DIR}/tools/errors.pl --d --e ${CMAKE_CURRENT_SOURCE_DIR}/e_error.dat ${COPY_GENERATED_FILES}
  DEPENDS ${CMAKE_CURRENT_SOURCE_DIR}/e_error.dat
)

=======
# generate error header files with tools/errors.pl
# again, this has to be a part of source tree.
set (E_ERROR_GENFILES_H e_errmsg_gen.h e_einfo_gen.h e_error_def_gen.h e_error_enum_gen.h e_einfo_bakw_gen.h)
foreach(_file ${E_ERROR_GENFILES_H})
    add_custom_command(OUTPUT ${_file}
        COMMAND perl ${CMAKE_SOURCE_DIR}/tools/errors.pl --d --e ${CMAKE_CURRENT_SOURCE_DIR}/e_error.dat
        DEPENDS ${CMAKE_CURRENT_SOURCE_DIR}/e_error.dat
    )
endforeach()
>>>>>>> bc6b94a4
add_custom_target(E_ERROR_GENFILES DEPENDS ${E_ERROR_GENFILES_H})
add_dependencies(sm E_ERROR_GENFILES)

# generate stat header files with tools/stats.pl (sm_stat)
set(SM_STATS_GENFILES_H sm_stats_t_collect_enum_gen.h sm_stats_t_msg_gen.h sm_stats_t_struct_gen.h )
set(SM_STATS_GENFILES_CPP sm_stats_t_collect_gen.cpp sm_stats_t_dec_gen.cpp sm_stats_t_inc_gen.cpp sm_stats_t_out_gen.cpp)
set(SM_STATS_GENFILES_FILES ${SM_STATS_GENFILES_H} ${SM_STATS_GENFILES_CPP})
<<<<<<< HEAD
add_custom_command(OUTPUT ${SM_STATS_GENFILES_FILES}
  COMMAND perl ${CMAKE_SOURCE_DIR}/tools/stats.pl ${CMAKE_CURRENT_SOURCE_DIR}/sm_stats.dat ${COPY_GENERATED_FILES}
  DEPENDS ${CMAKE_CURRENT_SOURCE_DIR}/sm_stats.dat
)
=======
foreach(_file ${SM_STATS_GENFILES_FILES})
    add_custom_command(OUTPUT ${_file}
        COMMAND perl ${CMAKE_SOURCE_DIR}/tools/stats.pl ${CMAKE_CURRENT_SOURCE_DIR}/sm_stats.dat
        DEPENDS ${CMAKE_CURRENT_SOURCE_DIR}/sm_stats.dat
    )
endforeach()
>>>>>>> bc6b94a4
add_custom_target(SM_STATS_GENFILES DEPENDS ${SM_STATS_GENFILES_FILES})
add_dependencies(sm SM_STATS_GENFILES)

# generate stat header files with tools/stats.pl (htab_stat)
set(BF_HTAB_STATS_GENFILES_H bf_htab_stats_t_collect_enum_gen.h bf_htab_stats_t_msg_gen.h bf_htab_stats_t_struct_gen.h )
set(BF_HTAB_STATS_GENFILES_CPP bf_htab_stats_t_collect_gen.cpp bf_htab_stats_t_dec_gen.cpp bf_htab_stats_t_inc_gen.cpp bf_htab_stats_t_out_gen.cpp)
set(BF_HTAB_STATS_GENFILES_FILES ${BF_HTAB_STATS_GENFILES_H} ${BF_HTAB_STATS_GENFILES_CPP})
<<<<<<< HEAD
add_custom_command(OUTPUT ${BF_HTAB_STATS_GENFILES_FILES}
  COMMAND perl ${CMAKE_SOURCE_DIR}/tools/stats.pl ${CMAKE_CURRENT_SOURCE_DIR}/bf_htab_stats.dat ${COPY_GENERATED_FILES}
  DEPENDS ${CMAKE_CURRENT_SOURCE_DIR}/bf_htab_stats.dat
)
=======
foreach(_file ${BF_HTAB_STATS_GENFILES_FILES})
    add_custom_command(OUTPUT ${_file}
        COMMAND perl ${CMAKE_SOURCE_DIR}/tools/stats.pl ${CMAKE_CURRENT_SOURCE_DIR}/bf_htab_stats.dat
        DEPENDS ${CMAKE_CURRENT_SOURCE_DIR}/bf_htab_stats.dat
    )
endforeach()
>>>>>>> bc6b94a4
add_custom_target(BF_HTAB_STATS_GENFILES DEPENDS ${BF_HTAB_STATS_GENFILES_FILES})
add_dependencies(sm BF_HTAB_STATS_GENFILES)

# generate log header files with tools/logdef.pl
set(LOGDEF_GENFILES_H logfunc_gen.h logtype_gen.h)
set(LOGDEF_GENFILES_CPP undo_gen.cpp redo_gen.cpp logdef_gen.cpp logstr_gen.cpp logstub_gen.cpp logfudge_gen.cpp)
set(LOGDEF_GENFILES_FILES ${LOGDEF_GENFILES_H} ${LOGDEF_GENFILES_CPP})
<<<<<<< HEAD
add_custom_command(OUTPUT ${LOGDEF_GENFILES_FILES}
  COMMAND perl ${CMAKE_SOURCE_DIR}/tools/logdef.pl ${CMAKE_CURRENT_SOURCE_DIR}/logdef.dat ${COPY_GENERATED_FILES}
  DEPENDS ${CMAKE_CURRENT_SOURCE_DIR}/logdef.dat
)
=======
foreach(_file ${LOGDEF_GENFILES_FILES})
    add_custom_command(OUTPUT ${_file}
        COMMAND perl ${CMAKE_SOURCE_DIR}/tools/logdef.pl ${CMAKE_CURRENT_SOURCE_DIR}/logdef.dat
        DEPENDS ${CMAKE_CURRENT_SOURCE_DIR}/logdef.dat
    )
endforeach()
>>>>>>> bc6b94a4
add_custom_target(LOGDEF_GENFILES DEPENDS ${LOGDEF_GENFILES_FILES})
add_dependencies(sm LOGDEF_GENFILES)


SET (GENFILES_H ${E_ERROR_GENFILES_H} ${SM_STATS_GENFILES_H} ${BF_HTAB_STATS_GENFILES_H} ${LOGDEF_GENFILES_H})


########### install files ###############

install(FILES
  ${CMAKE_CURRENT_SOURCE_DIR}/alloc_cache.h
  ${CMAKE_CURRENT_SOURCE_DIR}/alloc_p.h
  ${CMAKE_CURRENT_SOURCE_DIR}/bf.h
  ${CMAKE_CURRENT_SOURCE_DIR}/bf_core.h
  ${CMAKE_CURRENT_SOURCE_DIR}/bf_fixed.h
  ${CMAKE_CURRENT_SOURCE_DIR}/bf_hashtable.h
  ${CMAKE_CURRENT_SOURCE_DIR}/bf_htab.h
  ${CMAKE_CURRENT_SOURCE_DIR}/bf_transit_bucket.h
  ${CMAKE_CURRENT_SOURCE_DIR}/bf_prefetch.h
  ${CMAKE_CURRENT_SOURCE_DIR}/bf_s.h
  ${CMAKE_CURRENT_SOURCE_DIR}/bf_tree.h
  ${CMAKE_CURRENT_SOURCE_DIR}/btcursor.h
  ${CMAKE_CURRENT_SOURCE_DIR}/btree.h
  ${CMAKE_CURRENT_SOURCE_DIR}/btree_impl.h
  ${CMAKE_CURRENT_SOURCE_DIR}/btree_p.h
  ${CMAKE_CURRENT_SOURCE_DIR}/chkpt.h
  ${CMAKE_CURRENT_SOURCE_DIR}/chkpt_serial.h
  ${CMAKE_CURRENT_SOURCE_DIR}/crash.h
  ${CMAKE_CURRENT_SOURCE_DIR}/device.h
  ${CMAKE_CURRENT_SOURCE_DIR}/lid.h
  ${CMAKE_CURRENT_SOURCE_DIR}/lock.h
  ${CMAKE_CURRENT_SOURCE_DIR}/lock_cache.h
  ${CMAKE_CURRENT_SOURCE_DIR}/lock_core.h
  ${CMAKE_CURRENT_SOURCE_DIR}/lock_bucket.h
  ${CMAKE_CURRENT_SOURCE_DIR}/lock_compt.h
  ${CMAKE_CURRENT_SOURCE_DIR}/lock_lil.h
  ${CMAKE_CURRENT_SOURCE_DIR}/lock_s.h
  ${CMAKE_CURRENT_SOURCE_DIR}/lock_x.h
  ${CMAKE_CURRENT_SOURCE_DIR}/log.h
  ${CMAKE_CURRENT_SOURCE_DIR}/log_core.h
  ${CMAKE_CURRENT_SOURCE_DIR}/partition.h
  ${CMAKE_CURRENT_SOURCE_DIR}/logrec.h
  ${CMAKE_CURRENT_SOURCE_DIR}/page.h
  ${CMAKE_CURRENT_SOURCE_DIR}/page_s.h
  ${CMAKE_CURRENT_SOURCE_DIR}/pmap.h
  ${CMAKE_CURRENT_SOURCE_DIR}/prologue.h
  ${CMAKE_CURRENT_SOURCE_DIR}/restart.h
  ${CMAKE_CURRENT_SOURCE_DIR}/restart_s.h
  ${CMAKE_CURRENT_SOURCE_DIR}/sm.h
  ${CMAKE_CURRENT_SOURCE_DIR}/sm_base.h
  ${CMAKE_CURRENT_SOURCE_DIR}/sm_du_stats.h
  ${CMAKE_CURRENT_SOURCE_DIR}/sm_escalation.h
  ${CMAKE_CURRENT_SOURCE_DIR}/sm_int_0.h
  ${CMAKE_CURRENT_SOURCE_DIR}/sm_int_1.h
  ${CMAKE_CURRENT_SOURCE_DIR}/sm_int_2.h
  ${CMAKE_CURRENT_SOURCE_DIR}/sm_int_3.h
  ${CMAKE_CURRENT_SOURCE_DIR}/sm_int_4.h
  ${CMAKE_CURRENT_SOURCE_DIR}/sm_io.h
  ${CMAKE_CURRENT_SOURCE_DIR}/sm_s.h
  ${CMAKE_CURRENT_SOURCE_DIR}/sm_vtable_enum.h
  ${CMAKE_CURRENT_SOURCE_DIR}/smstats.h
  ${CMAKE_CURRENT_SOURCE_DIR}/smthread.h
  ${CMAKE_CURRENT_SOURCE_DIR}/stnode_p.h
  ${CMAKE_CURRENT_SOURCE_DIR}/sysdefs.h
  ${CMAKE_CURRENT_SOURCE_DIR}/vol.h
  ${CMAKE_CURRENT_SOURCE_DIR}/xct.h
  ${CMAKE_CURRENT_SOURCE_DIR}/xct_dependent.h
  DESTINATION include)
<<<<<<< HEAD

INSTALL_GENERATED_H(${GENFILES_H})

#original Makefile.am contents follow:

### Process this file with automake to produce Makefile.in
#SUBDIRS = tests smsh
#include $(top_srcdir)/Makefile.generic
#
#lib_LIBRARIES=libsm.a
#
#EXTRA_DIST = e_error.dat\
#	 sm_stats.dat logdef.dat \
#	 bf_htab_stats.dat
#
#AM_CXXFLAGS          += -I$(top_srcdir)/src/fc \
#		       -I$(top_srcdir)/src/sthread \
#		       -I$(top_srcdir)/src/common 
#
#E_ERROR_GENFILES_H = \
#	e_errmsg_gen.h \
#	e_einfo_gen.h \
#	e_error_def_gen.h \
#	e_error_enum_gen.h \
#	e_einfo_bakw_gen.h
#
#SM_STATS_GENFILES_H = \
#	sm_stats_t_collect_enum_gen.h \
#	sm_stats_t_msg_gen.h \
#	sm_stats_t_struct_gen.h 
#
#SM_STATS_GENFILES_CPP = \
#	sm_stats_t_collect_gen.cpp \
#	sm_stats_t_dec_gen.cpp \
#	sm_stats_t_inc_gen.cpp \
#	sm_stats_t_out_gen.cpp 
#
#BF_HTAB_STATS_GENFILES_H = \
#	bf_htab_stats_t_collect_enum_gen.h \
#	bf_htab_stats_t_msg_gen.h \
#	bf_htab_stats_t_struct_gen.h 
#
#BF_HTAB_STATS_GENFILES_CPP = \
#	bf_htab_stats_t_collect_gen.cpp \
#	bf_htab_stats_t_dec_gen.cpp \
#	bf_htab_stats_t_inc_gen.cpp \
#	bf_htab_stats_t_out_gen.cpp 
#
#LOGDEF_GENFILES_H = \
#	logfunc_gen.h \
#	logtype_gen.h
#
#LOGDEF_GENFILES_CPP = \
#	undo_gen.cpp \
#	redo_gen.cpp \
#	logdef_gen.cpp \
#	logstr_gen.cpp \
#	logstub_gen.cpp \
#	logfudge_gen.cpp
#
#GENFILES_CPP = $(SM_STATS_GENFILES_CPP) \
#	   $(BF_HTAB_STATS_GENFILES_CPP) \
#	   $(LOGDEF_GENFILES_CPP)
#
#GENFILES_H = $(E_ERROR_GENFILES_H) \
#	   $(SM_STATS_GENFILES_H) \
#	   $(BF_HTAB_STATS_GENFILES_H) \
#	   $(LOGDEF_GENFILES_H)
#
# 
#GENFILES = $(GENFILES_H) $(GENFILES_CPP)
#
#include_HEADERS = \
#	$(GENFILES_H) \
#	app_support.h \
#	bf.h bf_core.h  bf_htab.h bf_transit_bucket.h\
#	bf_prefetch.h bf_s.h \
#	btcursor.h btree.h btree_impl.h btree_p.h \
#	chkpt.h chkpt_serial.h \
#	crash.h \
#	device.h dir.h \
#	extent.h \
#	file.h file_s.h \
#	histo.h lexify.h \
#	lgrec.h lid.h \
#	lock.h lock_cache.h lock_core.h lock_s.h lock_s_inline.h lock_x.h \
#	log.h log_core.h partition.h logrec.h \
#	page.h page_alias.h page_h.h page_s.h \
#	pin.h \
#	pmap.h \
#	prologue.h \
#	restart.h restart_s.h \
#	scan.h sdesc.h \
#	sm.h sm_base.h sm_du_stats.h sm_escalation.h \
#	sm_int_0.h sm_int_1.h sm_int_2.h sm_int_3.h sm_int_4.h \
#	sm_io.h sm_s.h \
#	sm_vtable_enum.h \
#	smstats.h \
#	smthread.h \
#	sort.h sort_s.h \
#	sysdefs.h \
#	vol.h \
#	xct.h xct_dependent.h \
#	zkeyed.h 
#
#
#libsm_a_SOURCES=  \
#	bf.cpp bf_core.cpp \
#	bf_htab.cpp bf_htab_test.cpp \
#	bf_prefetch.cpp \
#	btcursor.cpp btree.cpp btree_impl.cpp btree_p.cpp \
#	chkpt.cpp chkpt_serial.cpp \
#	common_templates.cpp \
#	crash.cpp \
#	device.cpp \
#	dir.cpp \
#	file.cpp \
#	histo.cpp \
#	keyed.cpp zkeyed.cpp \
#	lexify.cpp \
#	lgrec.cpp \
#	lid.cpp \
#	lock.cpp lock_core.cpp \
#	log.cpp logrec.cpp logstub.cpp \
#	partition.cpp log_core.cpp \
#	sort.cpp newsort.cpp \
#	page.cpp \
#	pin.cpp \
#	pmap.cpp \
#	restart.cpp \
#	scan.cpp \
#	sm.cpp \
#	sm_du_stats.cpp \
#	sm_io.cpp \
#	sm_s.cpp \
#	smfile.cpp smindex.cpp \
#	smstats.cpp \
#	smthread.cpp \
#	vol.cpp \
#	xct.cpp \
#	vtable_sm.cpp \
#	vtable_smthread.cpp \
#	vtable_xct.cpp
#
#MOSTLYCLEANFILES = $(GENFILES) e_error.timestamp logdef.timestamp \
#	sm_stats.timestamp
#
#$(E_ERROR_GENFILES_H): e_error.dat
#	$(PERL) $(top_srcdir)/tools/errors.pl --d --e $?
#
#$(BF_HTAB_STATS_GENFILES_CPP) $(BF_HTAB_STATS_GENFILES_H): bf_htab_stats.dat
#	$(PERL) $(top_srcdir)/tools/stats.pl $?
#
#$(SM_STATS_GENFILES_CPP) $(SM_STATS_GENFILES_H): sm_stats.dat
#	$(PERL) $(top_srcdir)/tools/stats.pl $?
#
#$(LOGDEF_GENFILES_H) $(LOGDEF_GENFILES_CPP): logdef.dat
#	$(PERL) -w $(top_srcdir)/tools/logdef.pl $?
#
=======
>>>>>>> bc6b94a4
<|MERGE_RESOLUTION|>--- conflicted
+++ resolved
@@ -58,24 +58,12 @@
 add_library(sm STATIC ${sm_STAT_SRCS})
 target_link_libraries(sm fc sthread common atomic_ops)
 
-<<<<<<< HEAD
 set (E_ERROR_GENFILES_H e_errmsg_gen.h e_einfo_gen.h e_error_def_gen.h e_error_enum_gen.h e_einfo_bakw_gen.h)
 add_custom_command(OUTPUT ${E_ERROR_GENFILES_H}
   COMMAND perl ${CMAKE_SOURCE_DIR}/tools/errors.pl --d --e ${CMAKE_CURRENT_SOURCE_DIR}/e_error.dat ${COPY_GENERATED_FILES}
   DEPENDS ${CMAKE_CURRENT_SOURCE_DIR}/e_error.dat
 )
 
-=======
-# generate error header files with tools/errors.pl
-# again, this has to be a part of source tree.
-set (E_ERROR_GENFILES_H e_errmsg_gen.h e_einfo_gen.h e_error_def_gen.h e_error_enum_gen.h e_einfo_bakw_gen.h)
-foreach(_file ${E_ERROR_GENFILES_H})
-    add_custom_command(OUTPUT ${_file}
-        COMMAND perl ${CMAKE_SOURCE_DIR}/tools/errors.pl --d --e ${CMAKE_CURRENT_SOURCE_DIR}/e_error.dat
-        DEPENDS ${CMAKE_CURRENT_SOURCE_DIR}/e_error.dat
-    )
-endforeach()
->>>>>>> bc6b94a4
 add_custom_target(E_ERROR_GENFILES DEPENDS ${E_ERROR_GENFILES_H})
 add_dependencies(sm E_ERROR_GENFILES)
 
@@ -83,19 +71,10 @@
 set(SM_STATS_GENFILES_H sm_stats_t_collect_enum_gen.h sm_stats_t_msg_gen.h sm_stats_t_struct_gen.h )
 set(SM_STATS_GENFILES_CPP sm_stats_t_collect_gen.cpp sm_stats_t_dec_gen.cpp sm_stats_t_inc_gen.cpp sm_stats_t_out_gen.cpp)
 set(SM_STATS_GENFILES_FILES ${SM_STATS_GENFILES_H} ${SM_STATS_GENFILES_CPP})
-<<<<<<< HEAD
 add_custom_command(OUTPUT ${SM_STATS_GENFILES_FILES}
   COMMAND perl ${CMAKE_SOURCE_DIR}/tools/stats.pl ${CMAKE_CURRENT_SOURCE_DIR}/sm_stats.dat ${COPY_GENERATED_FILES}
   DEPENDS ${CMAKE_CURRENT_SOURCE_DIR}/sm_stats.dat
 )
-=======
-foreach(_file ${SM_STATS_GENFILES_FILES})
-    add_custom_command(OUTPUT ${_file}
-        COMMAND perl ${CMAKE_SOURCE_DIR}/tools/stats.pl ${CMAKE_CURRENT_SOURCE_DIR}/sm_stats.dat
-        DEPENDS ${CMAKE_CURRENT_SOURCE_DIR}/sm_stats.dat
-    )
-endforeach()
->>>>>>> bc6b94a4
 add_custom_target(SM_STATS_GENFILES DEPENDS ${SM_STATS_GENFILES_FILES})
 add_dependencies(sm SM_STATS_GENFILES)
 
@@ -103,19 +82,10 @@
 set(BF_HTAB_STATS_GENFILES_H bf_htab_stats_t_collect_enum_gen.h bf_htab_stats_t_msg_gen.h bf_htab_stats_t_struct_gen.h )
 set(BF_HTAB_STATS_GENFILES_CPP bf_htab_stats_t_collect_gen.cpp bf_htab_stats_t_dec_gen.cpp bf_htab_stats_t_inc_gen.cpp bf_htab_stats_t_out_gen.cpp)
 set(BF_HTAB_STATS_GENFILES_FILES ${BF_HTAB_STATS_GENFILES_H} ${BF_HTAB_STATS_GENFILES_CPP})
-<<<<<<< HEAD
 add_custom_command(OUTPUT ${BF_HTAB_STATS_GENFILES_FILES}
   COMMAND perl ${CMAKE_SOURCE_DIR}/tools/stats.pl ${CMAKE_CURRENT_SOURCE_DIR}/bf_htab_stats.dat ${COPY_GENERATED_FILES}
   DEPENDS ${CMAKE_CURRENT_SOURCE_DIR}/bf_htab_stats.dat
 )
-=======
-foreach(_file ${BF_HTAB_STATS_GENFILES_FILES})
-    add_custom_command(OUTPUT ${_file}
-        COMMAND perl ${CMAKE_SOURCE_DIR}/tools/stats.pl ${CMAKE_CURRENT_SOURCE_DIR}/bf_htab_stats.dat
-        DEPENDS ${CMAKE_CURRENT_SOURCE_DIR}/bf_htab_stats.dat
-    )
-endforeach()
->>>>>>> bc6b94a4
 add_custom_target(BF_HTAB_STATS_GENFILES DEPENDS ${BF_HTAB_STATS_GENFILES_FILES})
 add_dependencies(sm BF_HTAB_STATS_GENFILES)
 
@@ -123,19 +93,10 @@
 set(LOGDEF_GENFILES_H logfunc_gen.h logtype_gen.h)
 set(LOGDEF_GENFILES_CPP undo_gen.cpp redo_gen.cpp logdef_gen.cpp logstr_gen.cpp logstub_gen.cpp logfudge_gen.cpp)
 set(LOGDEF_GENFILES_FILES ${LOGDEF_GENFILES_H} ${LOGDEF_GENFILES_CPP})
-<<<<<<< HEAD
 add_custom_command(OUTPUT ${LOGDEF_GENFILES_FILES}
   COMMAND perl ${CMAKE_SOURCE_DIR}/tools/logdef.pl ${CMAKE_CURRENT_SOURCE_DIR}/logdef.dat ${COPY_GENERATED_FILES}
   DEPENDS ${CMAKE_CURRENT_SOURCE_DIR}/logdef.dat
 )
-=======
-foreach(_file ${LOGDEF_GENFILES_FILES})
-    add_custom_command(OUTPUT ${_file}
-        COMMAND perl ${CMAKE_SOURCE_DIR}/tools/logdef.pl ${CMAKE_CURRENT_SOURCE_DIR}/logdef.dat
-        DEPENDS ${CMAKE_CURRENT_SOURCE_DIR}/logdef.dat
-    )
-endforeach()
->>>>>>> bc6b94a4
 add_custom_target(LOGDEF_GENFILES DEPENDS ${LOGDEF_GENFILES_FILES})
 add_dependencies(sm LOGDEF_GENFILES)
 
@@ -204,165 +165,5 @@
   ${CMAKE_CURRENT_SOURCE_DIR}/xct.h
   ${CMAKE_CURRENT_SOURCE_DIR}/xct_dependent.h
   DESTINATION include)
-<<<<<<< HEAD
 
-INSTALL_GENERATED_H(${GENFILES_H})
-
-#original Makefile.am contents follow:
-
-### Process this file with automake to produce Makefile.in
-#SUBDIRS = tests smsh
-#include $(top_srcdir)/Makefile.generic
-#
-#lib_LIBRARIES=libsm.a
-#
-#EXTRA_DIST = e_error.dat\
-#	 sm_stats.dat logdef.dat \
-#	 bf_htab_stats.dat
-#
-#AM_CXXFLAGS          += -I$(top_srcdir)/src/fc \
-#		       -I$(top_srcdir)/src/sthread \
-#		       -I$(top_srcdir)/src/common 
-#
-#E_ERROR_GENFILES_H = \
-#	e_errmsg_gen.h \
-#	e_einfo_gen.h \
-#	e_error_def_gen.h \
-#	e_error_enum_gen.h \
-#	e_einfo_bakw_gen.h
-#
-#SM_STATS_GENFILES_H = \
-#	sm_stats_t_collect_enum_gen.h \
-#	sm_stats_t_msg_gen.h \
-#	sm_stats_t_struct_gen.h 
-#
-#SM_STATS_GENFILES_CPP = \
-#	sm_stats_t_collect_gen.cpp \
-#	sm_stats_t_dec_gen.cpp \
-#	sm_stats_t_inc_gen.cpp \
-#	sm_stats_t_out_gen.cpp 
-#
-#BF_HTAB_STATS_GENFILES_H = \
-#	bf_htab_stats_t_collect_enum_gen.h \
-#	bf_htab_stats_t_msg_gen.h \
-#	bf_htab_stats_t_struct_gen.h 
-#
-#BF_HTAB_STATS_GENFILES_CPP = \
-#	bf_htab_stats_t_collect_gen.cpp \
-#	bf_htab_stats_t_dec_gen.cpp \
-#	bf_htab_stats_t_inc_gen.cpp \
-#	bf_htab_stats_t_out_gen.cpp 
-#
-#LOGDEF_GENFILES_H = \
-#	logfunc_gen.h \
-#	logtype_gen.h
-#
-#LOGDEF_GENFILES_CPP = \
-#	undo_gen.cpp \
-#	redo_gen.cpp \
-#	logdef_gen.cpp \
-#	logstr_gen.cpp \
-#	logstub_gen.cpp \
-#	logfudge_gen.cpp
-#
-#GENFILES_CPP = $(SM_STATS_GENFILES_CPP) \
-#	   $(BF_HTAB_STATS_GENFILES_CPP) \
-#	   $(LOGDEF_GENFILES_CPP)
-#
-#GENFILES_H = $(E_ERROR_GENFILES_H) \
-#	   $(SM_STATS_GENFILES_H) \
-#	   $(BF_HTAB_STATS_GENFILES_H) \
-#	   $(LOGDEF_GENFILES_H)
-#
-# 
-#GENFILES = $(GENFILES_H) $(GENFILES_CPP)
-#
-#include_HEADERS = \
-#	$(GENFILES_H) \
-#	app_support.h \
-#	bf.h bf_core.h  bf_htab.h bf_transit_bucket.h\
-#	bf_prefetch.h bf_s.h \
-#	btcursor.h btree.h btree_impl.h btree_p.h \
-#	chkpt.h chkpt_serial.h \
-#	crash.h \
-#	device.h dir.h \
-#	extent.h \
-#	file.h file_s.h \
-#	histo.h lexify.h \
-#	lgrec.h lid.h \
-#	lock.h lock_cache.h lock_core.h lock_s.h lock_s_inline.h lock_x.h \
-#	log.h log_core.h partition.h logrec.h \
-#	page.h page_alias.h page_h.h page_s.h \
-#	pin.h \
-#	pmap.h \
-#	prologue.h \
-#	restart.h restart_s.h \
-#	scan.h sdesc.h \
-#	sm.h sm_base.h sm_du_stats.h sm_escalation.h \
-#	sm_int_0.h sm_int_1.h sm_int_2.h sm_int_3.h sm_int_4.h \
-#	sm_io.h sm_s.h \
-#	sm_vtable_enum.h \
-#	smstats.h \
-#	smthread.h \
-#	sort.h sort_s.h \
-#	sysdefs.h \
-#	vol.h \
-#	xct.h xct_dependent.h \
-#	zkeyed.h 
-#
-#
-#libsm_a_SOURCES=  \
-#	bf.cpp bf_core.cpp \
-#	bf_htab.cpp bf_htab_test.cpp \
-#	bf_prefetch.cpp \
-#	btcursor.cpp btree.cpp btree_impl.cpp btree_p.cpp \
-#	chkpt.cpp chkpt_serial.cpp \
-#	common_templates.cpp \
-#	crash.cpp \
-#	device.cpp \
-#	dir.cpp \
-#	file.cpp \
-#	histo.cpp \
-#	keyed.cpp zkeyed.cpp \
-#	lexify.cpp \
-#	lgrec.cpp \
-#	lid.cpp \
-#	lock.cpp lock_core.cpp \
-#	log.cpp logrec.cpp logstub.cpp \
-#	partition.cpp log_core.cpp \
-#	sort.cpp newsort.cpp \
-#	page.cpp \
-#	pin.cpp \
-#	pmap.cpp \
-#	restart.cpp \
-#	scan.cpp \
-#	sm.cpp \
-#	sm_du_stats.cpp \
-#	sm_io.cpp \
-#	sm_s.cpp \
-#	smfile.cpp smindex.cpp \
-#	smstats.cpp \
-#	smthread.cpp \
-#	vol.cpp \
-#	xct.cpp \
-#	vtable_sm.cpp \
-#	vtable_smthread.cpp \
-#	vtable_xct.cpp
-#
-#MOSTLYCLEANFILES = $(GENFILES) e_error.timestamp logdef.timestamp \
-#	sm_stats.timestamp
-#
-#$(E_ERROR_GENFILES_H): e_error.dat
-#	$(PERL) $(top_srcdir)/tools/errors.pl --d --e $?
-#
-#$(BF_HTAB_STATS_GENFILES_CPP) $(BF_HTAB_STATS_GENFILES_H): bf_htab_stats.dat
-#	$(PERL) $(top_srcdir)/tools/stats.pl $?
-#
-#$(SM_STATS_GENFILES_CPP) $(SM_STATS_GENFILES_H): sm_stats.dat
-#	$(PERL) $(top_srcdir)/tools/stats.pl $?
-#
-#$(LOGDEF_GENFILES_H) $(LOGDEF_GENFILES_CPP): logdef.dat
-#	$(PERL) -w $(top_srcdir)/tools/logdef.pl $?
-#
-=======
->>>>>>> bc6b94a4
+INSTALL_GENERATED_H(${GENFILES_H})