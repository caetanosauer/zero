--- conflicted
+++ resolved
@@ -988,30 +988,6 @@
 };
 
 
-<<<<<<< HEAD
-/**
- * \brief A dummy page image.
- * \details
- * The only usecase is to make a scratch space that will be discarded, but has to
- * behave "reasonably". This class is used to hold a non-bufferpool-managed page,
- * which other page handle class doesn't allow.
- */
-class scratch_btree_page_h : public btree_page_h {
-public:
-    scratch_btree_page_h(const lpid_t &pid, shpid_t root, shpid_t foster,
-                         lsn_t foster_emlsn, int16_t l,
-        const w_keystr_t &low, const w_keystr_t &high, const w_keystr_t &chain_high) {
-        _mode = LATCH_NL;
-        _pp = &_space;
-        init_as_empty_child(lsn_t::null, pid, root, foster, foster_emlsn,
-                            l, low, high, chain_high);
-    }
-
-    generic_page _space;
-};
-
-=======
->>>>>>> c1a8ae7e
 // ======================================================================
 //   BEGIN: Inline function implementations
 // ======================================================================
