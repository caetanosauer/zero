/*
 * (c) Copyright 2011-2014, Hewlett-Packard Development Company, LP
 */

#ifndef BTREE_PAGE_H_H
#define BTREE_PAGE_H_H

#include "btree_page.h"

#include "w_defines.h"
#include "fixable_page_h.h"
#include "w_key.h"
#include "w_endian.h"

#include "bf_tree_inline.h" // for normalize_shpid <<<>>>

struct btree_lf_stats_t;
struct btree_int_stats_t;



     /*
     * When this page belongs to a foster chain, we need to store
     * high-fence of right-most sibling in every sibling to do
     * batch-verification with bitmaps.  @see
     * btree_impl::_ux_verify_volume()
     */






class btree_page_h;

/**
 * \brief Represents a record in BTree.
 * \ingroup SSMBTREE
 * \details
 * This class abstracts how we store key/record in our BTree,
 * which might be quite un-intuitive without this class.
 */
class btrec_t {
public:
    NORET            btrec_t()        {};
    NORET            btrec_t(const btree_page_h& page, slotid_t slot);
    NORET            ~btrec_t()        {};

    /// Load up a reference to the tuple at slot in "page".
    btrec_t&           set(const btree_page_h& page, slotid_t slot);
    
    smsize_t           elen() const    { return _elem.size(); }

    const w_keystr_t&  key() const    { return _key; }
    const cvec_t&      elem() const     { return _elem; }
    /// returns the opaque version
    shpid_t            child() const    { return _child; }
    bool               is_ghost_record() const { return _ghost_record; }

private:
    friend class btree_page_h;

    bool            _ghost_record;
    w_keystr_t      _key;
    shpid_t         _child;  // opaque pointer
    cvec_t          _elem;

    // disabled
    NORET            btrec_t(const btrec_t&);
    btrec_t&         operator=(const btrec_t&);
};

inline NORET
btrec_t::btrec_t(const btree_page_h& page, slotid_t slot) {
    set(page, slot);
}


class btree_impl;
class btree_ghost_t;
class btree_ghost_mark_log;
class btree_ghost_reclaim_log;



/**
 * \brief Page handle for B-Tree data page.
 * \ingroup SSMBTREE
 * 
 * \details
 * 
 * \section FBTREE Fence Keys and B-link Tree
 * 
 * Our version of B-Tree header contains low-high fence keys and
 * pointers as a b-link tree.  Fence keys are NEVER changed once the
 * page is created until the page gets splitted.  Prefix compression
 * in this scheme utilizes it by storing the common leading bytes of
 * the two fence keys and simply getting rid of them from all entries
 * in this page.  See btree_page for the header definitions.
 *
 * 
 * \section PAGELAYOUT B-Tree Page Layout
 * 
 * The page layout of a B-Tree page is as follows:
 * 
 * \verbatim
  [common-headers from generic_page_header]
  [B-tree-specific-headers in btree_page]
  (item area in btree_page:
    [item storage part that is growing forwards]
    [(contiguous) free area]
    [item storage part that is growing backwards]
   )\endverbatim
 * 
 * The first item contains the fence keys and foster key, if any:
 * [low-fence-key data (including prefix) + high-fence-key data
 * (without prefix) + chain-fence-high-key data (complete string;
 * chain-fence-high doesn't share prefix!)].  The other items contain
 * the B-tree page's records, one each.  These locations are called \e
 * slots; slot 0 corresponds to item 1 and so on.
 * 
 * 
 * \section SLOTLAYOUT B-Tree Slot Layout
 * 
 * We use poor-man's normalized key to speed up searches.  Each slot
 * has a field, _poor, that holds the first few bytes of that slot's
 * key as an unsigned integer (poor_man_key) so that comparison with
 * most slot keys can be done without going to the key itself,
 * avoiding L1 cache misses.  The whole point of poor_man_key is
 * avoiding cache misses!
 * 
 * NOTE So far, poor-man's normalied key is 2 byte integer (uint16_t)
 * and the corresponding bytes are NOT eliminated from the key string
 * in the record.  This is to speed up the retrieval of the
 * (truncated) complete key at the cost of an additional 2 bytes to
 * store it.  I admit this is arguable, but deserilizing the first
 * part everytime (it's likely little-endian, so we need to flip it)
 * will slow down retrieval.
 * 
 * Also associated with each slot is a ghost bit (is this record a
 * ghost record?), a variable-size data portion used to hold the
 * record details (i.e., key and element if a leaf node), and in the
 * case of interior nodes, a child pointer.
 * 
 * 
 * \section RECORDLAYOUT Record Layout
 * 
 * Internally, record data is stored in the item variable-size data part as follows:
 * 
 * (If the page is leaf page)
 * - key length (uint16_t) AFTER prefix truncation
 * - key + element (contiguous char[]) AFTER prefix truncation
 * NOTE: element length can be calculated from item length and key length
 * (element length = item length - key length - sizeof(key length)).
 * 
 * (If the page is interior node page)
 * - key AFTER prefix truncation
 * NOTE: key-AFTER-prefix-truncation length here is simply the item length.
 * 
 * Opaque pointers:
 * - Default is to return page ID.
 * - When a page is swizzled though we can avoid hash table lookup to map page ID 
 *   to frame ID by using frame ID directly.  Opaque pointers serve this purpose by 
 *   hiding from the user whether a pointer is a frame ID or page ID. 
 */
class btree_page_h : public fixable_page_h {
    friend class btree_impl;
    friend class btree_ghost_t;
    friend class btree_ghost_mark_log;
    friend class btree_ghost_reclaim_log;
    friend class page_img_format_t;

    btree_page* page() const { return reinterpret_cast<btree_page*>(_pp); }


    enum {
        data_sz = btree_page::data_sz,
        hdr_sz  = btree_page::hdr_sz,
    };

public:
    // ======================================================================
    //   BEGIN: Struct/Enum/Constructor
    // ======================================================================

    btree_page_h() {}
    btree_page_h(const btree_page_h& p) : fixable_page_h(p) {} 
    ~btree_page_h() {}
    btree_page_h& operator=(btree_page_h& p) { 
        fixable_page_h::operator=(p); 
        w_assert1(_pp->tag == t_btree_p);
        return *this; 
    }


    // ======================================================================
    //   BEGIN: Header Get/Set functions
    // ======================================================================

    shpid_t                     btree_root() const { return page()->btree_root;}
    smsize_t                    used_space()  const;

    // Total usable space on page
    smsize_t                     usable_space()  const;
    


    
    /// Returns 1 if leaf, >1 if non-leaf.
    int               level() const;
    /// Returns left-most ptr (used only in non-leaf nodes).
    shpid_t        pid0() const;
    /// Returns left-most opaque pointer (used only in non-leaf nodes).
    shpid_t        pid0_opaqueptr() const;
    /// Returns root page; used for recovery
    lpid_t           root() const;

    /// Is associated page a leaf?
    bool         is_leaf() const;
    /// Returns if this page is NOT a leaf
    bool             is_node() const;
    /**
    *    return true if this node is the lowest interior node,     *
    *    i.e., the parent of a leaf.  Used to tell how we should   *
    *    latch a child page : EX or SH                             *
    */
    bool             is_leaf_parent() const;
    
    /// Returns ID of B-link page (0 if not linked).
    shpid_t         get_foster() const;
    /// Returns opaque pointer of B-link page (0 if not linked).
    shpid_t         get_foster_opaqueptr() const;

    /// Returns the prefix which is removed from all entries in this page.
    const char* get_prefix_key() const;
    /// Returns the length of prefix key (0 means no prefix compression).
    int16_t           get_prefix_length() const;
    /// Returns the low fence key, which is same OR smaller than all entries in this page and its descendants.
    const char*  get_fence_low_key() const;
    /// Returns the length of low fence key.
    int16_t           get_fence_low_length() const;
    /// Constructs w_keystr_t object containing the low-fence key of this page.
    void                copy_fence_low_key(w_keystr_t &buffer) const {buffer.construct_from_keystr(get_fence_low_key(), get_fence_low_length());}
    /// Returns if the low-fence key is infimum.
    bool              is_fence_low_infimum() const { return get_fence_low_key()[0] == SIGN_NEGINF;}

    /**
     * Returns the high fence key (without prefix), which is larger
     * than all entries in this page and its descendants.  NOTE we
     * don't provide get_fence_high_key() with prefix because the page
     * eliminates prefix from fence-high.
     */
    const char*       get_fence_high_key_noprefix() const;
    /// Returns the length of high fence key with prefix.
    int16_t           get_fence_high_length() const;
    /// Returns the length of high fence key without prefix.
    int16_t           get_fence_high_length_noprefix() const {
        return get_fence_high_length() - get_prefix_length();
    }
    /// Constructs w_keystr_t object containing the low-fence key of this page.
    void                copy_fence_high_key(w_keystr_t &buffer) const {
        buffer.construct_from_keystr(get_prefix_key(), get_prefix_length(),
                                     get_fence_high_key_noprefix(),
                                     get_fence_high_length_noprefix());
    }
    /// Returns if the high-fence key is supremum.
    bool              is_fence_high_supremum() const { return get_prefix_length() == 0 && get_fence_high_key_noprefix()[0] == SIGN_POSINF;}

    /// Returns the high fence key of foster chain.
    const char*  get_chain_fence_high_key() const;
    /// Returns the length of high fence key of foster chain.
    int16_t           get_chain_fence_high_length() const;
    /// Constructs w_keystr_t object containing the low-fence key of this page.
    void                copy_chain_fence_high_key(w_keystr_t &buffer) const {
        buffer.construct_from_keystr(get_chain_fence_high_key(), get_chain_fence_high_length());
    }
    /**
     * Returns if the given key can exist in the range specified by fence keys,
     * which is low-fence <= key < high-fence.
     */
    bool              fence_contains(const w_keystr_t &key) const;
    /**
     * Return value : 0 if equal.
     * : <0 if key < fence-low.
     * : >0 if key > fence-low.
     */
    int                 compare_with_fence_low (const w_keystr_t &key) const;
    /// overload for char*.
    int                 compare_with_fence_low (const char* key, size_t key_len) const;
    /// used when the prefix part is already checked key/key_len must be WITHOUT prefix.
    int                 compare_with_fence_low_noprefix (const char* key, size_t key_len) const;
    /**
     * Return value : 0 if equal.
     * : <0 if key < fence-high.
     * : >0 if key > fence-high.
     */
    int                 compare_with_fence_high (const w_keystr_t &key) const;
    /// overload for char*.
    int                 compare_with_fence_high (const char* key, size_t key_len) const;
    /// used when the prefix part is already checked key/key_len must be WITHOUT prefix.
    int                 compare_with_fence_high_noprefix (const char* key, size_t key_len) const;
    /**
     * Return value : 0 if equal.
     * : <0 if key < fence-high.
     * : >0 if key > fence-high.
     */
    int                 compare_with_chain_fence_high (const w_keystr_t &key) const;
    /// overload for char*.
    int                 compare_with_chain_fence_high (const char* key, size_t key_len) const;
    // no 'noprefix' version because chain_fence_high might not share the prefix!

    /**
     * Modifies the associated page to accept an empty foster-child page.
     * @param[in] new_lsn LSN of the operation that creates the foster-child page.
     * @param[in] new_page_id Page ID of the new page.
     * @see btree_impl::_sx_norec_alloc()
     * @pre in SSX (thus REDO-only. no worry for compensation log)
     * @pre latch_mode() == EX
     */
    void accept_empty_child(lsn_t new_lsn, shpid_t new_page_id);

    /**
     * \brief Initializes the associated page, stealing records from other pages as specified.
     * 
     * \details 
     * This sets all headers, fence/prefix keys, and initial records altogether.  Steals
     * records from steal_src1 if non-null.  Then steal records from steal_src2 if
     * non-null (this is used only when merging).  If steal_src2_pid0 is true, it also
     * steals src2's pid0 with low-fence key.
     * 
     * @param[in] new_lsn           LSN of the operation that creates this page.
     * @param[in] pid               Page ID of the new page; this must match pid used to fix this page if a buffer pool-manage page.
     * @param[in] root              Page ID of the root page of the B-tree this page belongs to.
     * @param[in] level             Level of the new page.
     * @param[in] pid0              New pid0 value
     * @param[in] foster            Page ID of the (if exists) foster-child of the parent.
     * @param[in] fence_low         The fence low key of the new page.
     * @param[in] fence_high        The fence high key of the new page.
     * @param[in] chain_fence_high  Highest key in the foster chain.
     * @param[in] log_it            Should we log this change?
     * ...
     */
    rc_t format_steal(lsn_t                new_lsn,
                      const lpid_t&        pid,
                      shpid_t              root, 
                      int                  level,
                      shpid_t              pid0,
                      shpid_t              foster,
                      const w_keystr_t&    fence_low,
                      const w_keystr_t&    fence_high,
                      const w_keystr_t&    chain_fence_high,
                      bool                 log_it = true,
                      btree_page_h*        steal_src1 = NULL,
                      int                  steal_from1 = 0,
                      int                  steal_to1 = 0,
                      btree_page_h*        steal_src2 = NULL,
                      int                  steal_from2 = 0,
                      int                  steal_to2 = 0,
                      bool                 steal_src2_pid0 = false
        );

    /// Steal records from steal_src.  Called by format_steal.
    void _steal_records(btree_page_h* steal_src,
                        int           steal_from,
                        int           steal_to);

    /**
     * Called when we did a split from this page but didn't move any record to new page.
     * This method can't be undone.  Use this only for REDO-only system transactions.
     */
    rc_t norecord_split (shpid_t foster,
                         const w_keystr_t& fence_high, 
                         const w_keystr_t& chain_fence_high);

    /// Returns if whether we can do norecord insert now.
    bool                 check_chance_for_norecord_split(const w_keystr_t& key_to_insert) const;
    

    // ======================================================================
    //   BEGIN: Public record access functions
    // ======================================================================

     /// Returns the number of records in this page.
    int             nrecs() const;

    /// Returns if the specified record is a ghost record.
    bool            is_ghost(slotid_t slot) const;
    
    /// Retrieves key from given record #
    void            get_key(slotid_t slot,  w_keystr_t &key) const;

    /**
     * Return pointer to, length of element of given record.  Also
     * returns ghost status of given record.
     * 
     * @pre we are a leaf page
     */
    const char*     element(int slot, smsize_t &len, bool &ghost) const;

    /**
     * Attempt to copy element of given record to provided buffer
     * (out_buffer[0..len-1]).  Returns false iff failed due to
     * insufficient buffer size.
     * 
     * Sets len to actual element size in all cases.  Also returns
     * ghost status of given record.
     * 
     * @pre we are a leaf page
     */
    bool            copy_element(int slot, char *out_buffer, smsize_t &len, bool &ghost) const;

    /// Return the (non-opaque) child pointer of record in slot.
    shpid_t       child(slotid_t slot) const;
    /// Return the opaque child pointer of record in slot.
    shpid_t       child_opaqueptr(slotid_t slot) const;


    /**
     * Returns a pointer to given page pointer (e.g., shpid_t).
     * 
     * Offset may be -2 for leaf nodes or [-2,nrecs()-1] for internal
     * nodes.  It denotes:
     * 
     *   -2: the foster pointer
     *   -1: pid0
     *    0..nrec()-1: the child pointer of the record in the corresponding slot
     * 
     * The page pointer will be at a 4-byte aligned address and
     * opaque.
     *
     * (This method is used to implement swizzling of page pointers
     * atomically.)
     */
    shpid_t* page_pointer_address(int offset);


    /**
     * Returns physical space used by the record currently in the
     * given slot (including padding and other overhead due to that
     * slot being occupied).
     */
    size_t              get_rec_space(int slot) const;


    // ======================================================================
    //   BEGIN: Search functions
    // ======================================================================

    /**
     * Search for given key in this B-tree page.  Stores in found_key
     * the key found status and in return_slot the slot where the key
     * was found or (if not found) the slot where the key should go if
     * inserted.  Note in the latter case that return_slot may be
     * nrecs().
     */
    void            search(const w_keystr_t& key,
                           bool&             found_key,
                           slotid_t&         return_slot) const {
        search((const char*) key.buffer_as_keystr(), key.get_length_as_keystr(), found_key, return_slot);
    }

    /**
     * Search for given key in this B-tree page.  Stores in found_key
     * the key found status and in return_slot the slot where the key
     * was found or (if not found) the slot where the key should go if
     * inserted.  Note in the latter case that return_slot may be
     * nrecs().
     */
    void            search(const char *key_raw, size_t key_raw_len,
                           bool& found_key, slotid_t& return_slot) const;
    /**
     * This method provides the same results as the normal search
     * method when our associated B-tree page is not being
     * concurrently modified.
     * 
     * When the B-tree page is being concurrently modified, however,
     * unlike the normal method this version does not trigger
     * assertions or cause other faults (e.g., segmentation fault);
     * it may however in this case provide garbage values.
     */
    void            robust_search(const char *key_raw, size_t key_raw_len,
                                  bool& found_key, slotid_t& return_slot) const;


    /**
     * Search for given key in this interior node, determining which
     * child pointer should be taken to continue searching down the
     * B-tree.
     *
     * Stores in return_slot the slot whose child pointer should be
     * followed, with -1 denoting that the pid0 child pointer should
     * be followed.
     * 
     * Note: keys in interior nodes are separator keys.  Like fence
     * keys, a separator key is exclusive for left and inclusive for
     * right.  For example, a separator key "AB" sends "AA" to left,
     * "AAZ" to left, "AB" to right, "ABA" to right, and "AC" to
     * right.
     * 
     * @pre this is an interior node
     */
    void            search_node(const w_keystr_t& key,
                                slotid_t&         return_slot) const;


    // ======================================================================
    //   BEGIN: Insert/Update/Delete functions
    // ======================================================================

    /**
     *  Insert a new entry at "slot".  This is used only for non-leaf pages.
     * For leaf pages, always use replace_ghost() and reserve_ghost().
     * @param child child pointer to add
     */
    rc_t            insert_node(const w_keystr_t&   key,
                                slotid_t            slot, 
                                shpid_t             child);
    /**
     * Mark the given slot to be a ghost record.
     * If the record is already a ghost, does nothing.
     * This is used by delete and insert (UNDO).
     * This function itself does NOT log, so the caller is responsible for it.
     * @see defrag()
     */
    void                        mark_ghost(slotid_t slot);

    /**
     * Un-Mark the given slot to be a regular record.
     * If the record is already a non-ghost, does nothing.
     * This is only used by delete (UNDO).
     * This function itself does NOT log, so the caller is responsible for it.
     */
    void                        unmark_ghost(slotid_t slot);

    /**
     * Replace an existing ghost record to insert the given tuple.
     * This assumes the ghost record is enough spacious.
     * @param[in] key inserted key
     * @param[in] elem record data
     */
    rc_t            replace_ghost(const w_keystr_t &key, const cvec_t &elem);

    /**
     * \brief Replaces the special fence record with the given new data,
     * expanding the slot length if needed.
     * \details
     * This method also updates fence_low/high/chain-high_length.
     * Also, this method may defrag the page to squeeze out space for the fence keys
     * if needed (returns eRECWONTFIT if it still doesn't fit).
     */
    rc_t            replace_fence_rec_nolog_may_defrag(const w_keystr_t& low,
        const w_keystr_t& high, const w_keystr_t& chain, int new_prefix_length= -1);

    /** @see replace_fence_rec_nolog_may_defrag(). */
    rc_t            replace_fence_rec_nolog_no_defrag(const w_keystr_t& low,
        const w_keystr_t& high, const w_keystr_t& chain, int new_prefix_length);

    /**
     *  Remove the slot and up-shift slots after the hole to fill it up.
     * @param slot the slot to remove.
     */
    rc_t            remove_shift_nolog(slotid_t slot);

    /**
     * Replaces the given slot with the new data.  key is not changed.
     * If we need to expand the record and the page doesn't have
     * enough space, eRECWONTFIT is thrown.
     */
    rc_t            replace_el_nolog(slotid_t slot, const cvec_t &elem);
    
    /**
     * Similar to replace_el_nolog(), but this overwrites specific
     * part of the element and never changes the size of record,
     * so it's simpler, faster and can't throw error.
     * 
     */
    void            overwrite_el_nolog(slotid_t slot, smsize_t offset,
                                       const char *new_el, smsize_t elen);

    /**
     * Creates a dummy ghost record with the given key and element
     * length as a preparation for subsequent insertion.
     * This is used by insertion (its nested system transaction).
     * This function itself does NOT log, so the caller is responsible for it.
     */
    void             reserve_ghost(const w_keystr_t &key, size_t element_length) {
        reserve_ghost((const char *)key.buffer_as_keystr(), key.get_length_as_keystr(), element_length);
    }
    // to make it slightly faster.  not a neat kind of optimization
    void             reserve_ghost(const char *key_raw, size_t key_raw_len, size_t element_length);

    /**
     * Tell if the slot is a ghost record and enough spacious to store the
     * given key/data.
     */
    bool            _is_enough_spacious_ghost(
        const w_keystr_t &key, slotid_t slot,
        const cvec_t&        el);

    /**
     * Returns if there is enough free space to accomodate the
     * given new record.
     * @return true if there is free space
     */
    bool           check_space_for_insert_leaf(const w_keystr_t &trunc_key, const cvec_t &el);
    bool           check_space_for_insert_leaf(size_t trunc_key_length, size_t element_length);
    /// for intermediate node (no element).
    bool           check_space_for_insert_node(const w_keystr_t &key);

    /**
     * \brief Suggests a new fence key, assuming this page is being split.
     *  \details
     * The new "mid" fence key will be the new left sibling's high fence key
     * and also the right sibling's low fence key after split.
     * right_begins_from returns the slot id from which (including it)
     * the new right sibling steal the entires.
     * @param[out] mid suggested fence key in the middle
     * @param[out] right_begins_from slot id from which (including it)
     * the new right sibling steal the entires
     * @param[in] triggering_key the key to be inserted after this split.  used to determine split policy.
     */
    void                 suggest_fence_for_split(
                             w_keystr_t &mid, slotid_t& right_begins_from, const w_keystr_t &triggering_key) const;
    /// For recovering the separator key from boundary place.  @see suggest_fence_for_split().
    w_keystr_t           recalculate_fence_for_split(slotid_t right_begins_from) const;

    bool                 is_insertion_extremely_skewed_right() const;
    bool                 is_insertion_skewed_right() const;
    bool                 is_insertion_skewed_left()  const;


    // ======================================================================
    //   BEGIN: Statistics/Debug etc functions
    // ======================================================================

    /**
     * \brief Defrags this page to remove holes and ghost records in the page.
     * \details
     * A page can have unused holes between records and ghost records as a result
     * of inserts and deletes.  This method removes those dead spaces to compress
     * the page.  The best thing of this is that we have to log only
     * the slot numbers of ghost records that are removed because there are
     * 'logically' no changes.
     * Context: System transaction.
     */
    rc_t                         defrag();

    /// stats for leaf nodes.
    rc_t             leaf_stats(btree_lf_stats_t& btree_lf);
    /// stats for interior nodes.
    rc_t             int_stats(btree_int_stats_t& btree_int);

    /// Debugs out the contents of this page.
    void             print(bool print_elem=false);

    /**
     * Checks integrity of this page.
     * This function does NOT check integrity across multiple pages.
     * For that purpose, use btree_m::verify_tree().
     * If the two arguments are both false (which is default), this function should be very
     * efficient.
     * @param[in] check_keyorder whether to check the sortedness and uniqueness
     * of the keys in this page.  setting this to true makes this function expensive.
     * @param[in] check_space whether to check any overlaps of
     * records and integrity of space offset.  setting this to true makes this function expensive.
     * @return true if this page is in a consistent state
     */
    bool             is_consistent (bool check_keyorder = false, bool check_space = false) const;


    /*
     * The combined sizes of the key (i.e., the number of actual data
     * bytes it contains) and value must be less than or equal to \ref
     * max_entry_size, which is a function of the page size, and is
     * such that two entries of this size fit on a page along with all
     * the page and entry metadata.  See sm_config_info_t and
     * ss_m::config_info.
     */
    static smsize_t         max_entry_size;


private:
    // ======================================================================
    //   BEGIN: Private record data packers
    // ======================================================================

    /// A field to hold a B-tree key length
    typedef uint16_t key_length_t;
    enum _internal {
        /** Maximum key length allows in B-tree pages. */
        max_key_length = (1 << (sizeof(key_length_t) * 8 - 1)) - 1,
    };


    /**
     * Pack a node record's information into out, suitable for use
     * with insert_item.
     * 
     * trunc_key is the record's key (including its w_keystr_t sign
     * byte) without its prefix.
     */
    void _pack_node_record(cvec_t& out, const cvec_t& trunc_key) const;

    /// type of scratch space needed by _pack_leaf_record
    typedef key_length_t pack_scratch_t;
    /**
     * Pack a leaf record's information into out, suitable for use
     * with insert_item.
     * 
     * trunc_key is the record's key (including its w_keystr_t sign
     * byte) without its prefix; element is the record's associated
     * value.
     * 
     * out_scratch is a scratch work area that the caller must
     * provide; it must remain in scope in order for out to be used
     * (i.e., out will point to part(s) of out_scratch).
     */
    void _pack_leaf_record(cvec_t& out, pack_scratch_t& out_scratch,
                           const cvec_t& trunc_key,
                           const char* element, size_t element_len) const;
    /**
     * Pack a leaf record's key information *only* into out, suitable
     * for use with insert_item with variable-size--data length
     * computed by _predict_leaf_data_length using in addition the
     * expected element length.  (This is used by reserve_ghost to set
     * only the key information leaving reserved space for the future
     * element.)
     * 
     * trunc_key is the record's key (including its w_keystr_t sign
     * byte) without its prefix.
     * 
     * out_scratch is a scratch work area that the caller must
     * provide; it must remain in scope in order for out to be used
     * (i.e., out will point to part(s) of out_scratch).
     */
    void _pack_leaf_record_prefix(cvec_t& out, pack_scratch_t& out_scratch,
                                  const cvec_t& trunc_key) const;

    /**
     * Pack a B-tree page's fence and foster key information into out,
     * suitable for use with insert_item.
     * 
     * All input keys are uncompressed.  During packing, prefix
     * elimination is used.  The prefix length to truncate is
     * new_prefix_len if non-negative; otherwise, the prefix length to
     * use is computed as the maximum number of common prefix bytes of
     * the low and high fence keys.  The prefix length used is
     * returned either way.
     * 
     * The caller is responsible for ensuring that
     * btree_fence_low_length, btree_fence_high_length,
     * btree_chain_fence_high_length are set to the lengths of the
     * corresponding keys and that btree_prefix_length is set to the
     * returned prefix length.
     */
    int _pack_fence_rec(cvec_t& out, const w_keystr_t& low,
                        const w_keystr_t& high, 
                        const w_keystr_t& chain, 
                        int new_prefix_len) const;

    /**
     * Compute needed length of variable-size data to store a leaf
     * record with the given truncated key and element lengths.
     */
    size_t _predict_leaf_data_length(int trunc_key_length, int element_length) const;


    /**
     * \brief Poor man's normalized key type.
     *
     * \details
     * To speed up comparison this should be an integer type, not char[]. 
     */
    typedef uint16_t poor_man_key;

    /// Returns the value of poor-man's normalized key for the given key string WITHOUT prefix.
    poor_man_key _extract_poor_man_key(const void* trunc_key, size_t trunc_key_len) const;
    /// Returns the value of poor-man's normalized key for the given key string WITHOUT prefix.
    poor_man_key _extract_poor_man_key(const cvec_t& trunc_key) const;

    /// Returns the value of poor-man's normalized key for the given key string WITH prefix.
    poor_man_key _extract_poor_man_key(const void* key_with_prefix, 
                                       size_t key_len_with_prefix, size_t prefix_len) const;


    // ======================================================================
    //   BEGIN: Private record accessors
    // ======================================================================

    /// Return poor man's key data for given slot
    poor_man_key _poor(int slot) const;

    /**
     * Retrieves the key WITHOUT prefix of specified slot in a leaf
     * 
     * @pre we are a leaf node
     */
    const char*     _leaf_key_noprefix(slotid_t slot,  size_t &len) const;

    /**
     * Retrieves the key WITHOUT prefix of specified slot in an interior node
     * 
     * @pre we are an interior node
     */
    const char*     _node_key_noprefix(slotid_t slot,  size_t &len) const;

    /**
     * Calculate offset within slot's variable-sized data to its
     * element data.  All data from that point onwards makes up the
     * element data.
     * 
     * @pre we are a leaf node
     */
    size_t _element_offset(int slot) const;

    /// returns compare(specified-key, key_noprefix)
    int _compare_key_noprefix(slotid_t slot, const void *key_noprefix, size_t key_len) const;

    /// compare slot slot's key with given key (as key_noprefix,key_len,poor tuple)
    /// result <0 if slot's key is before given key
    int _compare_slot_with_key(int slot, const void* key_noprefix, size_t key_len, poor_man_key poor) const;


    // ======================================================================
    //   BEGIN: Private robust record accessors
    // ======================================================================

    /*
     * These methods provide the same results as the corresponding
     * non-robust versions when our associated B-tree page is not
     * being concurrently modified.
     * 
     * When the B-tree page is being concurrently modified, however,
     * unlike the normal methods these versions do not trigger
     * assertions or cause other faults (e.g., segmentation fault);
     * they may however in this case provide garbage values.
     * 
     * Slot arguments here should be less than a result of
     * page()->robust_number_of_items()-1.
     * 
     * The memory regions indicated by _robust_*_key_noprefix() are
     * always safe to access, but may contain garbage or have a length
     * different from the actual slot's key_noprefix.
     */

    /**
     * [Robust] Retrieves the key WITHOUT prefix of specified slot in a leaf
     * 
     * @pre we are a leaf node
     */
    const char*     _robust_leaf_key_noprefix(slotid_t slot,  size_t &len) const;
    /**
     * [Robust] Retrieves the key WITHOUT prefix of specified slot in an interior node
     * 
     * @pre we are an interior node
     */
    const char*     _robust_node_key_noprefix(slotid_t slot,  size_t &len) const;

    /// [Robust] returns compare(specified-key, key_noprefix)
    int _robust_compare_key_noprefix(slotid_t slot, const void *key_noprefix, size_t key_len) const;

    /// [Robust] compare slot slot's key with given key (as key_noprefix,key_len,poor tuple)
    /// result <0 if slot's key is before given key
    int _robust_compare_slot_with_key(int slot, const void* key_noprefix, size_t key_len, poor_man_key poor) const;


    // ======================================================================
    //   BEGIN: Miscellaneous private members
    // ======================================================================

    /// internal method used from is_consistent() to check keyorder correctness.
    bool             _is_consistent_keyorder() const;

    /// checks if the poor-man's normalized keys are valid.
    bool             _is_consistent_poormankey() const;

    /// Given the place to insert, update btree_consecutive_skewed_insertions.
    void             _update_btree_consecutive_skewed_insertions(slotid_t slot);

    /**
     * Returns if there is enough free space to accomodate the given
     * item.
     * @return true if there is free space
     */
    bool _check_space_for_insert(size_t data_length);

    /**
     * Initialize the whole image of this page as an empty page.
     */
    void            _init(lsn_t lsn, lpid_t page_id,
        shpid_t root_pid, shpid_t pid0, shpid_t foster_pid, int16_t btree_level,
        const w_keystr_t &low, const w_keystr_t &high, const w_keystr_t &chain_fence_high);
};


/**
 * \brief Specialized variant of btree_page_h that borrows a B-tree
 * page from a fixable_page_h.
 *
 * \details 
 * Borrows the latch of a fixable_page_h for the duration of our
 * existence.  Returns the latch when destroyed.  Do not use the
 * original handle while its latch is borrowed.  Transitive borrowing
 * is fine.
 */
class borrowed_btree_page_h : public btree_page_h {
    fixable_page_h* _source;

public:
    borrowed_btree_page_h(fixable_page_h* source) :
        btree_page_h(), _source(source)
    {
<<<<<<< HEAD
        _mode     = _source->_mode;
        _Q_ticket = _source->_Q_ticket;
=======
        _pp   = source->get_generic_page();
        _mode = _source->_mode;
>>>>>>> df48d2c2
        _source->_mode = LATCH_NL;
    }

    ~borrowed_btree_page_h() {
        w_assert1(_source->_mode == LATCH_NL);
        _source->_mode     = _mode;
        _source->_Q_ticket = _Q_ticket;
        _mode = LATCH_NL;
    }
};


// ======================================================================
//   BEGIN: Inline function implementations
// ======================================================================

inline lpid_t btree_page_h::root() const {
    lpid_t p = pid();
    p.page = page()->btree_root;
    return p;
}

inline int btree_page_h::level() const {
    return page()->btree_level;
}

inline shpid_t btree_page_h::pid0_opaqueptr() const {
    return page()->btree_pid0;
}

inline shpid_t btree_page_h::pid0() const {
    shpid_t shpid = page()->btree_pid0;
    if (shpid) {
        return smlevel_0::bf->normalize_shpid(shpid);
    }
    return shpid;
}

inline bool btree_page_h::is_leaf() const {
    return level() == 1;
}

inline bool btree_page_h::is_leaf_parent() const {
    return level() == 2;
}

inline bool btree_page_h::is_node() const {
    return ! is_leaf();
}
   
inline shpid_t btree_page_h::get_foster_opaqueptr() const {
    return page()->btree_foster;
}

inline shpid_t btree_page_h::get_foster() const {
    shpid_t shpid = page()->btree_foster;
    if (shpid) {
        return smlevel_0::bf->normalize_shpid(shpid);
    }
    return shpid;
}

inline int16_t btree_page_h::get_prefix_length() const {
    return page()->btree_prefix_length;
}
inline int16_t btree_page_h::get_fence_low_length() const {
    return page()->btree_fence_low_length;
}
inline int16_t btree_page_h::get_fence_high_length() const {
    return page()->btree_fence_high_length;
}
inline int16_t btree_page_h::get_chain_fence_high_length() const {
    return page()->btree_chain_fence_high_length;
}

inline const char* btree_page_h::get_fence_low_key() const {
    return page()->item_data(0);
}
inline const char* btree_page_h::get_fence_high_key_noprefix() const {
    return page()->item_data(0) + get_fence_low_length();
}
inline const char* btree_page_h::get_chain_fence_high_key() const {
    return page()->item_data(0) + get_fence_low_length() + get_fence_high_length_noprefix();
}
inline const char* btree_page_h::get_prefix_key() const {
    return get_fence_low_key(); // same thing.  only the length differs.
}

inline int btree_page_h::nrecs() const {
    return page()->number_of_items() - 1;
}
inline int btree_page_h::compare_with_fence_low (const w_keystr_t &key) const {
    return key.compare_keystr(get_fence_low_key(), get_fence_low_length());
}
inline int btree_page_h::compare_with_fence_low (const char* key, size_t key_len) const {
    return w_keystr_t::compare_bin_str (key, key_len, get_fence_low_key(), get_fence_low_length());
}
inline int btree_page_h::compare_with_fence_low_noprefix (const char* key, size_t key_len) const {
    return w_keystr_t::compare_bin_str (key, key_len, get_fence_low_key() + get_prefix_length(), get_fence_low_length() - get_prefix_length());
}

inline int btree_page_h::compare_with_fence_high (const w_keystr_t &key) const {
    return compare_with_fence_high ((const char*) key.buffer_as_keystr(), key.get_length_as_keystr());
}
inline int btree_page_h::compare_with_fence_high (const char* key, size_t key_len) const {
    size_t prefix_len = get_prefix_length();
    if (prefix_len > key_len) {
        return w_keystr_t::compare_bin_str (key, key_len, get_prefix_key(), key_len);
    } else {
        // first, compare with prefix part
        int ret = w_keystr_t::compare_bin_str (key, prefix_len, get_prefix_key(), prefix_len);
        if (ret != 0) {
            return ret;
        }
        // then, compare with suffix part
        return w_keystr_t::compare_bin_str (key + prefix_len, key_len - prefix_len,
            get_fence_high_key_noprefix(), get_fence_high_length_noprefix());
    }
}
inline int btree_page_h::compare_with_fence_high_noprefix (const char* key, size_t key_len) const {
    return w_keystr_t::compare_bin_str (key, key_len, get_fence_high_key_noprefix(), get_fence_high_length_noprefix());
}

inline int btree_page_h::compare_with_chain_fence_high (const w_keystr_t &key) const {
    return key.compare_keystr(get_chain_fence_high_key(), get_chain_fence_high_length());
}
inline int btree_page_h::compare_with_chain_fence_high (const char* key, size_t key_len) const {
    return w_keystr_t::compare_bin_str (key, key_len, get_chain_fence_high_key(), get_chain_fence_high_length());
}
inline bool btree_page_h::fence_contains(const w_keystr_t &key) const {
    // fence-low is inclusive
    if (compare_with_fence_low(key) < 0) {
        return false;
    }
    // fence-high is exclusive  (but if it's supremum, we allow it to handle to-the-end scan)
    if (!is_fence_high_supremum() && compare_with_fence_high(key) >= 0) {
        return false;
    }
    return true;
}

inline bool btree_page_h::is_insertion_extremely_skewed_right() const {
    // this means completely pre-sorted insertion like bulk loading.
    int ins = page()->btree_consecutive_skewed_insertions;
    return ins > 50
        || ins > nrecs() * 9 / 10
        || (ins > 1 && ins >= nrecs() - 1)
        ;
}    
inline bool btree_page_h::is_insertion_skewed_right() const {
    return page()->btree_consecutive_skewed_insertions > 5;
}
inline bool btree_page_h::is_insertion_skewed_left() const {
    return page()->btree_consecutive_skewed_insertions < -5;
}

inline shpid_t btree_page_h::child_opaqueptr(slotid_t slot) const {
    w_assert1(is_node());
    w_assert1(slot >= 0);
    w_assert1(slot < nrecs());
    return page()->item_child(slot+1);
}
inline shpid_t btree_page_h::child(slotid_t slot) const {
    shpid_t shpid = child_opaqueptr(slot);
    if (shpid) {
        return smlevel_0::bf->normalize_shpid(shpid);
    }
    return shpid;
}

inline shpid_t* btree_page_h::page_pointer_address(int offset) {
    if (offset == -2) {
        return &page()->btree_foster;
    }

    w_assert1(!is_leaf());
    w_assert1(-2<offset && offset<nrecs());

    if (offset == -1) {
        return &page()->btree_pid0;
    }

    return &page()->item_child(offset+1);
}



inline size_t btree_page_h::get_rec_space(int slot) const {
    w_assert1(slot>=0);
    return page()->item_space(slot + 1);
}


inline bool btree_page_h::is_ghost(slotid_t slot) const {
    return page()->is_ghost(slot + 1);
}


inline smsize_t 
btree_page_h::used_space() const {
    return data_sz - page()->usable_space();
}

inline smsize_t
btree_page_h::usable_space() const {
    return page()->usable_space();
}


// ======================================================================
//   BEGIN: Private record data packers inline implementation
// ======================================================================

inline void btree_page_h::_pack_node_record(cvec_t& out, const cvec_t& trunc_key) const {
    w_assert1(!is_leaf());
    out.put(trunc_key);
}

inline void btree_page_h::_pack_leaf_record_prefix(cvec_t& out, pack_scratch_t& out_scratch,
                                                   const cvec_t& trunc_key) const {
    w_assert1(is_leaf());
    out_scratch = trunc_key.size();
    out.put(&out_scratch, sizeof(out_scratch));
    out.put(trunc_key);
}
inline void btree_page_h::_pack_leaf_record(cvec_t& out, pack_scratch_t& out_scratch,
                                            const cvec_t& trunc_key,
                                            const char* element, size_t element_len) const {
    _pack_leaf_record_prefix(out, out_scratch, trunc_key);
    out.put(element, element_len);
}

inline int btree_page_h::_pack_fence_rec(cvec_t& out, const w_keystr_t& low,
                                  const w_keystr_t& high, 
                                  const w_keystr_t& chain, 
                                  int new_prefix_len) const {
    int prefix_len;
    if (new_prefix_len >= 0) {
        w_assert1(low.common_leading_bytes(high) >= (size_t)new_prefix_len);
        prefix_len = new_prefix_len;
    } else {
        prefix_len = low.common_leading_bytes(high);
    }

    out.put(low);
    // eliminate prefix part from high:
    out.put((const char*)high.buffer_as_keystr()     + prefix_len, 
            high.get_length_as_keystr() - prefix_len);
    if (!chain.is_constructed()) {
        // If chain-high is not set, we don't need to put it here. However,
        // we will at least need fench-high length of capacity when we split this page.
        // As running out of space even for splitting is a severe issue, we pre-allocate
        // a fence-high length of capacity here.
        out.put(high);
    } else {
        out.put(chain);
        if (chain.get_length_as_keystr() < high.get_length_as_keystr()) {
            // for the same purpose, put additional bytes
            out.put(high.buffer_as_keystr(),
                    high.get_length_as_keystr() - chain.get_length_as_keystr());
        }
    }
    return prefix_len;
}

inline size_t btree_page_h::_predict_leaf_data_length(int trunc_key_length, 
                                                      int element_length) const {
    return sizeof(key_length_t) + trunc_key_length + element_length;
}

inline btree_page_h::poor_man_key btree_page_h::_extract_poor_man_key(const void* trunc_key, 
                                                                      size_t trunc_key_len) const {
    if (trunc_key_len == 0) {
        return 0;
    } else if (trunc_key_len == 1) {
        return (*reinterpret_cast<const unsigned char*>(trunc_key)) << 8;
    } else {
        return deserialize16_ho(trunc_key);
    }
}
inline btree_page_h::poor_man_key btree_page_h::_extract_poor_man_key(const cvec_t& trunc_key) const {
    char start[2];
    trunc_key.copy_to(start, 2);
    return _extract_poor_man_key(start, trunc_key.size());
}
inline btree_page_h::poor_man_key 
btree_page_h::_extract_poor_man_key(const void* key_with_prefix, size_t key_len_with_prefix, 
                                    size_t prefix_len) const {
    w_assert1(prefix_len <= key_len_with_prefix);
    return _extract_poor_man_key (((const char*)key_with_prefix) + prefix_len, key_len_with_prefix - prefix_len);
}


// ======================================================================
//   BEGIN: Private [robust] record accessors inline implementation
// ======================================================================

inline btree_page_h::poor_man_key btree_page_h::_poor(int slot) const {
    w_assert1(slot>=0);
    return page()->item_poor(slot+1);
}

inline const char* btree_page_h::_leaf_key_noprefix(slotid_t slot,  size_t &len) const {
    w_assert1(is_leaf());
    w_assert1(slot>=0);

    key_length_t* data = (key_length_t*)page()->item_data(slot+1);
    len = *data++;
    return (const char*)data;
}
inline const char* btree_page_h::_robust_leaf_key_noprefix(slotid_t slot,  size_t &len) const {
    w_assert1(slot>=0);

    size_t variable_length;
    key_length_t* data = (key_length_t*)page()->robust_item_data(slot+1, variable_length);
    if (variable_length < sizeof(key_length_t)) {
        len = 0;
        return (const char*)data;
    }
    len = *data++;
    if (len+sizeof(key_length_t) > variable_length) {
        len = 0;
        return (const char*)data;
    }
    return (const char*)data;
}

inline const char* btree_page_h::_node_key_noprefix(slotid_t slot,  size_t &len) const {
    w_assert1(is_node());
    w_assert1(slot>=0);

    len = page()->item_length(slot+1);
    return page()->item_data(slot+1);
}
inline const char* btree_page_h::_robust_node_key_noprefix(slotid_t slot,  size_t &len) const {
    w_assert1(slot>=0);

    return page()->robust_item_data(slot+1, len);
}

inline size_t btree_page_h::_element_offset(int slot) const {
    w_assert1(is_leaf());
    w_assert1(slot>=0);

    size_t key_noprefix_length;
    (void)_leaf_key_noprefix(slot, key_noprefix_length);

    return key_noprefix_length + sizeof(key_length_t);
}

inline int btree_page_h::_compare_key_noprefix(slotid_t slot, const void *key_noprefix, 
                                               size_t key_len) const {
    size_t      curkey_len;
    const char *curkey;
    if (is_leaf()) {
        curkey = _leaf_key_noprefix(slot, curkey_len);
    } else {
        curkey = _node_key_noprefix(slot, curkey_len);
    }

    return w_keystr_t::compare_bin_str(curkey, curkey_len, key_noprefix, key_len);
}
inline int btree_page_h::_robust_compare_key_noprefix(slotid_t slot, const void *key_noprefix, 
                                                      size_t key_len) const {
    size_t      curkey_len;
    const char *curkey;
    if (page()->robust_is_leaf()) {
        curkey = _robust_leaf_key_noprefix(slot, curkey_len);
    } else {
        curkey = _robust_node_key_noprefix(slot, curkey_len);
    }

    return w_keystr_t::compare_bin_str(curkey, curkey_len, key_noprefix, key_len);
}

#endif // BTREE_PAGE_H_H<|MERGE_RESOLUTION|>--- conflicted
+++ resolved
@@ -910,13 +910,9 @@
     borrowed_btree_page_h(fixable_page_h* source) :
         btree_page_h(), _source(source)
     {
-<<<<<<< HEAD
+        _pp       = _source->get_generic_page();
         _mode     = _source->_mode;
         _Q_ticket = _source->_Q_ticket;
-=======
-        _pp   = source->get_generic_page();
-        _mode = _source->_mode;
->>>>>>> df48d2c2
         _source->_mode = LATCH_NL;
     }
 
