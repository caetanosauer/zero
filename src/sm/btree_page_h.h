--- conflicted
+++ resolved
@@ -316,30 +316,7 @@
     // no 'noprefix' version because chain_fence_high might not share the prefix!
 
     /**
-<<<<<<< HEAD
-     * \brief Initializes the associated page as an empty child page.
-     * \details
-     * This is the primary way (for non-root pages) to initialize a page in Foster B-tree.
-     * @param[in] new_lsn LSN of the operation that creates this page.
-     * @param[in] new_page_id Page ID of the new page.
-     * @param[in] root_pid Page ID of the root page of the B-tree this page belongs to.
-     * @param[in] foster_pid Page ID of the (if exists) foster-child of the parent.
      * @param[in] foster_emlsn Expected Child LSN of (if exists) foster-child of the parent.
-     * @param[in] btree_level Level of the new page.
-     * @param[in] low The fence low key of the new page.
-     * @param[in] high The fence high key of the new page.
-     * @param[in] chain_fence_high highest key in the foster chain.
-     * @see btree_impl::_sx_norec_alloc()
-     * @see accept_empty_child()
-     * @pre this is not a root page.
-     */
-    void init_as_empty_child(lsn_t new_lsn, lpid_t new_page_id,
-        shpid_t root_pid, shpid_t foster_pid, lsn_t foster_emlsn, int16_t btree_level,
-        const w_keystr_t &low, const w_keystr_t &high, const w_keystr_t &chain_fence_high);
-
-    /**
-=======
->>>>>>> a412e279
      * Modifies the associated page to accept an empty foster-child page.
      * @param[in] new_lsn LSN of the operation that creates the foster-child page.
      * @param[in] new_page_id Page ID of the new page.
@@ -350,56 +327,6 @@
     void accept_empty_child(lsn_t new_lsn, shpid_t new_page_id);
 
     /**
-<<<<<<< HEAD
-     * When allocating a new B-Tree page, use this instead of fix().
-     * This sets all headers, fence/prefix keys, and initial records altogether.
-     * As our new B-Tree header has variable-size part (fence keys),
-     * setting fence keys later than the first format() causes a problem.
-     * Also, this outputs just a single record for everything, so much more efficient.
-     */
-    rc_t init_fix_steal(
-        btree_page_h*        parent,
-        const lpid_t&        pid,
-        shpid_t              root, 
-        int                  level,
-        shpid_t              pid0,
-        lsn_t                pid0_emlsn,
-        shpid_t              foster,
-        lsn_t                foster_emlsn,
-        const w_keystr_t&    fence_low,
-        const w_keystr_t&    fence_high,
-        const w_keystr_t&    chain_fence_high,
-        btree_page_h*        steal_src  = NULL,
-        int                  steal_from = 0,
-        int                  steal_to   = 0,
-        bool                 log_it     = true
-        );
-
-    /**
-     * This sets all headers, fence/prefix keys and initial records altogether.  Used by init_fix_steal.
-     * Steal records from steal_src1.  Then steal records from steal_src2 (this is used only when merging).
-     * if steal_src2_pid0 is true, it also steals src2's pid0 with low-fence key.
-     */
-    rc_t format_steal(
-        const lpid_t&        pid,
-        shpid_t              root, 
-        int                  level,
-        shpid_t              pid0,
-        lsn_t                pid0_emlsn,
-        shpid_t              foster,
-        lsn_t                foster_emlsn,
-        const w_keystr_t&    fence_low,
-        const w_keystr_t&    fence_high,
-        const w_keystr_t&    chain_fence_high,
-        bool                 log_it = true,
-        btree_page_h*        steal_src1 = NULL,
-        int                  steal_from1 = 0,
-        int                  steal_to1 = 0,
-        btree_page_h*        steal_src2 = NULL,
-        int                  steal_from2 = 0,
-        int                  steal_to2 = 0,
-        bool                 steal_src2_pid0 = false
-=======
      * \brief Initializes the associated page, stealing records from other pages as specified.
      * 
      * \details 
@@ -425,7 +352,9 @@
                       shpid_t              root, 
                       int                  level,
                       shpid_t              pid0,
+                      lsn_t                pid0_emlsn,
                       shpid_t              foster,
+                      lsn_t                foster_emlsn,
                       const w_keystr_t&    fence_low,
                       const w_keystr_t&    fence_high,
                       const w_keystr_t&    chain_fence_high,
@@ -437,7 +366,6 @@
                       int                  steal_from2 = 0,
                       int                  steal_to2 = 0,
                       bool                 steal_src2_pid0 = false
->>>>>>> a412e279
         );
 
     /// Steal records from steal_src.  Called by format_steal.
