#include "w_defines.h"

/**
 * Implementation of Search/Lookup functions in btree_impl.h.
 * Separated from btree_impl.cpp.
 */

#define SM_SOURCE
#define BTREE_C

#include "sm_int_2.h"
#include "page_bf_inline.h"
#include "btree_p.h"
#include "btree_impl.h"
#include "btcursor.h"
#include "sm_base.h"
#include "vec_t.h"
#include "w_key.h"
#include "xct.h"

rc_t
btree_impl::_ux_lookup(
    volid_t vol, snum_t store,
    const w_keystr_t&       key,
    bool&               found,
    void*               el,
    smsize_t&           elen
    )        
{
    FUNC(btree_impl::_ux_lookup);
    INC_TSTAT(bt_find_cnt);
    while (true) {
        rc_t rc = _ux_lookup_core (vol, store, key, found, el, elen);
        if (rc.is_error() && rc.err_num() == eLOCKRETRY) {
            continue;
        }
        return rc;
    }
    return RCOK;
}

rc_t
btree_impl::_ux_lookup_core(
    volid_t vol, snum_t store,
    const w_keystr_t&   key,
    bool&               found,
    void*               el,
    smsize_t&           elen
    )        
{
    bool need_lock = g_xct_does_need_lock();
    bool ex_for_select = g_xct_does_ex_lock_for_select();

    btree_p                leaf; // first-leaf

    // find the leaf (potentially) containing the key
    W_DO( _ux_traverse(vol, store, key, t_fence_contain, LATCH_SH, leaf));

    w_assert1(leaf.is_fixed());
    w_assert1(leaf.is_leaf());

    // then find the tuple in the page
    slotid_t slot;
    leaf.search_leaf(key, found, slot);
    if (!found) {
        if (need_lock) {
            W_DO(_ux_lock_range(leaf, key, slot, LATCH_SH,
                ex_for_select ? XN : SN,
                ex_for_select ? NX : NS,
                false));
        }
        return RCOK;
    }

    // the key is found (though it might be a ghost)! let's get a lock.
    if (need_lock) {
        // only the key is locked (SN)
        W_DO (_ux_lock_key(leaf, key, LATCH_SH,
            ex_for_select ? XN : SN, false));
    }

    // Copy the element 
    // assume caller provided space
    w_assert1(el != NULL || elen == 0);
    bool ghost;
    bool will_fit = leaf.dat_leaf(slot, (char*) el, elen, ghost); // this sets elen
    if (ghost) {
        found = false;
        return RCOK;
    }
    if (!will_fit) {
        // just return the required size
        return RC(eRECWONTFIT);
    }
    return RCOK;
}

rc_t
btree_impl::_ux_traverse(
    volid_t vol, snum_t store,
    const w_keystr_t &key,
    traverse_mode_t traverse_mode,
    latch_mode_t leaf_latch_mode,
    btree_p &leaf,
    bool allow_retry
    )
{
    FUNC(btree_impl::_ux_traverse);
    INC_TSTAT(bt_traverse_cnt);
    if (key.is_posinf()) {
        if (traverse_mode == t_fence_contain) {
            // this is kind of misuse of this function, but
            // let's tolerate it and consider it as search for last page
            traverse_mode = t_fence_high_match;
        }
        w_assert1(traverse_mode != t_fence_low_match); // surely misuse
    }

    shpid_t leaf_pid_causing_failed_upgrade = 0;
    for (int times = 0; times < 20; ++times) { // arbitrary number
        inquery_verify_init(vol, store); // initialize in-query verification
        btree_p root_p;
        w_assert1(!root_p.is_fixed());
        bool should_try_ex = (leaf_latch_mode == LATCH_EX &&
            leaf_pid_causing_failed_upgrade == smlevel_0::bf->get_root_page_id_normalized(vol, store));
        W_DO( root_p.fix_root(vol, store, should_try_ex ? LATCH_EX : LATCH_SH));
        w_assert1(root_p.is_fixed());
        
        if (root_p.get_blink() != 0) {
            // root page has foster-child! let's grow the tree.
            if (root_p.latch_mode() != LATCH_EX) {
                root_p.unfix(); // don't upgrade. re-fix.
                W_DO( root_p.fix_root(vol, store, LATCH_EX));
            }
            W_DO(_sx_grow_tree(root_p));
            --times; // we don't penalize this. do it again.
            continue;
        }
        
        rc_t rc = _ux_traverse_recurse (root_p, key, traverse_mode, leaf_latch_mode, leaf, leaf_pid_causing_failed_upgrade);

        if (rc.is_error()) {
            if (rc.err_num() == eGOODRETRY) {
                // did some opportunistic structure modification, and going to retry
                --times; // we don't penalize this. do it again.
                continue;
            }
            if (rc.err_num() == eRETRY) {
                w_assert1(leaf_latch_mode == LATCH_EX);
                w_assert1(leaf_pid_causing_failed_upgrade != 0);
                // this means we failed to upgrade latch in leaf level.
                if (allow_retry) {
                    continue; //retry! with the leaf_pid_causing_failed_upgrade
                }
            }
            // otherwise it's failed
            return rc;
        } else {
            return RCOK;
        }
    }
#if W_DEBUG_LEVEL>0
    cout << "latch contention too many times!" << endl;
#endif
    return RC (eTOOMANYRETRY);
}

rc_t
btree_impl::_ux_traverse_recurse(
    btree_p&                        start,
    const w_keystr_t&               key,
    btree_impl::traverse_mode_t     traverse_mode,
    latch_mode_t                    leaf_latch_mode,
    btree_p&                        leaf,
    shpid_t&                         leaf_pid_causing_failed_upgrade
    )
{
    FUNC(btree_impl::_ux_traverse_recurse);
    INC_TSTAT(bt_partial_traverse_cnt);

    /// cache the flag to avoid calling the functions each time
    bool do_inquery_verify = (xct() != NULL && xct()->is_inquery_verify());
    
    if (leaf.is_fixed()) {
        leaf.unfix();
    }

    // this part is now loop, not recursion to prevent the stack from growing too long
    btree_p *current = &start;
    btree_p followed_p; // for latch coupling
    btree_p *next = &followed_p;
    while (true) {
        if (do_inquery_verify) inquery_verify_fact(*current); // check the current page

        // use fence key to tell if this is the page
        bool this_is_the_leaf_page = false;
        slot_follow_t slot_to_follow = t_follow_invalid;
        _ux_traverse_search(traverse_mode, current, key,
                            this_is_the_leaf_page, slot_to_follow);
        
        //Should be able to search that:
        // (this_is_the_leaf_page && slot_to_follow==t_follow_invalid) ||
        // (!this_is_the_leaf_page && slot_to_follow=!=t_follow_invalid)
        
        if (this_is_the_leaf_page) {
            leaf = *current;
            // re-fix to apply the given latch mode
            if (leaf_latch_mode != LATCH_SH && leaf.latch_mode() != LATCH_EX) {
                if (!leaf.upgrade_latch_conditional()) {
                    // can't get EX latch, so restart from the root
<<<<<<< HEAD
                    DBGOUT2(<< ": latch update conflict at " << leaf.pid() << ". need restart from root!");
                    leaf_pid_causing_failed_upgrade = leaf.pid().page;
=======
                    DBGOUT2(<< ": latch update conflict at " << leaf.pid() 
                            << ". need restart from root!");
                    leaf_pid_causing_failed_upgrade = leaf.shpid();
>>>>>>> bb16efb8
                    leaf.unfix();
                    return RC(eRETRY);
                }
            }
            break; // done!
        }
        
        if (do_inquery_verify) {
            inquery_verify_expect(*current, slot_to_follow); // adds expectation
        }

        shpid_t pid_to_follow;
        shpid_t pid_to_follow_normalized;
        if (slot_to_follow == t_follow_blink) {
            pid_to_follow = current->get_blink();
            pid_to_follow_normalized = current->get_blink_normalized();
        } else if (slot_to_follow == t_follow_pid0) {
            pid_to_follow = current->pid0();
            pid_to_follow_normalized = current->pid0_normalized();
        } else {
            pid_to_follow = current->child(slot_to_follow);
            pid_to_follow_normalized = current->child_normalized(slot_to_follow);
        }    
        w_assert1(pid_to_follow);

        // if worth it, do eager adoption. If it actually did something, it returns 
        // eGOODRETRY so that we will exit and retry
        if ((current->level() >= 3 || 
             (current->level() == 2 && slot_to_follow == t_follow_blink)) // next will be non-leaf
            && is_ex_recommended(pid_to_follow)) { // next is VERY hot
            W_DO (_ux_traverse_try_eager_adopt(*current, pid_to_follow));
        }
        
        bool should_try_ex = leaf_latch_mode == LATCH_EX && (
<<<<<<< HEAD
            pid_to_follow_normalized == leaf_pid_causing_failed_upgrade
            || current->latch_mode() == LATCH_EX // once we got an EX latch, we shouldn't get SH latch
        );
        W_DO(next->fix_nonroot(*current, current->vol(), pid_to_follow, should_try_ex ? LATCH_EX : LATCH_SH));

        // we followed a real-child pointer and found that it has blink..
        // let's adopt it! (but opportunistically).
        // just like eager adoption, it returns eGOODRETRY and we will retry if it succeeded. otherwise, go on.
=======
            pid_to_follow == leaf_pid_causing_failed_upgrade
            || current->latch_mode() == LATCH_EX // we have EX latch; don't SH latch
            );
        
        if(current->level()==2 && slot_to_follow!=t_follow_blink && leaf_latch_mode==LATCH_EX) {
            //We're likely going to find the target next, so go ahead and EX if we need to.
            //The other possibility is a long adoption chain; if that is the case this is
            //a performance oops, but we're also messed up anyway, so fix the bad chain and
            //still do this.
            should_try_ex = true;
        }
        
        W_DO(next->fix_nonroot(*current, current->vol(), pid_to_follow, 
                               should_try_ex ? LATCH_EX : LATCH_SH));
        
>>>>>>> bb16efb8
        if (slot_to_follow != t_follow_blink && next->get_blink() != 0) {
            // we followed a real-child pointer and found that it has blink..  let's adopt it! (but
            // opportunistically).  just like eager adoption, it returns eGOODRETRY and we will
            // retry if it succeeded. otherwise, go on.
            W_DO(_ux_traverse_try_opportunistic_adopt(*current, *next));
        }

        current->unfix();
        std::swap(current, next);
    }
        
    return RCOK;
}
void btree_impl::_ux_traverse_search(btree_impl::traverse_mode_t traverse_mode,
                                     btree_p *current,
                                     const w_keystr_t& key,
                                     bool &this_is_the_leaf_page, slot_follow_t &slot_to_follow) {
    if (traverse_mode == t_fence_contain) {
        if (current->compare_with_fence_high(key) < 0) {
            w_assert1(current->fence_contains(key));
            // this page can contain the key, but..
            if (current->is_leaf()) {
                this_is_the_leaf_page = true;
            } else {
                // this is an interior node. find a child to follow
                slotid_t slot;
                current->search_node(key, slot);
                if (slot < 0) {
                    slot_to_follow = t_follow_pid0;
                } else {
                    slot_to_follow = (slot_follow_t) slot;
                }
            }
        } else {
            // this page can't contain the key.
            // If search key is higher than high-fence of "start", which occurs
            // only when "start" has b-link buddies, then follows blink pointers.
            // Note, because the search path has chosen to read "start",
            // this page or one of its blinks have fence keys containing the search key.
            w_assert2(current->get_blink());
            w_assert2(current->compare_with_fence_high(key) >= 0);
            
            // let's follow blink
            slot_to_follow = t_follow_blink;
        }
    } else if (traverse_mode == t_fence_low_match) {
        int d = current->compare_with_fence_low(key);
        if (d == 0) {
            if (current->is_leaf()) {
                this_is_the_leaf_page = true;
            } else {
                // follow left-most child.
                slot_to_follow = t_follow_pid0;
            }
        } else {
            w_assert2(d > 0); // if d<0 (key<fence-low), we failed something
            if (current->compare_with_fence_high(key) >= 0) {
                // key is even higher than fence-high, then there must be blinked page
                // let's follow blink
                slot_to_follow = t_follow_blink;
            } else {
                // otherwise, one of the children must have the fence-low
                w_assert2(!current->is_leaf()); // otherwise we should have seen an exact match
                slotid_t slot;
                current->search_node(key, slot);
                // unlike fence-high key match, we can simply use the search result
                slot_to_follow = (slot_follow_t) slot;
            }
        }
    } else {
        w_assert2(traverse_mode == t_fence_high_match);
        int d = current->compare_with_fence_high(key);
        if (d == 0) {
            if (current->is_leaf()) {
                this_is_the_leaf_page = true;
            } else {
                // must be the last child.
                slot_to_follow = (slot_follow_t) (current->nrecs() - 1);
            }
        } else if (d > 0) {
            // key is higher than fence-high, then there must be blinked page
            // let's follow blink
            slot_to_follow = t_follow_blink;
        } else {
            // key is lower than fence-high. then one of the children must have it.
            w_assert2(!current->is_leaf()); // otherwise we should have seen an exact match
            slotid_t slot;
            current->search_node(key, slot);
            // search_node returns the slot in which key resides or should go.
            // For example, a separator key "AB"
            // sends "AA" to left, "AAZ" to left, "AB" to right,
            // "ABA" to right, "AC" to right.
            
            // However, now we are looking for fence-high key match,
            // so we want to send "AB" to left.
            w_keystr_t slot_key;
            current->node_key(slot, slot_key);
            if (key.compare(slot_key) == 0) {
                --slot; // if exact match, try the previous slot
                w_assert2(slot < current->nrecs() && slot >= -1);
            }
            
            slot_to_follow = (slot_follow_t) slot;
        }
    }
} 
rc_t btree_impl::_ux_traverse_try_eager_adopt(btree_p &current, shpid_t next_pid)
{
    w_assert1(current.is_fixed());
    queue_based_lock_t *mutex = mutex_for_high_contention(next_pid);
    w_assert1(mutex);
    {
        CRITICAL_SECTION(cs, *mutex);
        if (!is_ex_recommended(next_pid)) {
            // probably some other thread has already done it. so just do nothing.
            // even if this is unluckily some accident, that's fine. adoption can be delayed.
            // Also, we should exit critical section as soon as possible!
            // and just go on (return RCOK, not eGOODRETRY) with SH latch
            return RCOK;
        }
        btree_p next;
        W_DO(next.fix_nonroot(current, current.vol(), next_pid, LATCH_EX));
        
        // okay, now we got EX latch, but..
        if (!is_ex_recommended(next_pid)) {
            // same as above
            return RCOK;
        } else {
            // this page has been requested for adoption many times. Let's do it!
            W_DO(_sx_adopt_blink_sweep_approximate(next, 0));
        }
    }
    return RC(eGOODRETRY); // to be safe, let's restart. this is anyway rare event
}
rc_t btree_impl::_ux_traverse_try_opportunistic_adopt(btree_p &current, btree_p &next)
{
    w_assert1(current.is_fixed());
    w_assert1(next.is_fixed());
    bool pushedup;
    W_DO(_sx_opportunistic_adopt_blink(current, next, pushedup));
    // if it's pushed up, we restart the search from root
    // (we can keep searching with a bit complicated code.. but wouldn't worth it)
    if (pushedup) {
        return RC(eGOODRETRY);
    } else {
        return RCOK; // go on
    }           
    
}<|MERGE_RESOLUTION|>--- conflicted
+++ resolved
@@ -208,14 +208,9 @@
             if (leaf_latch_mode != LATCH_SH && leaf.latch_mode() != LATCH_EX) {
                 if (!leaf.upgrade_latch_conditional()) {
                     // can't get EX latch, so restart from the root
-<<<<<<< HEAD
-                    DBGOUT2(<< ": latch update conflict at " << leaf.pid() << ". need restart from root!");
-                    leaf_pid_causing_failed_upgrade = leaf.pid().page;
-=======
                     DBGOUT2(<< ": latch update conflict at " << leaf.pid() 
                             << ". need restart from root!");
-                    leaf_pid_causing_failed_upgrade = leaf.shpid();
->>>>>>> bb16efb8
+                    leaf_pid_causing_failed_upgrade = leaf.pid().page;
                     leaf.unfix();
                     return RC(eRETRY);
                 }
@@ -250,17 +245,7 @@
         }
         
         bool should_try_ex = leaf_latch_mode == LATCH_EX && (
-<<<<<<< HEAD
             pid_to_follow_normalized == leaf_pid_causing_failed_upgrade
-            || current->latch_mode() == LATCH_EX // once we got an EX latch, we shouldn't get SH latch
-        );
-        W_DO(next->fix_nonroot(*current, current->vol(), pid_to_follow, should_try_ex ? LATCH_EX : LATCH_SH));
-
-        // we followed a real-child pointer and found that it has blink..
-        // let's adopt it! (but opportunistically).
-        // just like eager adoption, it returns eGOODRETRY and we will retry if it succeeded. otherwise, go on.
-=======
-            pid_to_follow == leaf_pid_causing_failed_upgrade
             || current->latch_mode() == LATCH_EX // we have EX latch; don't SH latch
             );
         
@@ -275,7 +260,6 @@
         W_DO(next->fix_nonroot(*current, current->vol(), pid_to_follow, 
                                should_try_ex ? LATCH_EX : LATCH_SH));
         
->>>>>>> bb16efb8
         if (slot_to_follow != t_follow_blink && next->get_blink() != 0) {
             // we followed a real-child pointer and found that it has blink..  let's adopt it! (but
             // opportunistically).  just like eager adoption, it returns eGOODRETRY and we will
@@ -289,6 +273,7 @@
         
     return RCOK;
 }
+
 void btree_impl::_ux_traverse_search(btree_impl::traverse_mode_t traverse_mode,
                                      btree_p *current,
                                      const w_keystr_t& key,
