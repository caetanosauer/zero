--- conflicted
+++ resolved
@@ -204,20 +204,10 @@
         // was a few % in overall CPU profile (yes, a bit surprising).
         shpid_t pid_to_follow_opaqueptr;
         if (slot_to_follow == t_follow_foster) {
-<<<<<<< HEAD
-            pid_to_follow           = current->get_foster();
-            pid_to_follow_opaqueptr = current->get_foster_opaqueptr();
-        } else if (slot_to_follow   == t_follow_pid0) {
-            pid_to_follow           = current->pid0();
-            pid_to_follow_opaqueptr = current->pid0_opaqueptr();
-        } else {
-            pid_to_follow           = current->child(slot_to_follow);
-=======
             pid_to_follow_opaqueptr = current->get_foster_opaqueptr();
         } else if (slot_to_follow == t_follow_pid0) {
             pid_to_follow_opaqueptr = current->pid0_opaqueptr();
         } else {
->>>>>>> df48d2c2
             pid_to_follow_opaqueptr = current->child_opaqueptr(slot_to_follow);
         }    
 
@@ -231,18 +221,6 @@
             W_DO (_ux_traverse_try_eager_adopt(*current, pid_to_follow_opaqueptr));
         }
         
-<<<<<<< HEAD
-        bool should_try_ex = (leaf_latch_mode == LATCH_EX) &&
-                             (pid_to_follow == leaf_pid_causing_failed_upgrade
-                              || current->latch_mode() == LATCH_EX); // we have EX latch; don't SH latch
-        
-        if(current->level()==2 && slot_to_follow!=t_follow_foster && leaf_latch_mode==LATCH_EX) {
-            //We're likely going to find the target next, so go ahead and EX if we need to.
-            //The other possibility is a long adoption chain; if that is the case this is
-            //a performance oops, but we're also messed up anyway, so fix the bad chain and
-            //still do this.
-            should_try_ex = true;
-=======
         bool should_try_ex = false;
         if (leaf_latch_mode == LATCH_EX) {
             if (current->latch_mode() == LATCH_EX) { // we have EX latch; don't SH latch
@@ -258,7 +236,6 @@
                 should_try_ex = (smlevel_0::bf->normalize_shpid(pid_to_follow_opaqueptr)
                                     == leaf_pid_causing_failed_upgrade);
             }
->>>>>>> df48d2c2
         }
 
         W_DO(next->fix_nonroot(*current, current->vol(), pid_to_follow_opaqueptr, 
