--- conflicted
+++ resolved
@@ -87,14 +87,10 @@
 // needed for skip_log
 #include "logdef_gen.cpp"
 
-<<<<<<< HEAD
-typedef smlevel_0::fileoff_t fileoff_t;
-=======
-
 // LOG_BUFFER switch
 #include "logbuf_common.h"
 
->>>>>>> 5892b66d
+typedef smlevel_0::fileoff_t fileoff_t;
 
 bool       log_core::_initialized = false;
 
@@ -2067,7 +2063,6 @@
             << "Old epoch  end " << _log_buffer->_old_epoch.end
             << endl;
     }
-<<<<<<< HEAD
     _flush_daemon->join();
     _flush_daemon_running = false;
     delete _flush_daemon;
@@ -2076,8 +2071,6 @@
     delete THE_LOG; // side effect: sets THE_LOG to NULL
     delete _oldest_lsn_tracker;
     _oldest_lsn_tracker = NULL;
-=======
->>>>>>> 5892b66d
 }
 #else
 NORET
@@ -2102,19 +2095,15 @@
       _curr_index(-1),
       _curr_num(1),
       _readbuf(NULL),
-<<<<<<< HEAD
+#ifdef LOG_DIRECT_IO
+      _writebuf(NULL),
+#endif
       _skip_log(NULL),
       _min_chkpt_rec_lsn(first_lsn(1)), 
       _space_available(0),
       _space_rsvd_for_chkpt(0), 
       _partition_size(0), 
       _partition_data_size(0)
-=======
-#ifdef LOG_DIRECT_IO
-      _writebuf(NULL),
-#endif
-      _skip_log(NULL)
->>>>>>> 5892b66d
 {
     FUNC(log_core::log_core);
     DO_PTHREAD(pthread_mutex_init(&_wait_flush_lock, NULL));
@@ -4101,13 +4090,22 @@
 {
     /* BUG: the number of transactions which might need to be
        checkpointed is potentially unbounded. However, it's rather
-       unlikely we'll ever see more than 10k at any one time...
+       unlikely we'll ever see more than 5k at any one time, especially
+       each active transaction uses an active user thread
+       
+       The number of granted locks per transaction is also potentially
+       unbounded.  Use a guess average value per active transaction,
+       it should be unusual to see maximum active transactions and every
+       transaction has the average number of locks
      */
-    static long const GUESS_MAX_XCT_COUNT = 10000;
+    static long const GUESS_MAX_XCT_COUNT = 5000;
+    static long const GUESS_EACH_XCT_LOCK_COUNT = 5;
     static long const FUDGE = sizeof(logrec_t);
     long bf_tab_size = bf->get_block_cnt()*sizeof(chkpt_bf_tab_t::brec_t);
     long xct_tab_size = GUESS_MAX_XCT_COUNT*sizeof(chkpt_xct_tab_t::xrec_t);
-    return FUDGE + bf_tab_size + xct_tab_size;
+    long xct_lock_size = GUESS_EACH_XCT_LOCK_COUNT*GUESS_MAX_XCT_COUNT*sizeof(chkpt_xct_lock_t::lockrec_t);
+    long dev_tab_size = max_vols*sizeof(chkpt_dev_tab_t::devrec_t);
+    return FUDGE + bf_tab_size + xct_tab_size + xct_lock_size + dev_tab_size;
 }
 
 w_rc_t
