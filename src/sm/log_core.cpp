/*
 * (c) Copyright 2011-2014, Hewlett-Packard Development Company, LP
 */

/* -*- mode:C++; c-basic-offset:4 -*-
     Shore-MT -- Multi-threaded port of the SHORE storage manager

                       Copyright (c) 2007-2009
      Data Intensive Applications and Systems Labaratory (DIAS)
               Ecole Polytechnique Federale de Lausanne

                         All Rights Reserved.

   Permission to use, copy, modify and distribute this software and
   its documentation is hereby granted, provided that both the
   copyright notice and this permission notice appear in all copies of
   the software, derivative works or modified versions, and any
   portions thereof, and that both notices appear in supporting
   documentation.

   This code is distributed in the hope that it will be useful, but
   WITHOUT ANY WARRANTY; without even the implied warranty of
   MERCHANTABILITY or FITNESS FOR A PARTICULAR PURPOSE. THE AUTHORS
   DISCLAIM ANY LIABILITY OF ANY KIND FOR ANY DAMAGES WHATSOEVER
   RESULTING FROM THE USE OF THIS SOFTWARE.
*/

/*<std-header orig-src='shore'>

 $Id: log_core.cpp,v 1.20 2010/12/08 17:37:42 nhall Exp $

SHORE -- Scalable Heterogeneous Object REpository

Copyright (c) 1994-99 Computer Sciences Department, University of
                      Wisconsin -- Madison
All Rights Reserved.

Permission to use, copy, modify and distribute this software and its
documentation is hereby granted, provided that both the copyright
notice and this permission notice appear in all copies of the
software, derivative works or modified versions, and any portions
thereof, and that both notices appear in supporting documentation.

THE AUTHORS AND THE COMPUTER SCIENCES DEPARTMENT OF THE UNIVERSITY
OF WISCONSIN - MADISON ALLOW FREE USE OF THIS SOFTWARE IN ITS
"AS IS" CONDITION, AND THEY DISCLAIM ANY LIABILITY OF ANY KIND
FOR ANY DAMAGES WHATSOEVER RESULTING FROM THE USE OF THIS SOFTWARE.

This software was developed with support by the Advanced Research
Project Agency, ARPA order number 018 (formerly 8230), monitored by
the U.S. Army Research Laboratory under contract DAAB07-91-C-Q518.
Further funding for this work was provided by DARPA through
Rome Research Laboratory Contract No. F30602-97-2-0247.

*/

#include "w_defines.h"

/*  -- do not edit anything above this line --   </std-header>*/

#define SM_SOURCE
#define LOG_CORE_C

#include "sm_int_1.h"
#include "logtype_gen.h"
#include "log.h"
#include "logrec.h"
#include "log_core.h"
#include "log_carray.h"

#include "bf_tree.h"

#include "fixable_page_h.h"

#include <sstream>
#include <w_strstream.h>

const std::string log_core::IMPL_NAME = "traditional";

typedef smlevel_0::fileoff_t fileoff_t;

<<<<<<< HEAD
// Once the log is created, this points to it. This is the
// implementation of log_m.
log_core *log_core::THE_LOG(NULL); // me

long
log_core::partition_size(long psize) {
     long p = psize - BLOCK_SIZE;
     return _floor(p, SEGMENT_SIZE) + BLOCK_SIZE;
}

long
log_core::min_partition_size() {
     return _floor(SEGMENT_SIZE, SEGMENT_SIZE) + BLOCK_SIZE;
}
/*********************************************************************
 *
 *  log_core *log_core::new_log_m(logdir,segid,reformat,carray_active_slot_count)
 *
 *  CONSTRUCTOR.  Returns one or the other log types.
 *
 *********************************************************************/
=======
class flush_daemon_thread_t : public smthread_t {
    log_common* _log;
public:
    flush_daemon_thread_t(log_common* log) : 
         smthread_t(t_regular, "flush_daemon", WAIT_NOT_USED), _log(log) { }

    virtual void run() { _log->flush_daemon(); }
};
>>>>>>> 6b16cba5

log_common::log_common(
                   long bsize, // segment size for the log buffer, set through "sm_logbufsize"
                   int carray_active_slot_count
                   )
    : 
      _segsize(log_storage::_ceil(bsize, SEGMENT_SIZE)), // actual segment size for the log buffer,
      _shutting_down(false),
      _flush_daemon_running(false),
      _log_corruption(false),
      _readbuf(NULL),
#ifdef LOG_DIRECT_IO
      _writebuf(NULL),
#endif
      _start(0), 
      _end(0),
      _waiting_for_flush(false),
      _carray(new ConsolidationArray(carray_active_slot_count))
{
    FUNC(log_common::log_common);

<<<<<<< HEAD
    if(THE_LOG != NULL) {
        // not mt-safe
        smlevel_0::errlog->clog << error_prio  << "Log already created. "
                << endl << flushl;
        return RC(eINTERNAL); // server programming error
    }

    if(rc.is_error()) {
        // not mt-safe, but this is not going to happen in concurrency scenario
        smlevel_0::errlog->clog << error_prio
                << "Error: cannot open the log file(s) " << dir_name()
                << ":" << endl << rc << flushl;
        return rc;
    }

    /* The log created here is deleted by the ss_m. */
    log_core *l = 0;
    {
        DBGTHRD(<<" log is unix file" );
        if (max_logsz == 0)  {
            // not mt-safe, but this is not going to happen in
            // concurrency scenario
            smlevel_0::errlog->clog << fatal_prio
                << "Error: log size must be non-zero for log devices"
                << flushl;
            /* XXX should genertae invalid log size of something instead? */
            return RC(eOUTOFLOGSPACE);
        }
=======
    DO_PTHREAD(pthread_mutex_init(&_wait_flush_lock, NULL));
    DO_PTHREAD(pthread_cond_init(&_wait_cond, NULL));
    DO_PTHREAD(pthread_cond_init(&_flush_cond, NULL));

    /* Create thread o flush the log */
    _flush_daemon = new flush_daemon_thread_t(this);
>>>>>>> 6b16cba5

    // NOTE: GROT must make this a function of page size, and of xfer size,
    // since xfer size is fixed (8K).
    // It has to big enough to read the maximum-sized log record, clearly
    // more than a page.
#ifdef LOG_DIRECT_IO
#if SM_PAGESIZE < 8192
    posix_memalign((void**)&_readbuf, LOG_DIO_ALIGN, log_storage::BLOCK_SIZE*4);
    //_readbuf = new char[BLOCK_SIZE*4];
    // we need two blocks for the write buffer because the skip log record may span two blocks
    posix_memalign((void**)&_writebuf, LOG_DIO_ALIGN, log_storage::BLOCK_SIZE*2);
#else
    posix_memalign((void**)&_readbuf, LOG_DIO_ALIGN, SM_PAGESIZE*4);
    //_readbuf = new char[SM_PAGESIZE*4];
    posix_memalign((void**)&_writebuf, LOG_DIO_ALIGN, SM_PAGESIZE*2);
#endif
<<<<<<< HEAD
                         );
    }
    if (rc.is_error())
        return rc;

    log_p = l;
    THE_LOG = l;
    return RCOK;
}

void
log_core::_acquire()
{
    _partition_lock.acquire(&me()->get_log_me_node());
}
void
log_core::release()
{
    _partition_lock.release(me()->get_log_me_node());
}


partition_index_t
log_core::_get_index(uint32_t n) const
{
    const partition_t        *p;
    for(int i=0; i<PARTITION_COUNT; i++) {
        p = _partition(i);
        if(p->num()==n) return i;
    }
    return -1;
}

partition_t *
log_core::_n_partition(partition_number_t n) const
{
    partition_index_t i = _get_index(n);
    return (i<0)? (partition_t *)0 : _partition(i);
}


partition_t *
log_core::curr_partition() const
{
    w_assert3(partition_index() >= 0);
    return _partition(partition_index());
}

/*********************************************************************
 *
 *  log_core::scavenge(min_rec_lsn, min_xct_lsn)
 *
 *  Scavenge (free, reclaim) unused log files.
 *  We can scavenge all log files with index less
 *  than the minimum of the three lsns:
 *  the two arguments
 *  min_rec_lsn,  : minimum recovery lsn computed by checkpoint
 *  min_xct_lsn,  : first log record written by any uncommitted xct
 *  and
 *  global_min_lsn: the smaller of :
 *     min chkpt rec lsn: min_rec_lsn computed by the last checkpoint
 *     master_lsn: lsn of the last completed checkpoint-begin
 * (so the min chkpt rec lsn is in here twice - that's ok)
 *
 *********************************************************************/
rc_t
log_core::scavenge(const lsn_t &min_rec_lsn, const lsn_t& min_xct_lsn)
{
    FUNC(log_core::scavenge);
    CRITICAL_SECTION(cs, _partition_lock);
    DO_PTHREAD(pthread_mutex_lock(&_scavenge_lock));

#if W_DEBUG_LEVEL > 2
    _sanity_check();
#endif
    partition_t        *p;

    lsn_t lsn = global_min_lsn(min_rec_lsn,min_xct_lsn);
    partition_number_t min_num;
    {
        /*
         *  find min_num -- the lowest of all the partitions
         */
        min_num = partition_num();
        for (uint i = 0; i < PARTITION_COUNT; i++)  {
            p = _partition(i);
            if( p->num() > 0 &&  p->num() < min_num )
                min_num = p->num();
        }
    }

    DBGTHRD( << "scavenge until lsn " << lsn << ", min_num is "
         << min_num << endl );

    /*
     *  recycle all partitions  whose num is less than
     *  lsn.hi().
     */
    int count=0;
    for ( ; min_num < lsn.hi(); ++min_num)  {
        p = _n_partition(min_num);
        w_assert3(p);
        if (durable_lsn() < p->first_lsn() )  {
            W_FATAL(fcINTERNAL); // why would this ever happen?
            //            set_durable(first_lsn(p->num() + 1));
        }
        w_assert3(durable_lsn() >= p->first_lsn());
        DBGTHRD( << "scavenging log " << p->num() << endl );
        count++;
        p->close(true);
        p->destroy();
    }
    if(count > 0) {
        /* LOG_RESERVATIONS

           reinstate the log space from the reclaimed partitions. We
           can put back the entire partition size because every log
           insert which finishes off a partition will consume whatever
           unused space was left at the end.

           Skim off the top of the released space whatever it takes to
           top up the log checkpoint reservation.
         */
        fileoff_t reclaimed = recoverable_space(count);
        fileoff_t max_chkpt = max_chkpt_size();
        while(!verify_chkpt_reservation() && reclaimed > 0) {
            long skimmed = std::min(max_chkpt, reclaimed);
            lintel::unsafe::atomic_fetch_add(const_cast<int64_t*>(&_space_rsvd_for_chkpt), skimmed);
            reclaimed -= skimmed;
        }
        release_space(reclaimed);
        DO_PTHREAD(pthread_cond_signal(&_scavenge_cond));
    }
    DO_PTHREAD(pthread_mutex_unlock(&_scavenge_lock));

    return RCOK;
}

#ifdef LOG_BUFFER
// this is just the first portion of the original _flushX
// called from logbuf_core::_flushX
// It's hacky, but if we want to merge this piece of code into logbuf_core::_flushX(), we have to
// move a lot of variables/functions from log_core to logbuf_core,
// all of which are not that essential for the log buffer logic.
partition_t *
log_core::_flushX_get_partition(lsn_t start_lsn,
        long start1, long end1, long start2, long end2)
{
    w_assert1(end1 >= start1);
    w_assert1(end2 >= start2);
    // time to open a new partition? (used to be in log_core::insert,
    // now called by log flush daemon)
    // This will open a new file when the given start_lsn has a
    // different file() portion from the current partition()'s
    // partition number, so the start_lsn is the clue.
    partition_t* p = curr_partition();
    if(start_lsn.file() != p->num()) {
        partition_number_t n = p->num();
        w_assert3(start_lsn.file() == n+1);
        w_assert3(n != 0);

        {
            /* FRJ: before starting into the CS below we have to be
               sure an empty partition waits for us (otherwise we
               deadlock because partition scavenging is protected by
               the _partition_lock as well).
             */
            DO_PTHREAD(pthread_mutex_lock(&_scavenge_lock));
        retry:
            // need predicates, lest we be in shutdown()
            if(bf) bf->wakeup_cleaners();
            DBGOUT3(<< "chkpt 1");
            if(smlevel_1::chkpt != NULL) smlevel_1::chkpt->wakeup_and_take();
            u_int oldest = global_min_lsn().hi();
            if(oldest + PARTITION_COUNT == start_lsn.file()) {
                fprintf(stderr,
                "Cannot open partition %d until partition %d is reclaimed\n",
                    start_lsn.file(), oldest);
                fprintf(stderr,
                "Waiting for reclamation.\n");
                DO_PTHREAD(pthread_cond_wait(&_scavenge_cond, &_scavenge_lock));
                goto retry;
            }
            DO_PTHREAD(pthread_mutex_unlock(&_scavenge_lock));

            // grab the lock -- we're about to mess with partitions
            CRITICAL_SECTION(cs, _partition_lock);
            p->close();
            unset_current();
            DBG(<<" about to open " << n+1);
            //                                  end_hint, existing, recovery
            p = _open_partition_for_append(n+1, lsn_t::null, false, false);
        }

        // it's a new partition -- size is now 0
        w_assert3(curr_partition()->size()== 0);
        w_assert3(partition_num() != 0);
    }

    return p;
}
#else
/*********************************************************************
 *
 *  log_core::_flush(start_lsn, start1, end1, start2, end2)
 *  @param[in] start_lsn    starting lsn: tells us destination file
 *  @param[in] start1
 *  @param[in] end1
 *  @param[in] start2
 *  @param[in] end2
 *
 *  helper for flush_daemon_work
 *
 *
 *********************************************************************/
void
log_core::_flushX(lsn_t start_lsn,
        long start1, long end1, long start2, long end2)
{
    w_assert1(end1 >= start1);
    w_assert1(end2 >= start2);
    // time to open a new partition? (used to be in log_core::insert,
    // now called by log flush daemon)
    // This will open a new file when the given start_lsn has a
    // different file() portion from the current partition()'s
    // partition number, so the start_lsn is the clue.
    partition_t* p = curr_partition();
    if(start_lsn.file() != p->num()) {
        partition_number_t n = p->num();
        w_assert3(start_lsn.file() == n+1);
        w_assert3(n != 0);

        {
            /* FRJ: before starting into the CS below we have to be
               sure an empty partition waits for us (otherwise we
               deadlock because partition scavenging is protected by
               the _partition_lock as well).
             */
            DO_PTHREAD(pthread_mutex_lock(&_scavenge_lock));
        retry:
            // need predicates, lest we be in shutdown()
            if(bf) bf->wakeup_cleaners();
            if(smlevel_1::chkpt != NULL) smlevel_1::chkpt->wakeup_and_take();
            u_int oldest = global_min_lsn().hi();
            if(oldest + PARTITION_COUNT == start_lsn.file()) {
                fprintf(stderr,
                "Cannot open partition %d until partition %d is reclaimed\n",
                    start_lsn.file(), oldest);
                fprintf(stderr,
                "Waiting for reclamation.\n");
                DO_PTHREAD(pthread_cond_wait(&_scavenge_cond, &_scavenge_lock));
                goto retry;
            }
            DO_PTHREAD(pthread_mutex_unlock(&_scavenge_lock));

            // grab the lock -- we're about to mess with partitions
            CRITICAL_SECTION(cs, _partition_lock);
            p->close();
            unset_current();
            DBG(<<" about to open " << n+1);
            //                                  end_hint, existing, recovery
            p = _open_partition_for_append(n+1, lsn_t::null, false, false);
        }

        // it's a new partition -- size is now 0
        w_assert3(curr_partition()->size()== 0);
        w_assert3(partition_num() != 0);
    }

    // Flush the log buffer
    p->flush(p->fhdl_app(), start_lsn, _buf, start1, end1, start2, end2);
    long written = (end2 - start2) + (end1 - start1);
    p->set_size(start_lsn.lo()+written);

#if W_DEBUG_LEVEL > 2
    _sanity_check();
#endif
}
#endif // LOG_BUFFER

// See that the log buffer contains whatever partial log record
// might have been written to the tail of the file fd.
// Used when recovery finds a not-full partition file.
#ifdef LOG_BUFFER
void
log_core::_prime(int fd, fileoff_t start, lsn_t next)
{
    // initilize the log buffer
    _log_buffer->_prime(fd, start, next);
}
#else
void
log_core::_prime(int fd, fileoff_t start, lsn_t next)
{

    DBGOUT3(<< "_prime @ lsn " << next);

    w_assert1(_durable_lsn == _curr_lsn); // better be startup/recovery!
    long boffset = prime(_buf, fd, start, next);


    _durable_lsn = _flush_lsn = _curr_lsn = next;

    /* FRJ: the new code assumes that the buffer is always aligned
       with some buffer-sized multiple of the partition, so we need to
       return how far into the current segment we are.
     */
    long offset = next.lo() % segsize();
    long base = next.lo() - offset;
    lsn_t start_lsn(next.hi(), base);
=======
#else
#if SM_PAGESIZE < 8192
    _readbuf = new char[log_storage::BLOCK_SIZE*4];
#else
    _readbuf = new char[SM_PAGESIZE*4];
#endif
#endif // LOG_DIRECT_IO
>>>>>>> 6b16cba5

    if (bsize < 64 * 1024) {
        // not mt-safe, but this is not going to happen in 
        // concurrency scenario
        smlevel_0::errlog->clog << error_prio 
        << "Log buf size (sm_logbufsize) too small: "
        << bsize << ", require at least " << 64 * 1024 
        << endl; 
        smlevel_0::errlog->clog << error_prio << endl;
        fprintf(stderr,
            "Log buf size (sm_logbufsize) too small: %ld, need %d\n",
            bsize, 64*1024);
        W_FATAL(eINTERNAL);
    }

<<<<<<< HEAD
    // move the primed data where it belongs (watch out, it might overlap)
    memmove(_buf+offset-boffset, _buf, boffset);
}
#endif // LOG_BUFFER

// Prime buf with the partial block ending at 'next';
// return the size of that partial block (possibly 0)
//
// We are about to write a record for a certain lsn(next).
// If we haven't been appending to this file (e.g., it's
// startup), we need to make sure the first part of the buffer
// contains the last partial block in the file, so that when
// we append that block to the file, we aren't clobbering the
// tail of the file (partition).
//
// This reads from the given file descriptor, the necessary
// block to cover the lsn.
//
// The start argument (offset from beginning of file (fd) of
// start of partition) is for support on raw devices; for unix
// files, it's always zero, since the beginning of the partition
// is the beginning of the file (fd).
//
// This method is public to allow calling from partition_t, which
// uses this to prime its own buffer for writing a skip record.
// It is called from the private _prime to prime the segment-sized
// log buffer _buf.
long
log_core::prime(char* buf, int fd, fileoff_t start, lsn_t next)
{
    FUNC(log_core::prime);

    w_assert1(start == 0); // unless we are on a raw device, which is
    // no longer supported for the log.

    fileoff_t b = _floor(next.lo(), BLOCK_SIZE);
    // get the first lsn in the block to which "next" belongs.
    lsn_t first = lsn_t(uint32_t(next.hi()), sm_diskaddr_t(b));

    // if the "next" lsn is in the middle of a block...
    if(first != next) {
        w_assert3(first.lo() < next.lo());
        fileoff_t offset = start + first.lo();

        DBG(<<" reading " << int(BLOCK_SIZE) << " on fd " << fd );
        int n = 0;
        w_rc_t e = me()->pread(fd, buf, BLOCK_SIZE, offset);
        if (e.is_error()) {
            // Not mt-safe, but it's a fatal error anyway
            W_FATAL_MSG(e.err_num(),
                        << "cannot read log: lsn " << first
                        << "pread(): " << e
                        << "pread() returns " << n << endl);
        }
=======
    w_assert1(is_aligned(_readbuf));
    w_assert1(_curr_lsn == _durable_lsn);
    if (1) {
        smlevel_0::errlog->clog << debug_prio 
            << "Log _start " << start_byte() << " end_byte() " << end_byte()
            << endl
            << "Log _curr_lsn " << _curr_lsn 
            << " _durable_lsn " << _durable_lsn
            << endl; 
        smlevel_0::errlog->clog << debug_prio 
            << "Curr epoch  base_lsn " << _cur_epoch.base_lsn
            << endl
            << "Curr epoch  base " << _cur_epoch.base
            << endl
            << "Curr epoch  start " << _cur_epoch.start
            << endl
            << "Curr epoch  end " << _cur_epoch.end
            << endl;
        smlevel_0::errlog->clog << debug_prio 
            << "Old epoch  base_lsn " << _old_epoch.base_lsn
            << endl
            << "Old epoch  base " << _old_epoch.base
            << endl
            << "Old epoch  start " << _old_epoch.start
            << endl
            << "Old epoch  end " << _old_epoch.end
            << endl;
>>>>>>> 6b16cba5
    }
}

<<<<<<< HEAD
void
log_core::_sanity_check() const
{
    if(!_initialized) return;

#if W_DEBUG_LEVEL > 1
    partition_index_t   i;
    const partition_t*  p;
    bool                found_current=false;
    bool                found_min_lsn=false;

    // we should not be calling this when
    // we're in any intermediate state, i.e.,
    // while there's no current index

    if( _curr_index >= 0 ) {
        w_assert1(_curr_num > 0);
    } else {
        // initial state: _curr_num == 1
        w_assert1(_curr_num == 1);
    }
    w_assert1(durable_lsn() <= curr_lsn());
    w_assert1(durable_lsn() >= first_lsn(1));
=======
log_common::~log_common() 
{
    w_assert1(_durable_lsn == _curr_lsn);
>>>>>>> 6b16cba5

#ifdef LOG_DIRECT_IO
    free(_readbuf);
    free(_writebuf);
    _writebuf = NULL;
#else
    delete [] _readbuf;
#endif
    _readbuf = NULL;

<<<<<<< HEAD
            // look for global_min_lsn
            if(global_min_lsn().hi() == p->num()) {
                //w_assert1(!found_min_lsn);
                // don't die in case global_min_lsn() is null lsn
                found_min_lsn = true;
            }
        } else {
            w_assert1(!p->is_current());
            w_assert1(!p->exists());
        }
    }
    w_assert1(found_min_lsn || (global_min_lsn()== lsn_t::null));
#endif
}

#ifdef LOG_BUFFER
rc_t
log_core::fetch(lsn_t& ll, logrec_t*& rp, lsn_t* nxt, const bool forward)
{
    FUNC(log_core::fetch);

    return _log_buffer->fetch(ll, rp, nxt, forward);
}

rc_t
log_core::fetch(lsn_t& ll, logrec_t* &rp, lsn_t* nxt, hints_op op)
{
    FUNC(log_core::fetch);

    return _log_buffer->fetch(ll, rp, nxt, op);
}
#else
=======
    delete _carray;

    DO_PTHREAD(pthread_mutex_destroy(&_wait_flush_lock));
    DO_PTHREAD(pthread_cond_destroy(&_wait_cond));
    DO_PTHREAD(pthread_cond_destroy(&_flush_cond));
}

>>>>>>> 6b16cba5
/*********************************************************************
 *
 *  log_core::fetch(lsn, rec, nxt, forward)
 *
 *  used in rollback and log_i
 *
 *  Fetch a record at lsn, and return it in rec. Optionally, return
 *  the lsn of the next/previous record in nxt.  The lsn parameter also returns
 *  the lsn of the log record actually fetched.  This is necessary
 *  since it is possible while scanning to specify an lsn
 *  that points to the end of a log file and therefore is actually
 *  the first log record in the next file.
 *
 * NOTE: caller must call release()
 *********************************************************************/

rc_t
log_core::fetch(lsn_t& ll, logrec_t*& rp, lsn_t* nxt, const bool forward)
{
    /*
     * STEP 1: Open the partition
     */
    FUNC(log_core::fetch);

    DBGTHRD(<<"fetching lsn " << ll
        << " , _curr_lsn = " << curr_lsn()
        << " , _durable_lsn = " << durable_lsn());

#if W_DEBUG_LEVEL > 0
    _sanity_check();
#endif

    // protect against double-acquire
    _storage->acquire_partition_lock(); // caller must release it

    // it's not sufficient to flush to ll, since ll is at the *beginning* of
    // what we want to read, so force a flush when necessary
    lsn_t must_be_durable = ll + sizeof(logrec_t);
    if(must_be_durable > _durable_lsn) {
        W_DO(flush(must_be_durable));
    }
<<<<<<< HEAD

    // protect against double-acquire
    _acquire(); // caller must release the _partition_lock mutex

    /*
     *  Find and open the partition
     */

    partition_t        *p = 0;
    uint32_t        last_hi=0;
    while (!p) {
        if(last_hi == ll.hi()) {
            // can happen on the 2nd or subsequent round
            // but not first
            DBGTHRD(<<"no such partition " << ll  );
            return RC(eEOF);
        }
        if (ll >= curr_lsn())  {
            /*
             *  This would constitute a
             *  read beyond the end of the log
             */
            DBGTHRD(<<"fetch at lsn " << ll  << " returns eof -- _curr_lsn="
                    << curr_lsn());
            return RC(eEOF);
        }
        last_hi = ll.hi();

        DBG(<<" about to open " << ll.hi());
        //                                 part#, end_hint, existing, recovery
        if ((p = _open_partition_for_read(ll.hi(), lsn_t::null, true, false))) {

            // opened one... is it the right one?
            DBGTHRD(<<"opened... p->size()=" << p->size());

            if ( ll.lo() >= p->size() ||
                (p->size() == partition_t::nosize && ll.lo() >= limit()))  {
                DBGTHRD(<<"seeking to " << ll.lo() << ";  beyond p->size() ... OR ...");
                DBGTHRD(<<"limit()=" << limit() << " & p->size()=="
                        << int(partition_t::nosize));

                ll = first_lsn(ll.hi() + 1);
                DBGTHRD(<<"getting next partition: " << ll);
                p = 0; continue;
            }
        }
    }

    bool first_record = false;  // True if target record is the first record in a partition

    DBGOUT3(<< "fetch @ lsn: " << ll);
    W_COERCE(p->read(rp, ll));
    {
        logrec_t        &r = *rp;

        if (r.type() == logrec_t::t_skip && r.get_lsn_ck() == ll) {

            // The log record we want to read is at the end of one partition
            // therefore the actual log record is in the next partition
            // Everything is good except if caller is asking for a backward scan
            // then the 'nxt' is in the current partition, not the next partition which
            // we are about to go to

            if ((false == forward) && (nxt))
            {
                // If backward scan, save the 'nxt' before moving to the next partition
                // Note the parameter for 'advance' is a signed int, so we are using
                // negative number to get the lsn from previous log record
                lsn_t tmp = ll;
                int distance = 0 - (int)(r.length());
                *nxt = tmp.advance(distance);

                // The target record is the first record in the next partition
                // we recorded the lsn for 'nxt' before we move to the next partition
                first_record = true;
            }

            DBGTHRD(<<"seeked to skip" << ll );
            DBGTHRD(<<"getting next partition.");
            ll = first_lsn(ll.hi() + 1);
            // FRJ: BUG? Why are we so certain this partition is even
            // open, let alone open for read?
            p = _n_partition(ll.hi());
            if(!p)
                p = _open_partition_for_read(ll.hi(), lsn_t::null, false, false);

            // re-read
            DBGOUT3(<< "fetch @ lsn: " << ll);
            W_COERCE(p->read(rp, ll));
        }
    }
    logrec_t        &r = *rp;

    if (r.lsn_ck().hi() != ll.hi()) {
        W_FATAL_MSG(fcINTERNAL,
            << "Fatal error: log record " << ll
            << " is corrupt in lsn_ck().hi() "
            << r.get_lsn_ck()
            << endl);
    } else if (r.lsn_ck().lo() != ll.lo()) {
        W_FATAL_MSG(fcINTERNAL,
            << "Fatal error: log record " << ll
            << "is corrupt in lsn_ck().lo()"
            << r.get_lsn_ck()
            << endl);
    }

    if ((nxt) && (false == first_record))
    {
        // Get the lsn for next/previous log record
        // If backward scan, the target record might be the first one in the partition
        // so the previous record would be in a different partition
        // we don't need to worry about this special case because:
        // The logic would go to the previous partition first, realized the actual log record
        // is the first record of the next partition, record the 'nxt' and then move
        // to the next partition, so the 'nxt' has been taken care of if the target is the first
        // record in a partition (true == first_record)

        lsn_t tmp = ll;
        int distance;
        if (true == forward)
            distance = (int)(r.length());
        else
            distance = 0 - (int)(r.length());
        *nxt = tmp.advance(distance);
    }

    DBGTHRD(<<"fetch at lsn " << ll  << " returns " << r);
#if W_DEBUG_LEVEL > 2
    _sanity_check();
#endif

    // caller must release the _partition_lock mutex
    return RCOK;
}

#endif

/*********************************************************************
 *
 *  log_core::close_min(n)
 *
 *  Close the partition with the smallest index(num) or an unused
 *  partition, and
 *  return a ptr to the partition
 *
 *  The argument n is the partition number for which we are going
 *  to use the free partition.
 *
 *********************************************************************/
// MUTEX: partition
partition_t        *
log_core::_close_min(partition_number_t n)
{
    // kick the cleaner thread(s)
    if(bf) bf->wakeup_cleaners();

    FUNC(log_core::close_min);

    /*
     *  If a free partition exists, return it.
     */

    /*
     * first try the slot that is n % PARTITION_COUNT
     * That one should be free.
     */
    int tries=0;
 again:
    partition_index_t    i =  (int)((n-1) % PARTITION_COUNT);
    partition_number_t   min = min_chkpt_rec_lsn().hi();
    partition_t         *victim;

    victim = _partition(i);
    if((victim->num() == 0)  ||
        (victim->num() < min)) {
        // found one -- doesn't matter if it's the "lowest"
        // but it should be
    } else {
        victim = 0;
    }

    if (victim)  {
        w_assert3( victim->index() == (partition_index_t)((n-1) % PARTITION_COUNT));
    }
    /*
     *  victim is the chosen victim partition.
     */
    if(!victim) {
        /*
         * uh-oh, no space left. Kick the page cleaners, wait a bit, and
         * try again. Do this no more than 8 times.
         *
         */
        {
            w_ostrstream msg;
            msg << error_prio
            << "Thread " << me()->id << " "
            << "Out of log space  ("
            << space_left()
            << "); No empty partitions."
            << endl;
            fprintf(stderr, "%s\n", msg.c_str());
        }

        if(tries++ > 8) W_FATAL(eOUTOFLOGSPACE);
        if(bf) bf->wakeup_cleaners();
        me()->sleep(1000);
        goto again;
    }
    w_assert1(victim);
    // num could be 0

    /*
     *  Close it.
     */
    if(victim->exists()) {
        /*
         * Cannot close it if we need it for recovery.
         */
        if(victim->num() >= min_chkpt_rec_lsn().hi()) {
            w_ostrstream msg;
            msg << " Cannot close min partition -- still in use!" << endl;
            // not mt-safe
            smlevel_0::errlog->clog << error_prio  << msg.c_str() << flushl;
        }
        w_assert1(victim->num() < min_chkpt_rec_lsn().hi());

        victim->close(true);
        victim->destroy();

    } else {
        w_assert3(! victim->is_open_for_append());
        w_assert3(! victim->is_open_for_read());
    }
    w_assert1(! victim->is_current() );

    victim->clear();

    return victim;
}

/*********************************************************************
 *
 *  log_core::_open_partition_for_append() calls _open_partition with
 *                            forappend=true)
 *  log_core::_open_partition_for_read() calls _open_partition with
 *                            forappend=false)
 *
 *  log_core::_open_partition(num, end_hint, existing,
 *                           forappend, during_recovery)
 *
 *  This partition structure is free and usable.
 *  Open it as partition num.
 *
 *  if existing==true, the partition "num" had better already exist,
 *  else it had better not already exist.
 *
 *  if forappend==true, making this the new current partition.
 *    and open it for appending was well as for reading
 *
 *  if during_recovery==true, make sure the entire partition is
 *   checked and its size is recorded accurately.
 *
 *  end_hint is used iff during_recovery is true.
 *
 *********************************************************************/

// MUTEX: partition
partition_t        *
log_core::_open_partition(partition_number_t  __num,
        const lsn_t&  end_hint,
        bool existing,
        bool forappend,
        bool during_recovery
)
{
    w_assert3(__num > 0);

#if W_DEBUG_LEVEL > 2
    // sanity checks for arguments:
    {
        // bool case1 = (existing  && forappend && during_recovery);
        bool case2 = (existing  && forappend && !during_recovery);
        // bool case3 = (existing  && !forappend && during_recovery);
        // bool case4 = (existing  && !forappend && !during_recovery);
        // bool case5 = (!existing  && forappend && during_recovery);
        // bool case6 = (!existing  && forappend && !during_recovery);
        bool case7 = (!existing  && !forappend && during_recovery);
        bool case8 = (!existing  && !forappend && !during_recovery);

        w_assert3( ! case2);
        w_assert3( ! case7);
        w_assert3( ! case8);
    }

#endif

    // see if one's already opened with the given __num
    partition_t *p = _n_partition(__num);

#if W_DEBUG_LEVEL > 2
    if(forappend) {
        w_assert3(partition_index() == -1);
        // there should now be *no open partition*
        partition_t *c;
        int i;
        for (i = 0; i < PARTITION_COUNT; i++)  {
            c = _partition(i);
            w_assert3(! c->is_current());
        }
    }
#endif

    if(!p) {
        /*
         * find an empty partition to use
         */
        DBG(<<"find a new partition structure  to use " );
        p = _close_min(__num);
        w_assert1(p);
        p->peek(__num, end_hint, during_recovery);
    }


    if(existing && !forappend) {
        DBG(<<"about to open for read");
        w_rc_t err = p->open_for_read(__num);
        if(err.is_error()) {
            // Try callback to recover this file
            if(smlevel_0::log_archived_callback) {
                static char buf[max_devname];
                make_log_name(__num, buf, max_devname);
                err = (*smlevel_0::log_archived_callback)(
                        buf,
                        __num
                        );
                if(!err.is_error()) {
                    // Try again, just once.
                    err = p->open_for_read(__num);
                }
            }
        }
        if(err.is_error()) {
            fprintf(stderr,
                    "Could not open partition %d for reading.\n",
                    __num);
            W_FATAL(eINTERNAL);
        }


        w_assert3(p->is_open_for_read());
        w_assert3(p->num() == __num);
        w_assert3(p->exists());
    }


    if(forappend) {
        /*
         *  This becomes the current partition.
         */
        p->open_for_append(__num, end_hint);
        if(during_recovery) {
          // We will eventually want to write a record with the durable
          // lsn.  But if this is start-up and we've initialized
          // with a partial partition, we have to prime the
          // buf with the last block in the partition.
          w_assert1(durable_lsn() == curr_lsn());
          _prime(p->fhdl_app(), p->start(), durable_lsn());
        }
        w_assert3(p->exists());
        w_assert3(p->is_open_for_append());

        // The idea here is to checkpoint at the beginning of every
        // new partition because it seems we aren't taking enough
        // checkpoints; then we were making the user threads do an emergency
        // checkpoint to scavenge log space.  Short-tx workloads should never
        // encounter this.    Don't do this if shutting down or starting
        // up because in those 2 cases, the chkpt_m might not exist yet/anymore
        DBGOUT3(<< "chkpt 2");
        if(smlevel_1::chkpt != NULL) smlevel_1::chkpt->wakeup_and_take();
    }
    return p;
}

void
log_core::unset_current()
{
    _curr_index = -1;
    _curr_num = 0;
}

void
log_core::set_current(
        partition_index_t i,
        partition_number_t num
)
{
    w_assert3(_curr_index == -1);
    w_assert3(_curr_num  == 0 || _curr_num == 1);
    _curr_index = i;
    _curr_num = num;
}

#ifdef LOG_BUFFER
void log_core::start_flush_daemon()
{
    _log_buffer->start_flush_daemon();
}

void log_core::shutdown()
{
    _log_buffer->shutdown();
}
#else
class flush_daemon_thread_t : public smthread_t {
    log_core* _log;
public:
    flush_daemon_thread_t(log_core* log) :
         smthread_t(t_regular, "flush_daemon", WAIT_NOT_USED), _log(log) { }

    virtual void run() { _log->flush_daemon(); }
};

// Does not get called until after the
// log is fully constructed:
void log_core::start_flush_daemon()
{
    _flush_daemon_running = true;
    _flush_daemon->fork();
}

void
log_core::shutdown()
{
    // gnats 52:  RACE: We set _shutting_down and signal between the time
    // the daemon checks _shutting_down (false) and waits.
    //
    // So we need to notice if the daemon got the message.
    // It tells us it did by resetting the flag after noticing
    // that the flag is true.
    // There should be no interference with these two settings
    // of the flag since they happen strictly in that sequence.
    //
    _shutting_down = true;
    while (*&_shutting_down) {
        CRITICAL_SECTION(cs, _wait_flush_lock);
        // The only thread that should be waiting
        // on the _flush_cond is the log flush daemon.
        // Yet somehow we wedge here.
        DO_PTHREAD(pthread_cond_broadcast(&_flush_cond));
    }
    _flush_daemon->join();
    _flush_daemon_running = false;
    delete _flush_daemon;
    _flush_daemon=NULL;
}
#endif // LOG_BUFFER

/*********************************************************************
 *
 *  log_core::log_core(bufsize, reformat)
 *
 *  Hidden constructor.
 *  Create log flush daemon thread.
 *
 *  Open and scan logdir for master lsn and last log file.
 *  Truncate last incomplete log record (if there is any)
 *  from the last log file.
 *
 *********************************************************************/

#ifdef LOG_BUFFER
NORET
log_core::log_core(
                   long bsize, // segment size for the log buffer, set through "sm_logbufsize"
                   bool reformat,
                   int carray_active_slot_count,
                   int logbuf_seg_count,
                   int logbuf_flush_trigger,
                   int logbuf_block_size
                   )

    :
      _reservations_active(false),
      _segsize(_ceil(bsize, SEGMENT_SIZE)), // actual segment size for the log buffer,
      _curr_index(-1),
      _curr_num(1),
      _readbuf(NULL),
#ifdef LOG_DIRECT_IO
      _writebuf(NULL),
#endif
      _skip_log(NULL)
{
    FUNC(log_core::log_core);

    DO_PTHREAD(pthread_mutex_init(&_scavenge_lock, NULL));
    DO_PTHREAD(pthread_cond_init(&_scavenge_cond, NULL));

    // create the log buffer
    // _log_buffer->_partition_data_size is not set at this moment
    _log_buffer = new logbuf_core(logbuf_seg_count, logbuf_flush_trigger, logbuf_block_size, _segsize,
                              0, carray_active_slot_count);
    _log_buffer->logbuf_set_owner(this);


    // NOTE: GROT must make this a function of page size, and of xfer size,
    // since xfer size is fixed (8K).
    // It has to big enough to read the maximum-sized log record, clearly
    // more than a page.
#ifdef LOG_DIRECT_IO
#if SM_PAGESIZE < 8192
    posix_memalign((void**)&_readbuf, LOG_DIO_ALIGN, BLOCK_SIZE*4);
    //_readbuf = new char[BLOCK_SIZE*4];
    posix_memalign((void**)&_writebuf, LOG_DIO_ALIGN, BLOCK_SIZE*2);
#else
    posix_memalign((void**)&_readbuf, LOG_DIO_ALIGN, SM_PAGESIZE*4);
    //_readbuf = new char[SM_PAGESIZE*4];
    // we need two blocks for the write buffer because the skip log record may span two blocks
    posix_memalign((void**)&_writebuf, LOG_DIO_ALIGN, SM_PAGESIZE*2);
#endif
#else
#if SM_PAGESIZE < 8192
    _readbuf = new char[BLOCK_SIZE*4];
#else
    _readbuf = new char[SM_PAGESIZE*4];
#endif
#endif // LOG_DIRECT_IO

    _skip_log = new skip_log;

    w_assert1(is_aligned(_readbuf));

    // this function calculates _partition_data_size
    // the total log size, max_logsz, is set through this option "sm_logsize"
    // the default value of sm_logsize is increased from the original 128KB to 128MB
    W_COERCE(_set_size(max_logsz));

    // the log buffer (the epochs) is designed to hold log records from at most two partitions
    // so its capacity cannot exceed the partition size
    // otherwise, there could be log records from three parttitions in the buffer
    if(LOGBUF_SEG_COUNT*_segsize > _partition_data_size) {
        errlog->clog << error_prio
                     << "Log buf seg count too big or total log size (sm_logsize) too small: "
                     << "LOGBUF_SEG_COUNT " <<  LOGBUF_SEG_COUNT
                     << "_segsize " << _segsize
                     << "_partition_data_size " << _partition_data_size
                     << "max_logsz" << max_logsz
                     << endl;
        errlog->clog << error_prio << endl;
        fprintf(stderr, "Log buf seg count too big or total log size (sm_logsize) too small ");
        W_FATAL(eINTERNAL);
    }

    // set partition_data_size
    _log_buffer->set_partition_data_size(_partition_data_size);

    DBGOUT3(<< "SEG SIZE " << _segsize << " PARTITION DATA SIZE " << _partition_data_size);


    // FRJ: we don't actually *need* this (no trx around yet), but we
    // don't want to trip the assertions that watch for it.
    CRITICAL_SECTION(cs, _partition_lock);

    partition_number_t  last_partition = partition_num();
    bool                last_partition_exists = false;
    /*
     * make sure there's room for the log names
     */
    fileoff_t eof= fileoff_t(0);

    os_dirent_t *dd=0;
    os_dir_t ldir = os_opendir(dir_name());
    if (! ldir)
    {
        w_rc_t e = RC(eOS);
        smlevel_0::errlog->clog << fatal_prio
            << "Error: could not open the log directory " << dir_name() <<flushl;
        fprintf(stderr, "Error: could not open the log directory %s\n",
                    dir_name());

        smlevel_0::errlog->clog << fatal_prio
            << "\tNote: the log directory is specified using\n"
            "\t      the sm_logdir option." << flushl;

        smlevel_0::errlog->clog << flushl;

        W_COERCE(e);
    }
    DBGTHRD(<<"opendir " << dir_name() << " succeeded");

    /*
     *  scan directory for master lsn and last log file
     */

    _master_lsn = lsn_t::null;

    uint32_t min_index = max_uint4;

    char *fname = new char [smlevel_0::max_devname];
    if (!fname)
        W_FATAL(fcOUTOFMEMORY);
    w_auto_delete_array_t<char> ad_fname(fname);

    /* Create a list of lsns for the partitions - this
     * will be used to store any hints about the last
     * lsns of the partitions (stored with checkpoint meta-info
     */
    lsn_t lsnlist[PARTITION_COUNT];
    int   listlength=0;
    {
        /*
         *  initialize partition table
         */
        partition_index_t i;
        for (i = 0; i < PARTITION_COUNT; i++)  {
            _part[i].init_index(i);
            _part[i].init(this);
        }
    }

    DBGTHRD(<<"reformat= " << reformat
            << " last_partition "  << last_partition
            << " last_partition_exists "  << last_partition_exists
            );
    if (reformat)
    {
        smlevel_0::errlog->clog << emerg_prio
            << "Reformatting logs..." << endl;

        while ((dd = os_readdir(ldir)))
        {
            DBGTHRD(<<"master_prefix= " << master_prefix());

            unsigned int namelen = strlen(log_prefix());
            namelen = namelen > strlen(master_prefix())? namelen :
                                        strlen(master_prefix());

            const char *d = dd->d_name;
            unsigned int orig_namelen = strlen(d);
            namelen = namelen > orig_namelen ? namelen : orig_namelen;

            char *name = new char [namelen+1];
            w_auto_delete_array_t<char>  cleanup(name);

            memset(name, '\0', namelen+1);
            strncpy(name, d, orig_namelen);
            DBGTHRD(<<"name= " << name);

            bool parse_ok = (strncmp(name,master_prefix(),strlen(master_prefix()))==0);
            if(!parse_ok) {
                parse_ok = (strncmp(name,log_prefix(),strlen(log_prefix()))==0);
            }
            if(parse_ok) {
                smlevel_0::errlog->clog << debug_prio
                    << "\t" << name << "..." << endl;

                {
                    w_ostrstream s(fname, (int) smlevel_0::max_devname);
                    s << dir_name() << _SLASH << name << ends;
                    w_assert1(s);
                    if( unlink(fname) < 0) {
                        w_rc_t e = RC(fcOS);
                        smlevel_0::errlog->clog << debug_prio
                            << "unlink(" << fname << "):"
                            << endl << e << endl;
                    }
                }
            }
        }

        //  os_closedir(ldir);
        w_assert3(!last_partition_exists);
    }

    DBGOUT5(<<"about to readdir"
            << " last_partition "  << last_partition
            << " last_partition_exists "  << last_partition_exists
            );

    while ((dd = os_readdir(ldir)))
    {
        DBGOUT5(<<"dd->d_name=" << dd->d_name);

        // XXX should abort on name too long earlier, or size buffer to fit
        const unsigned int prefix_len = strlen(master_prefix());
        w_assert3(prefix_len < smlevel_0::max_devname);

        char *buf = new char[smlevel_0::max_devname+1];
        if (!buf)
                W_FATAL(fcOUTOFMEMORY);
        w_auto_delete_array_t<char>  ad_buf(buf);

        unsigned int         namelen = prefix_len;
        const char *         dn = dd->d_name;
        unsigned int         orig_namelen = strlen(dn);

        namelen = namelen > orig_namelen ? namelen : orig_namelen;
        char *                name = new char [namelen+1];
        w_auto_delete_array_t<char>  cleanup(name);

        memset(name, '\0', namelen+1);
        strncpy(name, dn, orig_namelen);

        strncpy(buf, name, prefix_len);
        buf[prefix_len] = '\0';

        DBGOUT5(<<"name= " << name);

        bool parse_ok = ((strlen(buf)) == prefix_len);

        DBGOUT5(<<"parse_ok  = " << parse_ok
                << " buf = " << buf
                << " prefix_len = " << prefix_len
                << " strlen(buf) = " << strlen(buf));
        if (parse_ok) {
            lsn_t tmp;
            if (strcmp(buf, master_prefix()) == 0)
            {
                DBGOUT5(<<"found log file " << buf);
                /*
                 *  File name matches master prefix.
                 *  Extract master lsn & lsns of skip-records
                 */
                lsn_t tmp1;
                bool old_style=false;
                rc_t rc = _read_master(name, prefix_len,
                        tmp, tmp1, lsnlist, listlength,
                        old_style);
                W_COERCE(rc);

                if (tmp < master_lsn())  {
                    /*
                     *  Swap tmp <-> _master_lsn, tmp1 <-> _min_chkpt_rec_lsn
                     */
                    std::swap(_master_lsn, tmp);
                    std::swap(_min_chkpt_rec_lsn, tmp1);
                }
                /*
                 *  Remove the older master record.
                 */
                if (_master_lsn != lsn_t::null) {
                    _make_master_name(_master_lsn,
                                      _min_chkpt_rec_lsn,
                                      fname,
                                      smlevel_0::max_devname);
                    (void) unlink(fname);
                }
                /*
                 *  Save the new master record
                 */
                _master_lsn = tmp;
                _min_chkpt_rec_lsn = tmp1;
                DBGOUT5(<<" _master_lsn=" << _master_lsn
                 <<" _min_chkpt_rec_lsn=" << _min_chkpt_rec_lsn);

                DBGOUT5(<<"parse_ok = " << parse_ok);

            } else if (strcmp(buf, log_prefix()) == 0)  {
                DBGOUT5(<<"found log file " << buf);
                /*
                 *  File name matches log prefix
                 */

                w_istrstream s(name + prefix_len);
                uint32_t curr;
                if (! (s >> curr))  {
                    smlevel_0::errlog->clog << fatal_prio
                    << "bad log file \"" << name << "\"" << flushl;
                    W_FATAL(eINTERNAL);
                }

                DBGOUT5(<<"curr " << curr
                        << " partition_num()==" << partition_num()
                        << " last_partition_exists " << last_partition_exists
                        );

                if (curr >= last_partition) {
                    last_partition = curr;
                    last_partition_exists = true;
                    DBGOUT5(<<"new last_partition " << curr
                        << " exits=true" );
                }
                if (curr < min_index) {
                    min_index = curr;
                }
            } else {
                DBGOUT5(<<"NO MATCH");
                DBGOUT5(<<"_master_prefix= " << master_prefix());
                DBGOUT5(<<"_log_prefix= " << log_prefix());
                DBGOUT5(<<"buf= " << buf);
                parse_ok = false;
            }
        }

        /*
         *  if we couldn't parse the file name and it was not "." or ..
         *  then print an error message
         */
        if (!parse_ok && ! (strcmp(name, ".") == 0 ||
                                strcmp(name, "..") == 0)) {
            smlevel_0::errlog->clog << fatal_prio
                                    << "log_core: cannot parse filename \""
                                    << name << "\".  Maybe a data volume in the logging directory?"
                                    << flushl;
            W_FATAL(fcINTERNAL);
        }
    }
    os_closedir(ldir);

    DBGOUT5(<<"after closedir  "
            << " last_partition "  << last_partition
            << " last_partition_exists "  << last_partition_exists
            );

#if W_DEBUG_LEVEL > 2
    if(reformat) {
        w_assert3(partition_num() == 1);
        w_assert3(_min_chkpt_rec_lsn.hi() == 1);
        w_assert3(_min_chkpt_rec_lsn.lo() == first_lsn(1).lo());
    } else {
       // ??
    }
    w_assert3(partition_index() == -1);
#endif

    DBGOUT5(<<"Last partition is " << last_partition
        << " existing = " << last_partition_exists
     );

    /*
     *  Destroy all partitions less than _min_chkpt_rec_lsn
     *  Open the rest and close them.
     *  There might not be an existing last_partition,
     *  regardless of the value of "reformat"
     */
    {
        partition_number_t n;
        partition_t        *p;

        DBGOUT5(<<" min_chkpt_rec_lsn " << min_chkpt_rec_lsn()
                << " last_partition " << last_partition);
        w_assert3(min_chkpt_rec_lsn().hi() <= last_partition);

        for (n = min_index; n < min_chkpt_rec_lsn().hi(); n++)  {
            // not an error if we can't unlink (probably doesn't exist)
            DBGOUT5(<<" destroy_file " << n << "false");
            destroy_file(n, false);
        }
        for (n = _min_chkpt_rec_lsn.hi(); n <= last_partition; n++)  {
            // Find out if there's a hint about the length of the
            // partition (from the checkpoint).  This lsn serves as a
            // starting point from which to search for the skip_log record
            // in the file.  It's a performance thing...
            lsn_t lasthint;
            for(int q=0; q<listlength; q++) {
                if(lsnlist[q].hi() == n) {
                    lasthint = lsnlist[q];
                }
            }

            // open and check each file (get its size)
            DBGOUT5(<<" open " << n << "true, false, true");

            // last argument indicates "in_recovery" more accurately,
            // we should say "at-startup"
            p = _open_partition_for_read(n, lasthint, true, true);
            w_assert3(p == _n_partition(n));
            p->close();
            unset_current();
            DBGOUT5(<<" done w/ open " << n );
        }
    }

    /* XXXX :  Don't have a static method on
     * partition_t for start()
    */
    /* end of the last valid log record / start of invalid record */
    fileoff_t pos = 0;

    { // Truncate at last complete log rec
    DBGOUT5(<<" truncate last complete log rec ");

    /*
     *
        The goal of this code is to determine where is the last complete
        log record in the log file and truncate the file at the
        end of that record.  It detects this by scanning the file and
        either reaching eof or else detecting an incomplete record.
        If it finds an incomplete record then the end of the preceding
        record is where it will truncate the file.

        The file is scanned by attempting to fread the length of a log
        record header.        If this fread does not read enough bytes, then
        we've reached an incomplete log record.  If it does read enough,
        then the buffer should contain a valid log record header and
        it is checked to determine the complete length of the record.
        Fseek is then called to advance to the end of the record.
        If the fseek fails then it indicates an incomplete record.

     *  NB:
        This is done here rather than in peek() since in the unix-file
        case, we only check the *last* partition opened, not each
        one read.
     *
     */
    make_log_name(last_partition, fname, smlevel_0::max_devname);
    DBGOUT5(<<" checking " << fname);

    FILE *f =  fopen(fname, "r");
    DBGOUT5(<<" opened " << fname << " fp " << f << " pos " << pos);

    fileoff_t start_pos = pos;

    /* If the master checkpoint is in the current partition, seek
       to its position immediately, instead of scanning from the
       beginning of the log.   If the current partition doesn't have
       a checkpoint, must read entire paritition until the skip
       record is found. */

    const lsn_t &seek_lsn = _master_lsn;

    if (f && seek_lsn.hi() == last_partition) {
            start_pos = seek_lsn.lo();

            DBGOUT5(<<" seeking to start_pos " << start_pos);
            if (fseek(f, start_pos, SEEK_SET)) {
                smlevel_0::errlog->clog  << error_prio
                    << "log read: can't seek to " << start_pos
                     << " starting log scan at origin"
                     << endl;
                start_pos = pos;
            }
            else
                pos = start_pos;
    }
    DBGOUT5(<<" pos is now " << pos);



    if (f)  {
        allocaN<logrec_t::hdr_non_ssx_sz> buf;

        // this is now a bit more complicated because some log record
        // is ssx log, which has a shorter header.
        // (see hdr_non_ssx_sz/hdr_single_sys_xct_sz in logrec_t)
        int n;
        // this might be ssx log, so read only minimal size (hdr_single_sys_xct_sz) first
        const int log_peek_size = logrec_t::hdr_single_sys_xct_sz;
        DBGOUT5(<<"fread " << fname << " log_peek_size= " << log_peek_size);
        while ((n = fread(buf, 1, log_peek_size, f)) == log_peek_size)
        {
            DBGOUT5(<<" pos is now " << pos);
            logrec_t  *l = (logrec_t*) (void*) buf;

            if( l->type() == logrec_t::t_skip) {
                break;
            }

            smsize_t len = l->length();
            DBGOUT5(<<"scanned log rec type=" << int(l->type())
                    << " length=" << l->length());

            if(len < l->header_size()) {
                // Must be garbage and we'll have to truncate this
                // partition to size 0
                w_assert1(pos == start_pos);
            } else {
                w_assert1(len >= l->header_size());

                DBGOUT5(<<"hdr_sz " << l->header_size() );
                DBGOUT5(<<"len " << len );
                // seek to lsn_ck at end of record
                // Subtract out log_peek_size because we already
                // read that (thus we have seeked past it)
                // Subtract out lsn_t to find beginning of lsn_ck.
                len -= (log_peek_size + sizeof(lsn_t));

                //NB: this is a RELATIVE seek
                DBGOUT5(<<" pos is now " << pos);
                DBGOUT5(<<"seek additional +" << len << " for lsn_ck");
                if (fseek(f, len, SEEK_CUR))  {
                    if (feof(f))  break;
                }
                DBGOUT5(<<"ftell says pos is " << ftell(f));

                lsn_t lsn_ck;
                n = fread(&lsn_ck, 1, sizeof(lsn_ck), f);
                DBGOUT5(<<"read lsn_ck return #bytes=" << n );
                if (n != sizeof(lsn_ck))  {
                    w_rc_t        e = RC(eOS);
                    // reached eof
                    if (! feof(f))  {
                        smlevel_0::errlog->clog << fatal_prio
                        << "ERROR: unexpected log file inconsistency." << flushl;
                        W_COERCE(e);
                    }
                    break;
                }
                DBGOUT5(<<"pos = " <<  pos
                    << " lsn_ck = " <<lsn_ck);

                // make sure log record's lsn matched its position in file
                if ( (lsn_ck.lo() != pos) ||
                    (lsn_ck.hi() != (uint32_t) last_partition ) ) {
                    // found partial log record, end of log is previous record
                    smlevel_0::errlog->clog << error_prio <<
        "Found unexpected end of log -- probably due to a previous crash."
                    << flushl;
                    smlevel_0::errlog->clog << error_prio <<
                    "   Recovery will continue ..." << flushl;
                    break;
                }

                pos = ftell(f) ;
            }
        }
        fclose(f);



        {
            DBGOUT5(<<"explicit truncating " << fname << " to " << pos);
            w_assert0(os_truncate(fname, pos )==0);

            //
            // but we can't just use truncate() --
            // we have to truncate to a size that's a mpl
            // of the page size. First append a skip record
            DBGOUT5(<<"explicit opening  " << fname );
            f =  fopen(fname, "a");
            if (!f) {
                w_rc_t e = RC(fcOS);
                smlevel_0::errlog->clog  << fatal_prio
                    << "fopen(" << fname << "):" << endl << e << endl;
                W_COERCE(e);
            }
            skip_log *s = new skip_log; // deleted below
            s->set_lsn_ck( lsn_t(uint32_t(last_partition), sm_diskaddr_t(pos)) );


            DBGOUT5(<<"writing skip_log at pos " << pos << " with lsn "
                << s->get_lsn_ck()
                << "and size " << s->length()
                );
#ifdef W_TRACE
            {
                fileoff_t eof2 = ftell(f);
                DBGOUT5(<<"eof is now " << eof2);
            }
#endif

            if ( fwrite(s, s->length(), 1, f) != 1)  {
                w_rc_t        e = RC(eOS);
                smlevel_0::errlog->clog << fatal_prio <<
                    "   fwrite: can't write skip rec to log ..." << flushl;
                W_COERCE(e);
            }
#ifdef W_TRACE
            {
                fileoff_t eof2 = ftell(f);
                DBGTHRD(<<"eof is now " << eof2);
            }
#endif
            fileoff_t o = pos;
            o += s->length();
            o = o % BLOCK_SIZE;
            DBGOUT5(<<"BLOCK_SIZE " << int(BLOCK_SIZE));
            if(o > 0) {
                o = BLOCK_SIZE - o;
                char *junk = new char[int(o)]; // delete[] at close scope
                if (!junk)
                        W_FATAL(fcOUTOFMEMORY);
#ifdef ZERO_INIT
#if W_DEBUG_LEVEL > 4
                fprintf(stderr, "ZERO_INIT: Clearing before write %d %s\n",
                        __LINE__
                        , __FILE__);
#endif
                memset(junk,'\0', int(o));
#endif

                DBGOUT5(<<"writing junk of length " << o);
#ifdef W_TRACE
                {
                    fileoff_t eof2 = ftell(f);
                    DBGOUT5(<<"eof is now " << eof2);
                }
#endif
                n = fwrite(junk, int(o), 1, f);
                if ( n != 1)  {
                    w_rc_t e = RC(eOS);
                    smlevel_0::errlog->clog << fatal_prio <<
                    "   fwrite: can't round out log block size ..." << flushl;
                    W_COERCE(e);
                }

#ifdef W_TRACE
                {
                    fileoff_t eof2 = ftell(f);
                    DBGOUT5(<<"eof is now " << eof2);
                }
#endif
                delete[] junk;
                o = 0;
            }
            delete s; // skip_log

            eof = ftell(f);
            w_rc_t e = RC(eOS);        /* collect the error in case it is needed */
            DBGOUT5(<<"eof is now " << eof);


            if(((eof) % BLOCK_SIZE) != 0) {
                smlevel_0::errlog->clog << fatal_prio <<
                    "   ftell: can't write skip rec to log ..." << flushl;
                W_COERCE(e);
            }
            W_IGNORE(e);        /* error not used */

            if (os_fsync(fileno(f)) < 0) {
                e = RC(eOS);
                smlevel_0::errlog->clog << fatal_prio <<
                    "   fsync: can't sync fsync truncated log ..." << flushl;
                W_COERCE(e);
            }

#if W_DEBUG_LEVEL > 2
            {
                os_stat_t statbuf;
                if (os_fstat(fileno(f), &statbuf) == -1) {
                    e = RC(eOS);
                } else {
                    e = RCOK;
                }
                if (e.is_error()) {
                    smlevel_0::errlog->clog << fatal_prio
                            << " Cannot stat fd " << fileno(f)
                            << ":" << endl << e << endl << flushl;
                    W_COERCE(e);
                }
                DBGOUT5(<< "size of " << fname << " is " << statbuf.st_size);
            }
#endif
            fclose(f);
        }

    } else {
        w_assert3(!last_partition_exists);
    }
    } // End truncate at last complete log rec

    /*
     *  initialize current and durable lsn for
     *  the purpose of sanity checks in open*()
     *  and elsewhere
     */
    DBGOUT5( << "partition num = " << partition_num()
        <<" current_lsn " << curr_lsn()
        <<" durable_lsn " << durable_lsn());

    lsn_t new_lsn(last_partition, pos);


    _curr_lsn = _durable_lsn = _flush_lsn = new_lsn;



    DBGOUT2( << "partition num = " << partition_num()
            <<" current_lsn " << curr_lsn()
            <<" durable_lsn " << durable_lsn());

    {
        /*
         *  create/open the "current" partition
         *  "current" could be new or existing
         *  Check its size and all the records in it
         *  by passing "true" for the last argument to open()
         */

        // Find out if there's a hint about the length of the
        // partition (from the checkpoint).  This lsn serves as a
        // starting point from which to search for the skip_log record
        // in the file.  It's a performance thing...
        lsn_t lasthint;
        for(int q=0; q<listlength; q++) {
            if(lsnlist[q].hi() == last_partition) {
                lasthint = lsnlist[q];
            }
        }
        partition_t *p = _open_partition_for_append(last_partition, lasthint,
                last_partition_exists, true);

        /* XXX error info lost */
        if(!p) {
            smlevel_0::errlog->clog << fatal_prio
            << "ERROR: could not open log file for partition "
            << last_partition << flushl;
            W_FATAL(eINTERNAL);
        }

        w_assert3(p->num() == last_partition);
        w_assert3(partition_num() == last_partition);
        w_assert3(partition_index() == p->index());

    }
    DBGOUT2( << "partition num = " << partition_num()
            <<" current_lsn " << curr_lsn()
            <<" durable_lsn " << durable_lsn());

    cs.exit();
    if(1){
        // Print various interesting info to the log:
        errlog->clog << debug_prio
            << "Log max_partition_size (based on OS max file size)"
            << max_partition_size() << endl
            << "Log max_partition_size * PARTITION_COUNT "
                    << max_partition_size() * PARTITION_COUNT << endl
            << "Log min_partition_size (based on fixed segment size and fixed block size) "
                    << min_partition_size() << endl
            << "Log min_partition_size*PARTITION_COUNT "
                    << min_partition_size() * PARTITION_COUNT << endl;

        errlog->clog << debug_prio
            << "Log BLOCK_SIZE (log write size) " << BLOCK_SIZE
            << endl
            << "Log segsize() (log buffer size) " << segsize()
            << endl
            << "Log segsize()/BLOCK_SIZE " << double(segsize())/double(BLOCK_SIZE)
            << endl;

        errlog->clog << debug_prio
            << "User-option smlevel_0::max_logsz " << max_logsz << endl
            << "Log _partition_data_size " << _partition_data_size
            << endl
            << "Log _partition_data_size/segsize() "
                << double(_partition_data_size)/double(segsize())
            << endl
            << "Log _partition_data_size/segsize()+BLOCK_SIZE "
                << _partition_data_size + BLOCK_SIZE
            << endl;

        errlog->clog << debug_prio
            << "Log _start " << start_byte() << " end_byte() " << end_byte()
            << endl
                     << "Log _curr_lsn " << curr_lsn()
                     << " _durable_lsn " << durable_lsn()
            << endl;
        errlog->clog << debug_prio
            << "Curr epoch  base_lsn " << _log_buffer->_cur_epoch.base_lsn
            << endl
            << "Curr epoch  base " << _log_buffer->_cur_epoch.base
            << endl
            << "Curr epoch  start " << _log_buffer->_cur_epoch.start
            << endl
            << "Curr epoch  end " << _log_buffer->_cur_epoch.end
            << endl;
        errlog->clog << debug_prio
            << "Old epoch  base_lsn " << _log_buffer->_old_epoch.base_lsn
            << endl
            << "Old epoch  base " << _log_buffer->_old_epoch.base
            << endl
            << "Old epoch  start " << _log_buffer->_old_epoch.start
            << endl
            << "Old epoch  end " << _log_buffer->_old_epoch.end
            << endl;
    }
}
#else
NORET
log_core::log_core(
    long bsize,
    bool reformat,
    int carray_active_slot_count)

    :
      _reservations_active(false),
      _waiting_for_space(false),
      _waiting_for_flush(false),
      _start(0),
      _end(0),
      _segsize(_ceil(bsize, SEGMENT_SIZE)),
      // _blocksize(BLOCK_SIZE),
      _buf(NULL),
      _shutting_down(false),
      _flush_daemon_running(false),
      _carray(new ConsolidationArray(carray_active_slot_count)),
      _curr_index(-1),
      _curr_num(1),
      _readbuf(NULL),
#ifdef LOG_DIRECT_IO
      _writebuf(NULL),
#endif
      _skip_log(NULL)
{
    FUNC(log_core::log_core);
    DO_PTHREAD(pthread_mutex_init(&_wait_flush_lock, NULL));
    DO_PTHREAD(pthread_cond_init(&_wait_cond, NULL));
    DO_PTHREAD(pthread_cond_init(&_flush_cond, NULL));
    DO_PTHREAD(pthread_mutex_init(&_scavenge_lock, NULL));
    DO_PTHREAD(pthread_cond_init(&_scavenge_cond, NULL));

#ifdef LOG_DIRECT_IO
    posix_memalign((void**)&_buf, LOG_DIO_ALIGN, _segsize);
    //_buf = new char[_segsize];
#else
    _buf = new char[_segsize];
#endif

    // NOTE: GROT must make this a function of page size, and of xfer size,
    // since xfer size is fixed (8K).
    // It has to big enough to read the maximum-sized log record, clearly
    // more than a page.
#ifdef LOG_DIRECT_IO
#if SM_PAGESIZE < 8192
    posix_memalign((void**)&_readbuf, LOG_DIO_ALIGN, BLOCK_SIZE*4);
    //_readbuf = new char[BLOCK_SIZE*4];
    // we need two blocks for the write buffer because the skip log record may span two blocks
    posix_memalign((void**)&_writebuf, LOG_DIO_ALIGN, BLOCK_SIZE*2);
#else
    posix_memalign((void**)&_readbuf, LOG_DIO_ALIGN, SM_PAGESIZE*4);
    //_readbuf = new char[SM_PAGESIZE*4];
    posix_memalign((void**)&_writebuf, LOG_DIO_ALIGN, SM_PAGESIZE*2);
#endif
#else
#if SM_PAGESIZE < 8192
    _readbuf = new char[BLOCK_SIZE*4];
#else
    _readbuf = new char[SM_PAGESIZE*4];
#endif
#endif // LOG_DIRECT_IO

    _skip_log = new skip_log;

    /* Create thread o flush the log */
    _flush_daemon = new flush_daemon_thread_t(this);

    if (bsize < 64 * 1024) {
        // not mt-safe, but this is not going to happen in
        // concurrency scenario
        errlog->clog << error_prio
        << "Log buf size (sm_logbufsize) too small: "
        << bsize << ", require at least " << 64 * 1024
        << endl;
        errlog->clog << error_prio << endl;
        fprintf(stderr,
            "Log buf size (sm_logbufsize) too small: %ld, need %d\n",
            bsize, 64*1024);
        W_FATAL(eINTERNAL);
    }

    w_assert1(is_aligned(_readbuf));

    // By the time we get here, the max_logsize should already have been
    // adjusted by the sm options-handling code, so it should be
    // a legitimate value now.
    W_COERCE(_set_size(max_logsz));

    DBGOUT3(<< "SEG SIZE " << _segsize << " PARTITION DATA SIZE " << _partition_data_size);


    // FRJ: we don't actually *need* this (no trx around yet), but we
    // don't want to trip the assertions that watch for it.
    CRITICAL_SECTION(cs, _partition_lock);

    partition_number_t  last_partition = partition_num();
    bool                last_partition_exists = false;
    /*
     * make sure there's room for the log names
     */
    fileoff_t eof= fileoff_t(0);

    os_dirent_t *dd=0;
    os_dir_t ldir = os_opendir(dir_name());
    if (! ldir)
    {
        w_rc_t e = RC(eOS);
        smlevel_0::errlog->clog << fatal_prio
            << "Error: could not open the log directory " << dir_name() <<flushl;
        fprintf(stderr, "Error: could not open the log directory %s\n",
                    dir_name());

        smlevel_0::errlog->clog << fatal_prio
            << "\tNote: the log directory is specified using\n"
            "\t      the sm_logdir option." << flushl;

        smlevel_0::errlog->clog << flushl;

        W_COERCE(e);
    }
    DBGTHRD(<<"opendir " << dir_name() << " succeeded");

    /*
     *  scan directory for master lsn and last log file
     */

    _master_lsn = lsn_t::null;

    uint32_t min_index = max_uint4;

    char *fname = new char [smlevel_0::max_devname];
    if (!fname)
        W_FATAL(fcOUTOFMEMORY);
    w_auto_delete_array_t<char> ad_fname(fname);

    /* Create a list of lsns for the partitions - this
     * will be used to store any hints about the last
     * lsns of the partitions (stored with checkpoint meta-info
     */
    lsn_t lsnlist[PARTITION_COUNT];
    int   listlength=0;
    {
        /*
         *  initialize partition table
         */
        partition_index_t i;
        for (i = 0; i < PARTITION_COUNT; i++)  {
            _part[i].init_index(i);
            _part[i].init(this);
        }
    }

    DBGTHRD(<<"reformat= " << reformat
            << " last_partition "  << last_partition
            << " last_partition_exists "  << last_partition_exists
            );
    if (reformat)
    {
        smlevel_0::errlog->clog << emerg_prio
            << "Reformatting logs..." << endl;

        while ((dd = os_readdir(ldir)))
        {
            DBGTHRD(<<"master_prefix= " << master_prefix());

            unsigned int namelen = strlen(log_prefix());
            namelen = namelen > strlen(master_prefix())? namelen :
                                        strlen(master_prefix());

            const char *d = dd->d_name;
            unsigned int orig_namelen = strlen(d);
            namelen = namelen > orig_namelen ? namelen : orig_namelen;

            char *name = new char [namelen+1];
            w_auto_delete_array_t<char>  cleanup(name);

            memset(name, '\0', namelen+1);
            strncpy(name, d, orig_namelen);
            DBGTHRD(<<"name= " << name);

            bool parse_ok = (strncmp(name,master_prefix(),strlen(master_prefix()))==0);
            if(!parse_ok) {
                parse_ok = (strncmp(name,log_prefix(),strlen(log_prefix()))==0);
            }
            if(parse_ok) {
                smlevel_0::errlog->clog << debug_prio
                    << "\t" << name << "..." << endl;

                {
                    w_ostrstream s(fname, (int) smlevel_0::max_devname);
                    s << dir_name() << _SLASH << name << ends;
                    w_assert1(s);
                    if( unlink(fname) < 0) {
                        w_rc_t e = RC(fcOS);
                        smlevel_0::errlog->clog << debug_prio
                            << "unlink(" << fname << "):"
                            << endl << e << endl;
                    }
                }
            }
        }

        //  os_closedir(ldir);
        w_assert3(!last_partition_exists);
    }

    DBGOUT5(<<"about to readdir"
            << " last_partition "  << last_partition
            << " last_partition_exists "  << last_partition_exists
            );

    while ((dd = os_readdir(ldir)))
    {
        DBGOUT5(<<"dd->d_name=" << dd->d_name);

        // XXX should abort on name too long earlier, or size buffer to fit
        const unsigned int prefix_len = strlen(master_prefix());
        w_assert3(prefix_len < smlevel_0::max_devname);

        char *buf = new char[smlevel_0::max_devname+1];
        if (!buf)
                W_FATAL(fcOUTOFMEMORY);
        w_auto_delete_array_t<char>  ad_buf(buf);

        unsigned int         namelen = prefix_len;
        const char *         dn = dd->d_name;
        unsigned int         orig_namelen = strlen(dn);

        namelen = namelen > orig_namelen ? namelen : orig_namelen;
        char *                name = new char [namelen+1];
        w_auto_delete_array_t<char>  cleanup(name);

        memset(name, '\0', namelen+1);
        strncpy(name, dn, orig_namelen);

        strncpy(buf, name, prefix_len);
        buf[prefix_len] = '\0';

        DBGOUT5(<<"name= " << name);

        bool parse_ok = ((strlen(buf)) == prefix_len);

        DBGOUT5(<<"parse_ok  = " << parse_ok
                << " buf = " << buf
                << " prefix_len = " << prefix_len
                << " strlen(buf) = " << strlen(buf));
        if (parse_ok) {
            lsn_t tmp;
            if (strcmp(buf, master_prefix()) == 0)
            {
                DBGOUT5(<<"found log file " << buf);
                /*
                 *  File name matches master prefix.
                 *  Extract master lsn & lsns of skip-records
                 */
                lsn_t tmp1;
                bool old_style=false;
                rc_t rc = _read_master(name, prefix_len,
                        tmp, tmp1, lsnlist, listlength,
                        old_style);
                W_COERCE(rc);

                if (tmp < master_lsn())  {
                    /*
                     *  Swap tmp <-> _master_lsn, tmp1 <-> _min_chkpt_rec_lsn
                     */
                    std::swap(_master_lsn, tmp);
                    std::swap(_min_chkpt_rec_lsn, tmp1);
                }
                /*
                 *  Remove the older master record.
                 */
                if (_master_lsn != lsn_t::null) {
                    _make_master_name(_master_lsn,
                                      _min_chkpt_rec_lsn,
                                      fname,
                                      smlevel_0::max_devname);
                    (void) unlink(fname);
                }
                /*
                 *  Save the new master record
                 */
                _master_lsn = tmp;
                _min_chkpt_rec_lsn = tmp1;
                DBGOUT5(<<" _master_lsn=" << _master_lsn
                 <<" _min_chkpt_rec_lsn=" << _min_chkpt_rec_lsn);

                DBGOUT5(<<"parse_ok = " << parse_ok);

            } else if (strcmp(buf, log_prefix()) == 0)  {
                DBGOUT5(<<"found log file " << buf);
                /*
                 *  File name matches log prefix
                 */

                w_istrstream s(name + prefix_len);
                uint32_t curr;
                if (! (s >> curr))  {
                    smlevel_0::errlog->clog << fatal_prio
                    << "bad log file \"" << name << "\"" << flushl;
                    W_FATAL(eINTERNAL);
                }

                DBGOUT5(<<"curr " << curr
                        << " partition_num()==" << partition_num()
                        << " last_partition_exists " << last_partition_exists
                        );

                if (curr >= last_partition) {
                    last_partition = curr;
                    last_partition_exists = true;
                    DBGOUT5(<<"new last_partition " << curr
                        << " exits=true" );
                }
                if (curr < min_index) {
                    min_index = curr;
                }
            } else {
                DBGOUT5(<<"NO MATCH");
                DBGOUT5(<<"_master_prefix= " << master_prefix());
                DBGOUT5(<<"_log_prefix= " << log_prefix());
                DBGOUT5(<<"buf= " << buf);
                parse_ok = false;
            }
        }

        /*
         *  if we couldn't parse the file name and it was not "." or ..
         *  then print an error message
         */
        if (!parse_ok && ! (strcmp(name, ".") == 0 ||
                                strcmp(name, "..") == 0)) {
            smlevel_0::errlog->clog << fatal_prio
                                    << "log_core: cannot parse filename \""
                                    << name << "\".  Maybe a data volume in the logging directory?"
                                    << flushl;
            W_FATAL(fcINTERNAL);
        }
    }
    os_closedir(ldir);

    DBGOUT5(<<"after closedir  "
            << " last_partition "  << last_partition
            << " last_partition_exists "  << last_partition_exists
            );

#if W_DEBUG_LEVEL > 2
    if(reformat) {
        w_assert3(partition_num() == 1);
        w_assert3(_min_chkpt_rec_lsn.hi() == 1);
        w_assert3(_min_chkpt_rec_lsn.lo() == first_lsn(1).lo());
    } else {
       // ??
    }
    w_assert3(partition_index() == -1);
#endif

    DBGOUT5(<<"Last partition is " << last_partition
        << " existing = " << last_partition_exists
     );

    /*
     *  Destroy all partitions less than _min_chkpt_rec_lsn
     *  Open the rest and close them.
     *  There might not be an existing last_partition,
     *  regardless of the value of "reformat"
     */
    {
        partition_number_t n;
        partition_t        *p;

        DBGOUT5(<<" min_chkpt_rec_lsn " << min_chkpt_rec_lsn()
                << " last_partition " << last_partition);
        w_assert3(min_chkpt_rec_lsn().hi() <= last_partition);

        for (n = min_index; n < min_chkpt_rec_lsn().hi(); n++)  {
            // not an error if we can't unlink (probably doesn't exist)
            DBGOUT5(<<" destroy_file " << n << "false");
            destroy_file(n, false);
        }
        for (n = _min_chkpt_rec_lsn.hi(); n <= last_partition; n++)  {
            // Find out if there's a hint about the length of the
            // partition (from the checkpoint).  This lsn serves as a
            // starting point from which to search for the skip_log record
            // in the file.  It's a performance thing...
            lsn_t lasthint;
            for(int q=0; q<listlength; q++) {
                if(lsnlist[q].hi() == n) {
                    lasthint = lsnlist[q];
                }
            }

            // open and check each file (get its size)
            DBGOUT5(<<" open " << n << "true, false, true");

            // last argument indicates "in_recovery" more accurately,
            // we should say "at-startup"
            p = _open_partition_for_read(n, lasthint, true, true);
            w_assert3(p == _n_partition(n));
            p->close();
            unset_current();
            DBGOUT5(<<" done w/ open " << n );
        }
    }

    /* XXXX :  Don't have a static method on
     * partition_t for start()
    */
    /* end of the last valid log record / start of invalid record */
    fileoff_t pos = 0;

    { // Truncate at last complete log rec
    DBGOUT5(<<" truncate last complete log rec ");

    /*
     *
        The goal of this code is to determine where is the last complete
        log record in the log file and truncate the file at the
        end of that record.  It detects this by scanning the file and
        either reaching eof or else detecting an incomplete record.
        If it finds an incomplete record then the end of the preceding
        record is where it will truncate the file.

        The file is scanned by attempting to fread the length of a log
        record header.        If this fread does not read enough bytes, then
        we've reached an incomplete log record.  If it does read enough,
        then the buffer should contain a valid log record header and
        it is checked to determine the complete length of the record.
        Fseek is then called to advance to the end of the record.
        If the fseek fails then it indicates an incomplete record.

     *  NB:
        This is done here rather than in peek() since in the unix-file
        case, we only check the *last* partition opened, not each
        one read.
     *
     */
    make_log_name(last_partition, fname, smlevel_0::max_devname);
    DBGOUT5(<<" checking " << fname);

    FILE *f =  fopen(fname, "r");
    DBGOUT5(<<" opened " << fname << " fp " << f << " pos " << pos);

    fileoff_t start_pos = pos;

    /* If the master checkpoint is in the current partition, seek
       to its position immediately, instead of scanning from the
       beginning of the log.   If the current partition doesn't have
       a checkpoint, must read entire paritition until the skip
       record is found. */

    const lsn_t &seek_lsn = _master_lsn;

    if (f && seek_lsn.hi() == last_partition) {
            start_pos = seek_lsn.lo();

            DBGOUT5(<<" seeking to start_pos " << start_pos);
            if (fseek(f, start_pos, SEEK_SET)) {
                smlevel_0::errlog->clog  << error_prio
                    << "log read: can't seek to " << start_pos
                     << " starting log scan at origin"
                     << endl;
                start_pos = pos;
            }
            else
                pos = start_pos;
    }
    DBGOUT5(<<" pos is now " << pos);

    if (f)  {
        allocaN<logrec_t::hdr_non_ssx_sz> buf;

        // this is now a bit more complicated because some log record
        // is ssx log, which has a shorter header.
        // (see hdr_non_ssx_sz/hdr_single_sys_xct_sz in logrec_t)
        int n;
        // this might be ssx log, so read only minimal size (hdr_single_sys_xct_sz) first
        const int log_peek_size = logrec_t::hdr_single_sys_xct_sz;
        DBGOUT5(<<"fread " << fname << " log_peek_size= " << log_peek_size);
        while ((n = fread(buf, 1, log_peek_size, f)) == log_peek_size)
        {
            DBGOUT5(<<" pos is now " << pos);
            logrec_t  *l = (logrec_t*) (void*) buf;
=======
    if (forward && ll >= curr_lsn()) {
        w_assert0(ll == curr_lsn());
        // reading the curr_lsn during recovery yields a skip log record,
        // but since there is no next partition to open, scan must stop
        // here, without handling skip below
        // exception/error should not be used for control flow (TODO)
        return RC(eEOF);
    }
    if (!forward && ll == lsn_t::null) {
        // for a backward scan, nxt pointer is set to null
        // when the first log record in the first partition is set
        return RC(eEOF);
    }
>>>>>>> 6b16cba5

    // Find and open the partition
    partition_t* p = _storage->find_partition(ll, true, false, forward);

<<<<<<< HEAD
            smsize_t len = l->length();
            DBGOUT5(<<"scanned log rec type=" << int(l->type())
                    << " length=" << l->length());

            if(len < l->header_size()) {
                // Must be garbage and we'll have to truncate this
                // partition to size 0
                w_assert1(pos == start_pos);
            } else {
                w_assert1(len >= l->header_size());

                DBGOUT5(<<"hdr_sz " << l->header_size() );
                DBGOUT5(<<"len " << len );
                // seek to lsn_ck at end of record
                // Subtract out log_peek_size because we already
                // read that (thus we have seeked past it)
                // Subtract out lsn_t to find beginning of lsn_ck.
                len -= (log_peek_size + sizeof(lsn_t));

                //NB: this is a RELATIVE seek
                DBGOUT5(<<" pos is now " << pos);
                DBGOUT5(<<"seek additional +" << len << " for lsn_ck");
                if (fseek(f, len, SEEK_CUR))  {
                    if (feof(f))  break;
                }
                DBGOUT5(<<"ftell says pos is " << ftell(f));

                lsn_t lsn_ck;
                n = fread(&lsn_ck, 1, sizeof(lsn_ck), f);
                DBGOUT5(<<"read lsn_ck return #bytes=" << n );
                if (n != sizeof(lsn_ck))  {
                    w_rc_t        e = RC(eOS);
                    // reached eof
                    if (! feof(f))  {
                        smlevel_0::errlog->clog << fatal_prio
                        << "ERROR: unexpected log file inconsistency." << flushl;
                        W_COERCE(e);
                    }
                    break;
                }
                DBGOUT5(<<"pos = " <<  pos
                    << " lsn_ck = " <<lsn_ck);

                // make sure log record's lsn matched its position in file
                if ( (lsn_ck.lo() != pos) ||
                    (lsn_ck.hi() != (uint32_t) last_partition ) ) {
                    // found partial log record, end of log is previous record
                    smlevel_0::errlog->clog << error_prio <<
        "Found unexpected end of log -- probably due to a previous crash."
                    << flushl;
                    smlevel_0::errlog->clog << error_prio <<
                    "   Recovery will continue ..." << flushl;
                    break;
                }

                // remember current position
                pos = ftell(f) ;
            }
        }
        fclose(f);

        {
            DBGOUT5(<<"explicit truncating " << fname << " to " << pos);
            w_assert0(os_truncate(fname, pos )==0);

            //
            // but we can't just use truncate() --
            // we have to truncate to a size that's a mpl
            // of the page size. First append a skip record
            DBGOUT5(<<"explicit opening  " << fname );
            f =  fopen(fname, "a");
            if (!f) {
                w_rc_t e = RC(fcOS);
                smlevel_0::errlog->clog  << fatal_prio
                    << "fopen(" << fname << "):" << endl << e << endl;
                W_COERCE(e);
            }
            skip_log *s = new skip_log; // deleted below
            s->set_lsn_ck( lsn_t(uint32_t(last_partition), sm_diskaddr_t(pos)) );

            DBGOUT5(<<"writing skip_log at pos " << pos << " with lsn "
                << s->get_lsn_ck()
                << "and size " << s->length()
                );
#ifdef W_TRACE
            {
                fileoff_t eof2 = ftell(f);
                DBGOUT5(<<"eof is now " << eof2);
            }
#endif

            if ( fwrite(s, s->length(), 1, f) != 1)  {
                w_rc_t        e = RC(eOS);
                smlevel_0::errlog->clog << fatal_prio <<
                    "   fwrite: can't write skip rec to log ..." << flushl;
                W_COERCE(e);
            }
#ifdef W_TRACE
            {
                fileoff_t eof2 = ftell(f);
                DBGTHRD(<<"eof is now " << eof2);
            }
#endif
            fileoff_t o = pos;
            o += s->length();
            o = o % BLOCK_SIZE;
            DBGOUT5(<<"BLOCK_SIZE " << int(BLOCK_SIZE));
            if(o > 0) {
                o = BLOCK_SIZE - o;
                char *junk = new char[int(o)]; // delete[] at close scope
                if (!junk)
                        W_FATAL(fcOUTOFMEMORY);
#ifdef ZERO_INIT
#if W_DEBUG_LEVEL > 4
                fprintf(stderr, "ZERO_INIT: Clearing before write %d %s\n",
                        __LINE__
                        , __FILE__);
#endif
                memset(junk,'\0', int(o));
#endif

                DBGOUT5(<<"writing junk of length " << o);
#ifdef W_TRACE
                {
                    fileoff_t eof2 = ftell(f);
                    DBGOUT5(<<"eof is now " << eof2);
                }
#endif
                n = fwrite(junk, int(o), 1, f);
                if ( n != 1)  {
                    w_rc_t e = RC(eOS);
                    smlevel_0::errlog->clog << fatal_prio <<
                    "   fwrite: can't round out log block size ..." << flushl;
                    W_COERCE(e);
                }
#ifdef W_TRACE
                {
                    fileoff_t eof2 = ftell(f);
                    DBGOUT5(<<"eof is now " << eof2);
                }
#endif
                delete[] junk;
                o = 0;
=======
    /*
     * STEP 2: Read log record from the partition
     */
    lsn_t prev_lsn = lsn_t::null;
    DBGOUT3(<< "fetch @ lsn: " << ll);    
    W_COERCE(p->read(readbuf(), rp, ll, forward ? NULL : &prev_lsn,
            partition_t::invalid_fhdl));
    w_assert0(rp->get_lsn_ck() == ll);

    // handle skip log record
    if (rp->type() == logrec_t::t_skip)
    {
        if (forward) {
            DBGTHRD(<<"seeked to skip" << ll );
            DBGTHRD(<<"getting next partition.");
            ll = first_lsn(ll.hi() + 1);

            p = _storage->get_partition(ll.hi());
            if(!p) {
                //p = _open_partition_for_read(ll.hi(), lsn_t::null, false, false);
                p = _storage->find_partition(ll, false, false, forward);
>>>>>>> 6b16cba5
            }

            // re-read
            DBGOUT3(<< "fetch @ lsn: " << ll);                
            W_COERCE(p->read(readbuf(), rp, ll));
            w_assert0(rp->get_lsn_ck() == ll);
        }
        else { // backward scan
            // just get previous log record using prev_lsn which was set inside
            // the first call to p->read()
            w_assert0(prev_lsn != lsn_t::null);
            ll = prev_lsn;
            DBGOUT3(<< "fetch @ lsn: " << ll);                
            W_COERCE(p->read(readbuf(), rp, ll, &prev_lsn,
                        partition_t::invalid_fhdl));
            w_assert0(rp->get_lsn_ck() == ll);
        }
    } 

    // set nxt pointer accordingly
    if (nxt) {
        if (!forward && ll.lo() - rp->length() < 0) {
            W_DO(_storage->last_lsn_in_partition(ll.hi() - 1, *nxt));
        }
        else {
            if (forward) {
                *nxt = ll;
                nxt->advance(rp->length());
            }
<<<<<<< HEAD
            W_IGNORE(e);        /* error not used */

            if (os_fsync(fileno(f)) < 0) {
                e = RC(eOS);
                smlevel_0::errlog->clog << fatal_prio <<
                    "   fsync: can't sync fsync truncated log ..." << flushl;
                W_COERCE(e);
=======
            else {
                *nxt = prev_lsn;
>>>>>>> 6b16cba5
            }
        }
    }

    DBGTHRD(<<"fetch at lsn " << ll  << " returns " << *rp
            << " with next " << *nxt);

#if W_DEBUG_LEVEL > 2
<<<<<<< HEAD
            {
                os_stat_t statbuf;
                if (os_fstat(fileno(f), &statbuf) == -1) {
                    e = RC(eOS);
                } else {
                    e = RCOK;
                }
                if (e.is_error()) {
                    smlevel_0::errlog->clog << fatal_prio
                            << " Cannot stat fd " << fileno(f)
                            << ":" << endl << e << endl << flushl;
                    W_COERCE(e);
                }
                DBGOUT5(<< "size of " << fname << " is " << statbuf.st_size);
            }
#endif
            fclose(f);
        }
=======
    _sanity_check();
#endif 
>>>>>>> 6b16cba5

    // caller must release the _partition_lock mutex
    return RCOK;
}

rc_t log_core::fetch(lsn_t &lsn, logrec_t* &rec, lsn_t* nxt, hints_op op)
{
    // This should only be used in logbuf_core, but just invoking the
    // other (regular) fetch with forward=true should work just as well
    return fetch(lsn, rec, nxt, true);
}

void log_core::shutdown() 
{ 
    // gnats 52:  RACE: We set _shutting_down and signal between the time
    // the daemon checks _shutting_down (false) and waits.
    //
    // So we need to notice if the daemon got the message.
    // It tells us it did by resetting the flag after noticing
    // that the flag is true.
    // There should be no interference with these two settings
    // of the flag since they happen strictly in that sequence.
    //
    _shutting_down = true;
    while (*&_shutting_down) {
        CRITICAL_SECTION(cs, _wait_flush_lock);
        // The only thread that should be waiting 
        // on the _flush_cond is the log flush daemon.
        // Yet somehow we wedge here.
        DO_PTHREAD(pthread_cond_broadcast(&_flush_cond));
    }
    _flush_daemon->join();
    _flush_daemon_running = false;
    delete _flush_daemon;
    _flush_daemon=NULL;
}

/*********************************************************************
 *
 *  log_core::log_core(bufsize, reformat)
 *
 *  Hidden constructor. 
 *  Create log flush daemon thread.
 *
 *  Open and scan logdir for master lsn and last log file. 
 *  Truncate last incomplete log record (if there is any)
 *  from the last log file.
 *
 *********************************************************************/
NORET
log_core::log_core(
                   const char* path,
                   long bsize, // segment size for the log buffer, set through "sm_logbufsize"
                   bool reformat,
                   int carray_active_slot_count
                   )
    : 
      log_common(bsize, carray_active_slot_count),
      _buf(NULL)
{
    FUNC(log_core::log_core);

#ifdef LOG_DIRECT_IO
    posix_memalign((void**)&_buf, LOG_DIO_ALIGN, _segsize);    
#else
    _buf = new char[_segsize];
#endif

    _storage = new log_storage(path, reformat, _curr_lsn, _durable_lsn,
            _flush_lsn, _segsize);
    long prime_offset = _storage->prime(_buf, _durable_lsn, log_storage::BLOCK_SIZE);

    /* FRJ: the new code assumes that the buffer is always aligned
       with some buffer-sized multiple of the partition, so we need to
       return how far into the current segment we are.
        CS: moved this code from the _prime method
     */
    long offset = _durable_lsn.lo() % segsize();
    long base = _durable_lsn.lo() - offset;
    lsn_t start_lsn(_durable_lsn.hi(), base);

<<<<<<< HEAD
    {
        /*
         *  create/open the "current" partition
         *  "current" could be new or existing
         *  Check its size and all the records in it
         *  by passing "true" for the last argument to open()
         */

        // Find out if there's a hint about the length of the
        // partition (from the checkpoint).  This lsn serves as a
        // starting point from which to search for the skip_log record
        // in the file.  It's a performance thing...
        lsn_t lasthint;
        for(int q=0; q<listlength; q++) {
            if(lsnlist[q].hi() == last_partition) {
                lasthint = lsnlist[q];
            }
        }
        partition_t *p = _open_partition_for_append(last_partition, lasthint,
                last_partition_exists, true);

        /* XXX error info lost */
        if(!p) {
            smlevel_0::errlog->clog << fatal_prio
            << "ERROR: could not open log file for partition "
            << last_partition << flushl;
            W_FATAL(eINTERNAL);
        }
=======
    // This should happend only in recovery/startup case.  So let's assert
    // that there is no log daemon running yet. If we ever fire this
    // assert, we'd better see why and it means we might have to protect
    // _cur_epoch and _start/_end with a critical section on _insert_lock.
    w_assert1(_flush_daemon_running == false);
    _buf_epoch = _cur_epoch = epoch(start_lsn, base, offset, offset);
    _end = _start = _durable_lsn.lo();
>>>>>>> 6b16cba5

    // move the primed data where it belongs (watch out, it might overlap)
    memmove(_buf + offset - prime_offset, _buf, prime_offset);

<<<<<<< HEAD
    }
    DBGOUT2( << "partition num = " << partition_num()
            <<" current_lsn " << curr_lsn()
            <<" durable_lsn " << durable_lsn());

    cs.exit();
    if(1){
        // Print various interesting info to the log:
        errlog->clog << debug_prio
            << "Log max_partition_size (based on OS max file size)"
            << max_partition_size() << endl
            << "Log max_partition_size * PARTITION_COUNT "
                    << max_partition_size() * PARTITION_COUNT << endl
            << "Log min_partition_size (based on fixed segment size and fixed block size) "
                    << min_partition_size() << endl
            << "Log min_partition_size*PARTITION_COUNT "
                    << min_partition_size() * PARTITION_COUNT << endl;

        errlog->clog << debug_prio
            << "Log BLOCK_SIZE (log write size) " << BLOCK_SIZE
            << endl
            << "Log segsize() (log buffer size) " << segsize()
            << endl
            << "Log segsize()/BLOCK_SIZE " << double(segsize())/double(BLOCK_SIZE)
            << endl;

        errlog->clog << debug_prio
            << "User-option smlevel_0::max_logsz " << max_logsz << endl
            << "Log _partition_data_size " << _partition_data_size
            << endl
            << "Log _partition_data_size/segsize() "
                << double(_partition_data_size)/double(segsize())
            << endl
            << "Log _partition_data_size/segsize()+BLOCK_SIZE "
                << _partition_data_size + BLOCK_SIZE
            << endl;

        errlog->clog << debug_prio
=======
    _resv = new log_resv(_storage);

    start_flush_daemon();

    if (1) {
        smlevel_0::errlog->clog << debug_prio 
>>>>>>> 6b16cba5
            << "Log _start " << start_byte() << " end_byte() " << end_byte()
            << endl
            << "Log _curr_lsn " << _curr_lsn
            << " _durable_lsn " << _durable_lsn
<<<<<<< HEAD
            << endl;
        errlog->clog << debug_prio
=======
            << endl; 
        smlevel_0::errlog->clog << debug_prio 
>>>>>>> 6b16cba5
            << "Curr epoch  base_lsn " << _cur_epoch.base_lsn
            << endl
            << "Curr epoch  base " << _cur_epoch.base
            << endl
            << "Curr epoch  start " << _cur_epoch.start
            << endl
            << "Curr epoch  end " << _cur_epoch.end
            << endl;
<<<<<<< HEAD
        errlog->clog << debug_prio
=======
        smlevel_0::errlog->clog << debug_prio 
>>>>>>> 6b16cba5
            << "Old epoch  base_lsn " << _old_epoch.base_lsn
            << endl
            << "Old epoch  base " << _old_epoch.base
            << endl
            << "Old epoch  start " << _old_epoch.start
            << endl
            << "Old epoch  end " << _old_epoch.end
            << endl;
    }
}
<<<<<<< HEAD
#endif // LOG_BUFFER


#ifdef LOG_BUFFER
log_core::~log_core()
{
    if(THE_LOG != NULL)
    {
        partition_t        *p;
        for (uint i = 0; i < PARTITION_COUNT; i++) {
            p = _partition(i);
            p->close_for_read();
            p->close_for_append();
            DBG(<< " calling clear");
            p->clear();
        }
        w_assert1(_durable_lsn == _curr_lsn);

#ifdef LOG_DIRECT_IO
        free(_readbuf);
        free(_writebuf);
        _writebuf = NULL;
#else
        delete [] _readbuf;
#endif
        _readbuf = NULL;
        delete _skip_log;
        _skip_log = NULL;

=======
>>>>>>> 6b16cba5


<<<<<<< HEAD
        DO_PTHREAD(pthread_mutex_destroy(&_scavenge_lock));
        DO_PTHREAD(pthread_cond_destroy(&_scavenge_cond));
        THE_LOG = NULL;
    }
}
#else
log_core::~log_core()
=======
log_core::~log_core() 
>>>>>>> 6b16cba5
{
    delete _storage;
    delete _resv;

#ifdef LOG_DIRECT_IO
    free(_buf);
#else
    delete [] _buf;
#endif
<<<<<<< HEAD
        _buf = NULL;

        DO_PTHREAD(pthread_mutex_destroy(&_wait_flush_lock));
        DO_PTHREAD(pthread_cond_destroy(&_wait_cond));
        DO_PTHREAD(pthread_cond_destroy(&_flush_cond));
        DO_PTHREAD(pthread_mutex_destroy(&_scavenge_lock));
        DO_PTHREAD(pthread_cond_destroy(&_scavenge_cond));
        THE_LOG = NULL;
    }
}
#endif // LOG_BUFFER

partition_t *
log_core::_partition(partition_index_t i) const
{
    return i<0 ? (partition_t *)0: (partition_t *) &_part[i];
}


void
log_core::destroy_file(partition_number_t n, bool pmsg)
{
    char        *fname = new char[smlevel_0::max_devname];
    if (!fname)
        W_FATAL(fcOUTOFMEMORY);
    w_auto_delete_array_t<char> ad_fname(fname);
    make_log_name(n, fname, smlevel_0::max_devname);
    if (unlink(fname) == -1)  {
        w_rc_t e = RC(eOS);
        smlevel_0::errlog->clog  << error_prio
            << "destroy_file " << n << " " << fname << ":" <<endl
             << e << endl;
        if(pmsg) {
            smlevel_0::errlog->clog << error_prio
            << "warning : cannot free log file \""
            << fname << '\"' << flushl;
            smlevel_0::errlog->clog << error_prio
            << "          " << e << flushl;
        }
    }
}

/**\brief compute size of partition from given max-open-log-bytes size
 * \details
 * PARTITION_COUNT == smlevel_0::max_openlog is fixed.
 * SEGMENT_SIZE  is fixed.
 * BLOCK_SIZE  is fixed.
 * Only the partition size is determinable by the user; it's the
 * size of a partition file and PARTITION_COUNT*partition-size is
 * therefore the maximum amount of log space openable at one time.
 */
w_rc_t log_core::_set_size(fileoff_t size)
{
    /* The log consists of at most PARTITION_COUNT open files,
     * each with space for some integer number of segments (log buffers)
     * plus one extra block for writing skip records.
     *
     * Each segment is an integer number of blocks (BLOCK_SIZE), which
     * is the size of an I/O.  An I/O is padded, if necessary, to BLOCK_SIZE.
     */
    fileoff_t usable_psize = size/PARTITION_COUNT - BLOCK_SIZE;

    // partition must hold at least one buffer...
    if (usable_psize < _segsize) {
        W_FATAL(eOUTOFLOGSPACE);
    }

    // largest integral multiple of segsize() not greater than usable_psize:
    _partition_data_size = _floor(usable_psize, (segsize()));

    if(_partition_data_size == 0)
    {
        cerr << "log size is too small: size "<<size<<" usable_psize "<<usable_psize
        <<", segsize() "<<segsize()<<", blocksize "<<BLOCK_SIZE<< endl
        <<"need at least "<<_get_min_size()<<" ("<<(_get_min_size()/1024)<<" * 1024 = "<<(1024 *(_get_min_size()/1024))<<") "<< endl;
        W_FATAL(eOUTOFLOGSPACE);
    }
    _partition_size = _partition_data_size + BLOCK_SIZE;
    DBGTHRD(<< "log_core::_set_size setting _partition_size (limit LIMIT) "
            << _partition_size);
    /*
    fprintf(stderr,
"size %ld usable_psize %ld segsize() %ld _part_data_size %ld _part_size %ld\n",
            size,
            usable_psize,
            segsize(),
            _partition_data_size,
            _partition_size
           );
    */
    // initial free space estimate... refined once log recovery is complete
    // release_space(PARTITION_COUNT*_partition_data_size);
    release_space(recoverable_space(PARTITION_COUNT));
    if(!verify_chkpt_reservation()
            || _space_rsvd_for_chkpt > _partition_data_size) {
        cerr<<
        "log partitions too small compared to buffer pool:"<<endl
        <<"    "<<_partition_data_size<<" bytes per partition available"<<endl
        <<"    "<<_space_rsvd_for_chkpt<<" bytes needed for checkpointing dirty pages"<<endl;
        return RC(eOUTOFLOGSPACE);
    }
    return RCOK;
=======
    _buf = NULL;
>>>>>>> 6b16cba5
}

void log_core::_acquire_buffer_space(CArraySlot* info, long recsize)
{
    w_assert2(recsize > 0);


  /* Copy our data into the log buffer and update/create epochs.
   * Re: Racing flush daemon over
   * epochs, _start, _end, _curr_lsn, _durable_lsn :
   *
   * _start is set by  _prime at startup (no log flush daemon yet)
   *                   and flush_daemon_work, not by insert
   * _end is set by  _prime at startup (no log flush daemon yet)
   *                   and insert, not by log flush daemon
   * _old_epoch is  protected by _flush_lock
   * _cur_epoch is  protected by _flush_lock EXCEPT
   *                when insert does not wrap, it sets _cur_epoch.end,
   *                which is only read by log flush daemon
   *                The _end is only set after the memcopy is done,
   *                so this should be safe.
   * _curr_lsn is set by  insert (and at startup)
   * _durable_lsn is set by flush daemon
   *
   * NOTE: _end, _start, epochs updated in
   * _prime(), but that is called only for
   * opening a partition for append in startup/recovery case,
   * in which case there is no race to be had.
   *
   * It is also updated below.
   */

    /*
    * Make sure there's actually space available in the
    * log buffer,
    * accounting for the fact that flushes (by the daemon)
    * always work with full blocks. (they round down start of
    * flush to beginning of block and round up/pad end of flush to
    * end of block).
    *
    * If not, kick the flush daemon to make space.
    */
<<<<<<< HEAD
    while(*&_waiting_for_space ||
            end_byte() - start_byte() + recsize > segsize() - 2*BLOCK_SIZE)
=======
    // CS: TODO commented out waiting-for-space stuff
    //while(*&_waiting_for_space ||
    while(
            end_byte() - start_byte() + recsize > segsize() - 2* log_storage::BLOCK_SIZE) 
>>>>>>> 6b16cba5
    {
        _insert_lock.release(&info->me);
        {
            CRITICAL_SECTION(cs, _wait_flush_lock);
            while(end_byte() - start_byte() + recsize > segsize() - 2* log_storage::BLOCK_SIZE)
            {
<<<<<<< HEAD
                _waiting_for_space = true;
                // Use signal since the only thread that should be waiting
=======
                // CS: changed from waiting_for_space to waiting_for_flush
                _waiting_for_flush = true;
                // Use signal since the only thread that should be waiting 
>>>>>>> 6b16cba5
                // on the _flush_cond is the log flush daemon.
                DO_PTHREAD(pthread_cond_signal(&_flush_cond));
                DO_PTHREAD(pthread_cond_wait(&_wait_cond, &_wait_flush_lock));
            }
        }
        _insert_lock.acquire(&info->me);
    }
    // lfence because someone else might have entered and left during above release/acquire.
    lintel::atomic_thread_fence(lintel::memory_order_consume);
    // Having ics now should mean that even if another insert snuck in here,
    // we're ok since we recheck the condition. However, we *could* starve here.


  /* _curr_lsn, _cur_epoch.end, and end_byte() are all strongly related.
   *
   * _curr_lsn is the lsn of first byte past the tail of the log.
   *    Tail of the log is the last byte of the last record inserted (does not
   *    include the skip_log record).  Inserted records go to _curr_lsn,
   *    _curr_lsn moves with records inserted.
   *
   * _cur_epoch.end and end_byte() are convenience variables to avoid doing
   * expensive operations like modulus and division on the _curr_lsn
   * (lsn of next record to be inserted):
   *
   * _cur_epoch.end is the position of the current lsn relative to the
   *    segsize() log buffer.
   *    It is relative to the log buffer, and it wraps (modulo the
   *    segment size, which is the log buffer size). ("spill")
   *
   * end_byte()/_end is the non-wrapping version of _cur_epoch.end:
   *     at log init time it is set to a value in the range [0, segsize())
   *     and is  incremented by every log insert for the lifetime of
   *     the database.
   *     It is a byte-offset from the beginning of the log, considering that
   *     partitions are not "contiguous" in this sense.  Each partition has
   *     a lot of byte-offsets that aren't really in the log because
   *     we limit the size of a partition.
   *
   * _durable_lsn is the lsn of the first byte past the last
   *     log record written to the file (not counting the skip log record).
   *
   * _cur_epoch.start and start_byte() are convenience variables to avoid doing
   * expensive operations like modulus and division on the _durable_lsn
   *
   * _cur_epoch.start is the position of the durable lsn relative to the
   *     segsize() log buffer.   Because the _cur_epoch.end wraps, start
   *     could become > end and this would create a mess.  For this
   *     reason, when the log buffer wraps, we create a new
   *     epoch. The old epoch represents the entire unflushed
   *     portion of the old log buffer (including a portion of the
   *     presently-inserted log record) and the new epoch represents
   *     the next segment (logically, log buffer), containing
   *     the wrapped portion of the presently-inserted log record.
   *
   *     If, however, by starting a new segment to handle the wrap, we
   *     would exceed the partition size, we create a new epoch and
   *     new segment to hold the entire log record -- log records do not
   *     span partitions.   So we make the old epoch represent
   *     the unflushed portion of the old log buffer (not including any
   *     part of this record) and the new epoch represents the first segment
   *     in the new partition, and contains the entire presently-inserted
   *     log record.  We write the inserted log record at the beginning
   *     of the log buffer.
   *
   * start_byte()/_start is the non-wrapping version of _cur_epoch.start:
   *     At log init time it is set to 0
   *     and is bumped to match the durable lsn by every log flush.
   *     It is a byte-offset from the beginning of the log, considering that
   *     partitions are not "contiguous" in this sense.  Each partition has
   *     a lot of byte-offsets that aren't really in the log because
   *     we limit the size of a partition.
   *
   * start_byte() through end_byte() tell us the unflushed portion of the
   * log.
   */

  /* An epoch fits within a segment */
    w_assert2(_buf_epoch.end >= 0 && _buf_epoch.end <= segsize());

  /* end_byte() is the byte-offset-from-start-of-log-file
   * version of _cur_epoch.end */
    w_assert2(_buf_epoch.end % segsize() == end_byte() % segsize());

  /* _curr_lsn is the lsn of the next-to-be-inserted log record, i.e.,
   * the next byte of the log to be written
   */
  /* _cur_epoch.end is the offset into the log buffer of the _curr_lsn */
    w_assert2(_buf_epoch.end % segsize() == _curr_lsn.lo() % segsize());
  /* _curr_epoch.end should never be > segsize at this point;
   * that would indicate a wraparound is in progress when we entered this
   */
    w_assert2(end_byte() >= start_byte());

    // The following should be true since we waited on a condition
    // variable while
    // end_byte() - start_byte() + recsize > segsize() - 2*BLOCK_SIZE
    w_assert2(end_byte() - start_byte() <= segsize() - 2* log_storage::BLOCK_SIZE);


    long end = _buf_epoch.end;
    long old_end = _buf_epoch.base + end;
    long new_end = end + recsize;
    // set spillsize to the portion of the new record that
    // wraps around to the beginning of the log buffer(segment)
    long spillsize = new_end - segsize();
    lsn_t curr_lsn = _curr_lsn;
    lsn_t next_lsn = _buf_epoch.base_lsn + new_end;
    long new_base = -1;
    long start_pos = end;

    if(spillsize <= 0) {
        // update epoch for next log insert
        _buf_epoch.end = new_end;
    }
    // next_lsn is first byte after the tail of the log.
    else if(next_lsn.lo() <= _storage->partition_data_size()) {
        // wrap within a partition
        _buf_epoch.base_lsn += _segsize;
        _buf_epoch.base += _segsize;
        _buf_epoch.start = 0;
        _buf_epoch.end = new_end = spillsize;
    }
    else {
        // new partition! need to update next_lsn/new_end to reflect this
        long leftovers = _storage->partition_data_size() - curr_lsn.lo();
        w_assert2(leftovers >= 0);
        if(leftovers && !reserve_space(leftovers)) {
            std::cerr << "WARNING WARNING: OUTOFLOGSPACE in update_epochs" << std::endl;
            info->error = eOUTOFLOGSPACE;
            _insert_lock.release(&info->me);
            return;
        }

        curr_lsn = first_lsn(next_lsn.hi()+1);
        next_lsn = curr_lsn + recsize;
        new_base = _buf_epoch.base + _segsize;
        start_pos = 0;
        _buf_epoch = epoch(curr_lsn, new_base, 0, new_end=recsize);
    }

    // let the world know
    _curr_lsn = next_lsn;
    _end = _buf_epoch.base + new_end;

    _carray->join_expose(info);
    _insert_lock.release(&info->me);

    info->lsn = curr_lsn; // where will we end up on disk?
    info->old_end = old_end; // lets us serialize with our predecessor after memcpy
    info->start_pos = start_pos; // != old_end when partitions wrap
    info->pos = start_pos + recsize; // coordinates groups of threads sharing a log allocation
    info->new_end = new_end; // eventually assigned to _cur_epoch
    info->new_base = new_base; // positive if we started a new partition
    info->error = w_error_ok;
}

lsn_t log_core::_copy_to_buffer(logrec_t &rec, long pos, long recsize, CArraySlot* info)
{
    /*
      do the memcpy (or two)
    */
    lsn_t rlsn = info->lsn + pos;
    rec.set_lsn_ck(rlsn);

    // are we the ones that actually wrap? (do this *after* computing the lsn!)
    pos += info->start_pos;
    if(pos >= _segsize)
        pos -= _segsize;

    char const* data = (char const*) &rec;
    long spillsize = pos + recsize - _segsize;
    if(spillsize <= 0) {
        // normal insert
        memcpy(_buf+pos, data, recsize);
    }
    else {
        // spillsize > 0 so we are wrapping.
        // The wrap is within a partition.
        // next_lsn is still valid but not new_end
        //
        // Old epoch becomes valid for the flush daemon to
        // flush and "close".  It contains the first part of
        // this log record that we're trying to insert.
        // New epoch holds the rest of the log record that we're trying
        // to insert.
        //
        // spillsize is the portion that wraps around
        // partsize is the portion that doesn't wrap.
        long partsize = recsize - spillsize;

        // Copy log record to buffer
        // memcpy : areas do not overlap
        memcpy(_buf+pos, data, partsize);
        memcpy(_buf, data+partsize, spillsize);
    }

    return rlsn;
}

<<<<<<< HEAD
#ifdef LOG_BUFFER
// see logbuf_core::_update_epochs(CArraySlot* info)
#else
=======
>>>>>>> 6b16cba5
bool log_core::_update_epochs(CArraySlot* info) {
    w_assert1(info->vthis()->count == ConsolidationArray::SLOT_FINISHED);
    // Wait for our predecessor to catch up if we're ahead.
    // Even though the end pointer we're checking wraps regularly, we
    // already have to limit each address in the buffer to one active
    // writer or data corruption will result.
    if (CARRAY_RELEASE_DELEGATION) {
        if(_carray->wait_for_expose(info)) {
            return true; // we delegated!
        }
    } else {
        // If delegated-buffer-release is off, we simply spin until predecessors complete.
        lintel::atomic_thread_fence(lintel::memory_order_seq_cst);
        while(*&_cur_epoch.vthis()->end + *&_cur_epoch.vthis()->base != info->old_end);
    }

    // now update the epoch(s)
    while (info != NULL) {
        w_assert1(*&_cur_epoch.vthis()->end + *&_cur_epoch.vthis()->base == info->old_end);
        if(info->new_base > 0) {
            // new partition! update epochs to reflect this

            // I just wrote part of the log record to the beginning of the
            // log buffer. How do I know that it didn't interfere with what
            // the flush daemon is writing? Because at the beginning of
            // this method, I waited until the log flush daemon ensured that
            // I had room to insert this entire record (with a fudge factor
            // of 2*BLOCK_SIZE)

            // update epochs
            CRITICAL_SECTION(cs, _flush_lock);
            w_assert3(_old_epoch.start == _old_epoch.end);
            _old_epoch = _cur_epoch;
            _cur_epoch = epoch(info->lsn, info->new_base, 0, info->new_end);
        }
        else if(info->pos > _segsize) {
            // wrapped buffer! update epochs
            CRITICAL_SECTION(cs, _flush_lock);
            w_assert3(_old_epoch.start == _old_epoch.end);
            _old_epoch = epoch(_cur_epoch.base_lsn, _cur_epoch.base,
                        _cur_epoch.start, segsize());
            _cur_epoch.base_lsn += segsize();
            _cur_epoch.base += segsize();
            _cur_epoch.start = 0;
            _cur_epoch.end = info->new_end;
        }
        else {
            // normal update -- no need for a lock if we just increment its end
            w_assert1(_cur_epoch.start < info->new_end);
            _cur_epoch.end = info->new_end;
        }

        // we might have to also release delegated buffer(s).
        info = _carray->grab_delegated_expose(info);
    }

    return false;
}

rc_t log_core::insert(logrec_t &rec, lsn_t* rlsn)
{
    // If log corruption is turned on,  zero out
    // important parts of the log to fake crash (by making the
    // log appear to end here).
    if (_log_corruption) {
        smlevel_0::errlog->clog << error_prio 
        << "Generating corrupt log record at lsn: " << curr_lsn() << flushl;
        rec.corrupt();
        // Now turn it off.
        _log_corruption = false;
    }

    w_assert1(rec.length() <= sizeof(logrec_t));
    int32_t size = rec.length();

    /* Copy our data into the buffer and update/create epochs. Note
       that, while we may race the flush daemon to update the epoch
       record, it will not touch the buffer until after we succeed so
       there is no race with memcpy(). If we do lose an epoch update
       race, it is only because the flush changed old_epoch.begin to
       equal old_epoch.end. The mutex ensures we don't race with any
       other inserts.
    */
    lsn_t rec_lsn;
    CArraySlot* info = 0;
    long pos = 0;

    // consolidate
    carray_slotid_t idx;
    carray_status_t old_count;
    info = _carray->join_slot(size, idx, old_count);

    pos = ConsolidationArray::extract_carray_log_size(old_count);
    if(old_count == ConsolidationArray::SLOT_AVAILABLE) {
        /* First to arrive. Acquire the lock on behalf of the whole
        * group, claim the first 'size' bytes, then make the rest
        * visible to waiting threads.
        */
        _insert_lock.acquire(&info->me);

        w_assert1(info->vthis()->count > ConsolidationArray::SLOT_AVAILABLE);

        // swap out this slot and mark it busy
        _carray->replace_active_slot(idx);

        // negate the count to signal waiting threads and mark the slot busy
        old_count = lintel::unsafe::atomic_exchange<carray_status_t>(
            &info->count, ConsolidationArray::SLOT_PENDING);
        long combined_size = ConsolidationArray::extract_carray_log_size(old_count);

        // grab space for everyone in one go (releases the lock)
        _acquire_buffer_space(info, combined_size);

        // now let everyone else see it
        lintel::atomic_thread_fence(lintel::memory_order_seq_cst);
        info->count = ConsolidationArray::SLOT_FINISHED - combined_size;
    }
    else {
        // Not first. Wait for the owner to tell us what's going on.
        w_assert1(old_count > ConsolidationArray::SLOT_AVAILABLE);
        _carray->wait_for_leader(info);
    }

    // insert my value
    if(!info->error) {
        rec_lsn = _copy_to_buffer(rec, pos, size, info);
    }

    // last one to leave cleans up
    carray_status_t end_count = lintel::unsafe::atomic_fetch_add<carray_status_t>(
        &info->count, size);
    end_count += size; // NOTE lintel::unsafe::atomic_fetch_add returns the value before the
    // addition. So, we need to add it here again. atomic_add_fetch desired..
    w_assert3(end_count <= ConsolidationArray::SLOT_FINISHED);
    if(end_count == ConsolidationArray::SLOT_FINISHED) {
        if(!info->error) {
            _update_epochs(info);
        }
    }

    if(info->error) {
        return RC(info->error);
    }

    if(rlsn) {
        *rlsn = rec_lsn;
    }
    DBGOUT3(<< " insert @ lsn: " << rec_lsn << " type " << rec.type() << " length " << rec.length() );

    ADD_TSTAT(log_bytes_generated,size);
    return RCOK;
}


<<<<<<< HEAD
#ifdef LOG_BUFFER
rc_t log_core::flush(const lsn_t &to_lsn, bool block, bool signal, bool *ret_flushed)
{
    return _log_buffer->flush(to_lsn, block, signal, ret_flushed);
}
#else
=======
>>>>>>> 6b16cba5
// Return when we know that the given lsn is durable. Wait for the
// log flush daemon to ensure that it's durable.
rc_t log_core::flush(const lsn_t &to_lsn, bool block, bool signal, bool *ret_flushed)
{
    DBGOUT3(<< " flush @ to_lsn: " << to_lsn);

    w_assert1(signal || !block); // signal=false can be used only when block=false
    ASSERT_FITS_IN_POINTER(lsn_t);
    // else our reads to _durable_lsn would be unsafe

    // don't try to flush past end of log -- we might wait forever...
    lsn_t lsn = std::min(to_lsn, (*&_curr_lsn)+ -1);

    // already durable?
    if(lsn >= *&_durable_lsn) {
        if (!block) {
            *&_waiting_for_flush = true;
            if (signal) {
                DO_PTHREAD(pthread_cond_signal(&_flush_cond));
            }
            if (ret_flushed) *ret_flushed = false; // not yet flushed
        }  else {
            CRITICAL_SECTION(cs, _wait_flush_lock);
            while(lsn >= *&_durable_lsn) {
                *&_waiting_for_flush = true;
                // Use signal since the only thread that should be waiting
                // on the _flush_cond is the log flush daemon.
                DO_PTHREAD(pthread_cond_signal(&_flush_cond));
                DO_PTHREAD(pthread_cond_wait(&_wait_cond, &_wait_flush_lock));
            }
            if (ret_flushed) *ret_flushed = true;// now flushed!
        }
    } else {
        INC_TSTAT(log_dup_sync_cnt);
        if (ret_flushed) *ret_flushed = true; // already flushed
    }
    return RCOK;
}

/**\brief Log-flush daemon driver.
 * \details
 * This method handles the wait/block of the daemon thread,
 * and when awake, calls its main-work method, flush_daemon_work.
 */
<<<<<<< HEAD
void log_core::flush_daemon()
=======
void log_common::flush_daemon() 
>>>>>>> 6b16cba5
{
    /* Algorithm: attempt to flush non-durable portion of the buffer.
     * If we empty out the buffer, block until either enough
       bytes get written or a thread specifically requests a flush.
     */
    lsn_t last_completed_flush_lsn;
    bool success = false;
    while(1) {

        // wait for a kick. Kicks come at regular intervals from
        // inserts, but also at arbitrary times when threads request a
        // flush.
        {
            CRITICAL_SECTION(cs, _wait_flush_lock);
            // CS: commented out check for waiting_for_space -- don't know why it was here?
            //if(success && (*&_waiting_for_space || *&_waiting_for_flush)) {
            if(success && *&_waiting_for_flush) {
                //_waiting_for_flush = _waiting_for_space = false;
                _waiting_for_flush = false;
                DO_PTHREAD(pthread_cond_broadcast(&_wait_cond));
                // wake up anyone waiting on log flush
            }
            if(_shutting_down) {
                _shutting_down = false;
                break;
            }

            // NOTE: right now the thread waiting for a flush has woken up or will woke up, but...
            // this thread, as long as success is true (it just flushed something in the previous 
            // flush_daemon_work), will keep calling flush_daemon_work until there is nothing to flush....
            // this happens in the background

            // sleep. We don't care if we get a spurious wakeup
            //if(!success && !*&_waiting_for_space && !*&_waiting_for_flush) {
            if(!success && !*&_waiting_for_flush) {
                // Use signal since the only thread that should be waiting
                // on the _flush_cond is the log flush daemon.
                DO_PTHREAD(pthread_cond_wait(&_flush_cond, &_wait_flush_lock));
            }
        }

        // flush all records later than last_completed_flush_lsn
        // and return the resulting last durable lsn
        lsn_t lsn = flush_daemon_work(last_completed_flush_lsn);

        // success=true if we wrote anything
        success = (lsn != last_completed_flush_lsn);
        last_completed_flush_lsn = lsn;
    }

    // make sure the buffer is completely empty before leaving...
    for(lsn_t lsn;
        (lsn=flush_daemon_work(last_completed_flush_lsn)) !=
                last_completed_flush_lsn;
        last_completed_flush_lsn=lsn) ;
}

void log_common::_sanity_check() const
{
    w_assert1(durable_lsn() <= curr_lsn());
    w_assert1(durable_lsn() >= first_lsn(1));
    _storage->sanity_check();
}

/**\brief Flush unflushed-portion of log buffer.
 * @param[in] old_mark Durable lsn from last flush. Flush records later than this.
 * \details
 * This is the guts of the log daemon.
 *
 * Flush the log buffer of any log records later than \a old_mark. The
 * argument indicates what is already durable and these log records must
 * not be duplicated on the disk.
 *
 * Called by the log flush daemon.
 * Protection from duplicate flushing is handled by the fact that we have
 * only one log flush daemon.
 * \return Latest durable lsn resulting from this flush
 *
 */
lsn_t log_core::flush_daemon_work(lsn_t old_mark)
{
    lsn_t base_lsn_before, base_lsn_after;
    long base, start1, end1, start2, end2;
    {
        CRITICAL_SECTION(cs, _flush_lock);
        base_lsn_before = _old_epoch.base_lsn;
        base_lsn_after = _cur_epoch.base_lsn;
        base = _cur_epoch.base;

        // The old_epoch is valid (needs flushing) iff its end > start.
        // The old_epoch is valid id two cases, both when
        // insert wrapped thelog buffer
        // 1) by doing so reached the end of the partition,
        //     In this case, the old epoch might not be an entire
        //     even segment size
        // 2) still room in the partition
        //     In this case, the old epoch is exactly 1 segment in size.

        if(_old_epoch.start == _old_epoch.end) {
            // no wrap -- flush only the new
            w_assert1(_cur_epoch.end >= _cur_epoch.start);
            start2 = _cur_epoch.start;
            end2 = _cur_epoch.end;
            w_assert1(end2 >= start2);
            // false alarm?
            if(start2 == end2) {
                return old_mark;
            }
            _cur_epoch.start = end2;

            start1 = start2; // fake start1 so the start_lsn calc below works
            end1 = start2;

            base_lsn_before = base_lsn_after;
        }
        else if(base_lsn_before.file() == base_lsn_after.file()) {
            // wrapped within partition -- flush both
            start2 = _cur_epoch.start;
            // race here with insert setting _curr_epoch.end, but
            // it won't matter. Since insert already did the memcpy,
            // we are safe and can flush the entire amount.
            end2 = _cur_epoch.end;
            _cur_epoch.start = end2;

            start1 = _old_epoch.start;
            end1 = _old_epoch.end;
            _old_epoch.start = end1;

            w_assert1(base_lsn_before + segsize() == base_lsn_after);
        }
        else {
            // new partition -- flushing only the old since the
            // two epochs target different files. Let the next
            // flush handle the new epoch.
            start2 = 0;
            end2 = 0; // don't fake end2 because end_lsn needs to see '0'

            start1 = _old_epoch.start;
            end1 = _old_epoch.end;

            // Mark the old epoch has no longer valid.
            _old_epoch.start = end1;

            w_assert1(base_lsn_before.file()+1 == base_lsn_after.file());
        }
    } // end critical section

    lsn_t start_lsn = base_lsn_before + start1;
    lsn_t end_lsn   = base_lsn_after + end2;
    long  new_start = base + end2;
    {
        // Avoid interference with compensations.
        CRITICAL_SECTION(cs, _comp_lock);
        _flush_lsn = end_lsn;
    }

    w_assert1(end1 >= start1);
    w_assert1(end2 >= start2);
    w_assert1(end_lsn == first_lsn(start_lsn.hi()+1)
          || end_lsn.lo() - start_lsn.lo() == (end1-start1) + (end2-start2));

    // start_lsn.file() determines partition # and whether code
    // will open a new partition into which to flush.
    // That, in turn, is determined by whether the _old_epoch.base_lsn.file()
    // matches the _cur_epoch.base_lsn.file()
    // CS: This code used to be on the method _flushX
    partition_t* p = _storage->get_partition_for_flush(start_lsn, start1, end1,
            start2, end2);

    // Flush the log buffer
    p->flush(
#ifdef LOG_DIRECT_IO
            writebuf(),
#endif
            p->fhdl_app(), start_lsn, _buf, start1, end1, start2, end2
    );

    long written = (end2 - start2) + (end1 - start1);
    p->set_size(start_lsn.lo()+written);

#if W_DEBUG_LEVEL > 2
    _sanity_check();
#endif 

    _durable_lsn = end_lsn;
    _start = new_start;

    return end_lsn;
}

<<<<<<< HEAD
#ifdef LOG_BUFFER
rc_t log_core::compensate(const lsn_t& orig_lsn, const lsn_t& undo_lsn)
{
    return _log_buffer->compensate(orig_lsn, undo_lsn);
}
#else
=======
>>>>>>> 6b16cba5
// Find the log record at orig_lsn and turn it into a compensation
// back to undo_lsn
rc_t log_core::compensate(const lsn_t& orig_lsn, const lsn_t& undo_lsn)
{
    // somewhere in the calling code, we didn't actually log anything.
    // so this would be a compensate to myself.  i.e. a no-op
    if(orig_lsn == undo_lsn)
        return RCOK;

    // FRJ: this assertion wasn't there originally, but I don't see
    // how the situation could possibly be correct
    w_assert1(orig_lsn <= _curr_lsn);

    // no need to grab a mutex if it's too late
    if(orig_lsn < _flush_lsn)
    {
        DBGOUT3( << "log_core::compensate - orig_lsn: " << orig_lsn
                 << ", flush_lsn: " << _flush_lsn << ", undo_lsn: " << undo_lsn);
        return RC(eBADCOMPENSATION);
    }

    CRITICAL_SECTION(cs, _comp_lock);
    // check again; did we just miss it?
    lsn_t flsn = _flush_lsn;
    if(orig_lsn < flsn)
        return RC(eBADCOMPENSATION);

    /* where does it live? the buffer is always aligned with a
       buffer-sized chunk of the partition, so all we need to do is
       take a modulus of the lsn to get its buffer position. It may be
       wrapped but we know it's valid because we're less than a buffer
       size from the current _flush_lsn -- nothing newer can be
       overwritten until we release the mutex.
     */
    long pos = orig_lsn.lo() % segsize();
    if(pos >= segsize() - logrec_t::hdr_non_ssx_sz)
        return RC(eBADCOMPENSATION); // split record. forget it.

    // aligned?
    w_assert1((pos & 0x7) == 0);

    // grab the record and make sure it's valid
    logrec_t* s = (logrec_t*) &_buf[pos];

    // valid length?
    w_assert1((s->length() & 0x7) == 0);

    // split after the log header? don't mess with it
    if(pos + long(s->length()) > segsize())
        return RC(eBADCOMPENSATION);

    lsn_t lsn_ck = s->get_lsn_ck();
    if(lsn_ck != orig_lsn) {
        // this is a pretty rare occurrence, and I haven't been able
        // to figure out whether it's actually a bug
        cerr << endl << "lsn_ck = "<<lsn_ck.hi()<<"."<<lsn_ck.lo()<<", orig_lsn = "<<orig_lsn.hi()<<"."<<orig_lsn.lo()<<endl
            << __LINE__ << " " __FILE__ << " "
            << "log rec is  " << *s << endl;
                return RC(eBADCOMPENSATION);
    }
    if (!s->is_single_sys_xct()) {
        w_assert1(s->xid_prev() == lsn_t::null || s->xid_prev() >= undo_lsn);

        if(s->is_undoable_clr())
            return RC(eBADCOMPENSATION);

        // success!
        DBGTHRD(<<"COMPENSATING LOG RECORD " << undo_lsn << " : " << *s);
        s->set_clr(undo_lsn);
    }
    return RCOK;
}
<<<<<<< HEAD
#endif // LOG_BUFFER


int
log_core::get_last_lsns(lsn_t *array)
{
    int j=0;
    for(int i=0; i < PARTITION_COUNT; i++) {
        const partition_t *p = this->_partition(i);
        DBGTHRD(<<"last skip lsn for " << p->num()
                                       << " " << p->last_skip_lsn());
        if(p->num() > 0 && (p->last_skip_lsn().hi() == p->num())) {
            array[j++] = p->last_skip_lsn();
        }
    }
    return j;
}


std::deque<log_core::waiting_xct*> log_core::_log_space_waiters;

rc_t log_core::wait_for_space(fileoff_t &amt, timeout_in_ms timeout)
{
    DBG(<<"log_core::wait_for_space " << amt);
    // if they're asking too much don't even bother
    if(amt > _partition_data_size) {
        return RC(eOUTOFLOGSPACE);
    }

    // wait for a signal or 100ms, whichever is longer...
    w_assert1(amt > 0);
    struct timespec when;
    if(timeout != WAIT_FOREVER)
        sthread_t::timeout_to_timespec(timeout, when);

    pthread_cond_t cond = PTHREAD_COND_INITIALIZER;
    waiting_xct* wait = new waiting_xct(&amt, &cond);
    DO_PTHREAD(pthread_mutex_lock(&_space_lock));
#ifdef LOG_BUFFER
    _log_buffer->_waiting_for_space = true;
#else
    _waiting_for_space = true;
#endif
    _log_space_waiters.push_back(wait);
    while(amt) {
        /* First time through, someone could have freed up space
           before we acquired this mutex. 2+ times through, maybe our
           previous rounds got us enough that the normal log
           reservation can supply what we still need.
         */
        if(reserve_space(amt)) {
            amt = 0;

            // nullify our entry. Non-racy beause amt > 0 and we hold the mutex
            wait->needed = 0;

            // clean up in case it's pure false alarms
            while(_log_space_waiters.size() && ! _log_space_waiters.back()->needed) {
                delete _log_space_waiters.back();
                _log_space_waiters.pop_back();
            }
            break;
        }
        DBGOUT3(<< "chkpt 3");

        if(smlevel_1::chkpt != NULL) smlevel_1::chkpt->wakeup_and_take();
        if(timeout == WAIT_FOREVER) {
            cerr<<
            "* - * - * tid "<<xct()->tid().get_hi()<<"."<<xct()->tid().get_lo()<<" waiting forever for "<<amt<<" bytes of log" <<endl;
            DO_PTHREAD(pthread_cond_wait(&cond, &_space_lock));
        } else {
            cerr<<
                "* - * - * tid "<<xct()->tid().get_hi()<<"."<<xct()->tid().get_lo()<<" waiting with timeout for "<<amt<<" bytes of log"<<endl;
                int err = pthread_cond_timedwait(&cond, &_space_lock, &when);
                if(err == ETIMEDOUT)
                break;
        }
    }
    cerr<<"* - * - * tid "<<xct()->tid().get_hi()<<"."<<xct()->tid().get_lo()<<" done waiting ("<<amt<<" bytes still needed)" <<endl;

    DO_PTHREAD(pthread_mutex_unlock(&_space_lock));
    return amt? RC(stTIMEOUT) : RCOK;
}

void log_core::release_space(fileoff_t amt)
{
    DBG(<<"log_core::release_space " << amt);
    w_assert1(amt >= 0);
    /* NOTE: The use of _waiting_for_space is purposefully racy
       because we don't want to pay the cost of a mutex for every
       space release (which should happen every transaction
       commit...). Instead waiters use a timeout in case they fall
       through the cracks.

       Waiting transactions are served in FIFO order; those which time
       out set their need to -1 leave it for release_space to clean
       it up.
     */
#ifdef LOG_BUFFER
    if(_log_buffer->_waiting_for_space) {
#else
    if(_waiting_for_space) {
#endif
        DO_PTHREAD(pthread_mutex_lock(&_space_lock));
        while(amt > 0 && _log_space_waiters.size()) {
            bool finished_one = false;
            waiting_xct* wx = _log_space_waiters.front();
            if( ! wx->needed) {
                finished_one = true;
            }
            else {
                fileoff_t can_give = std::min(amt, *wx->needed);
                *wx->needed -= can_give;
                amt -= can_give;
                if(! *wx->needed) {
                    DO_PTHREAD(pthread_cond_signal(wx->cond));
                    finished_one = true;
                }
            }

            if(finished_one) {
                delete wx;
                _log_space_waiters.pop_front();
            }
        }
        if(_log_space_waiters.empty()) {
#ifdef LOG_BUFFER
            _log_buffer->_waiting_for_space = false;
#else
            _waiting_for_space = false;
#endif
        }

        DO_PTHREAD(pthread_mutex_unlock(&_space_lock));
    }

    lintel::unsafe::atomic_fetch_add<fileoff_t>(&_space_available, amt);
}

void
log_core::activate_reservations()
{
    /* With recovery complete we now activate log reservations.

       In fact, the activation should be as simple as setting the mode to
       t_forward_processing, but we also have to account for any space
       the log already occupies. We don't have to double-count
       anything because nothing will be undone should a crash occur at
       this point.
     */
    w_assert1(operating_mode == t_forward_processing);
    // FRJ: not true if any logging occurred during recovery
    // w_assert1(PARTITION_COUNT*_partition_data_size ==
    //       _space_available + _space_rsvd_for_chkpt);
    w_assert1(!_reservations_active);

    // knock off space used by full partitions
    long oldest_pnum = _min_chkpt_rec_lsn.hi();
    long newest_pnum = curr_lsn().hi();
    long full_partitions = newest_pnum - oldest_pnum; // can be zero
    _space_available -= recoverable_space(full_partitions);

    // and knock off the space used so far in the current partition
    _space_available -= curr_lsn().lo();
    _reservations_active = true;
    // NOTE: _reservations_active does not get checked in the
    // methods that reserve or release space, so reservations *CAN*
    // happen during recovery.

    // not mt-safe
    errlog->clog << info_prio
        << "Activating reservations: # full partitions "
            << full_partitions
            << ", space available " << space_left()
        << endl
            << ", oldest partition " << oldest_pnum
            << ", newest partition " << newest_pnum
            << ", # partitions " << PARTITION_COUNT
        << endl ;
}

rc_t
log_core::file_was_archived(const char * /*file*/)
{
    // TODO: should check that this is the oldest,
    // and that we indeed asked for it to be archived.
    _space_available += recoverable_space(1);
    return RCOK;
}
=======

// Determine if this lsn is holding up scavenging of logs by (being 
// on a presumably hot page, and) being a rec_lsn that's in the oldest open
// log partition and that oldest partition being sufficiently aged....
/*
 * CS: does not seem to be used -- commented out for now.
 */
//bool log_core::squeezed_by(const lsn_t &self)  const 
//{
    //// many partitions are open
    //return 
    //((curr_lsn().file() - global_min_lsn().file()) >=  (PARTITION_COUNT-2))
        //&&
    //(self.file() == global_min_lsn().file())  // the given lsn 
                                              //// is in the oldest file
    //;
//}
>>>>>>> 6b16cba5
<|MERGE_RESOLUTION|>--- conflicted
+++ resolved
@@ -79,29 +79,6 @@
 
 typedef smlevel_0::fileoff_t fileoff_t;
 
-<<<<<<< HEAD
-// Once the log is created, this points to it. This is the
-// implementation of log_m.
-log_core *log_core::THE_LOG(NULL); // me
-
-long
-log_core::partition_size(long psize) {
-     long p = psize - BLOCK_SIZE;
-     return _floor(p, SEGMENT_SIZE) + BLOCK_SIZE;
-}
-
-long
-log_core::min_partition_size() {
-     return _floor(SEGMENT_SIZE, SEGMENT_SIZE) + BLOCK_SIZE;
-}
-/*********************************************************************
- *
- *  log_core *log_core::new_log_m(logdir,segid,reformat,carray_active_slot_count)
- *
- *  CONSTRUCTOR.  Returns one or the other log types.
- *
- *********************************************************************/
-=======
 class flush_daemon_thread_t : public smthread_t {
     log_common* _log;
 public:
@@ -110,65 +87,33 @@
 
     virtual void run() { _log->flush_daemon(); }
 };
->>>>>>> 6b16cba5
 
 log_common::log_common(
                    long bsize, // segment size for the log buffer, set through "sm_logbufsize"
                    int carray_active_slot_count
                    )
     : 
-      _segsize(log_storage::_ceil(bsize, SEGMENT_SIZE)), // actual segment size for the log buffer,
-      _shutting_down(false),
-      _flush_daemon_running(false),
-      _log_corruption(false),
+      _log_corruption(false),          
       _readbuf(NULL),
 #ifdef LOG_DIRECT_IO
       _writebuf(NULL),
-#endif
+#endif     
       _start(0), 
-      _end(0),
-      _waiting_for_flush(false),
+      _end(0),     
+      _segsize(log_storage::_ceil(bsize, SEGMENT_SIZE)), // actual segment size for the log buffer,
+      _waiting_for_flush(false),     
+      _shutting_down(false),
+      _flush_daemon_running(false),
       _carray(new ConsolidationArray(carray_active_slot_count))
 {
     FUNC(log_common::log_common);
 
-<<<<<<< HEAD
-    if(THE_LOG != NULL) {
-        // not mt-safe
-        smlevel_0::errlog->clog << error_prio  << "Log already created. "
-                << endl << flushl;
-        return RC(eINTERNAL); // server programming error
-    }
-
-    if(rc.is_error()) {
-        // not mt-safe, but this is not going to happen in concurrency scenario
-        smlevel_0::errlog->clog << error_prio
-                << "Error: cannot open the log file(s) " << dir_name()
-                << ":" << endl << rc << flushl;
-        return rc;
-    }
-
-    /* The log created here is deleted by the ss_m. */
-    log_core *l = 0;
-    {
-        DBGTHRD(<<" log is unix file" );
-        if (max_logsz == 0)  {
-            // not mt-safe, but this is not going to happen in
-            // concurrency scenario
-            smlevel_0::errlog->clog << fatal_prio
-                << "Error: log size must be non-zero for log devices"
-                << flushl;
-            /* XXX should genertae invalid log size of something instead? */
-            return RC(eOUTOFLOGSPACE);
-        }
-=======
     DO_PTHREAD(pthread_mutex_init(&_wait_flush_lock, NULL));
     DO_PTHREAD(pthread_cond_init(&_wait_cond, NULL));
     DO_PTHREAD(pthread_cond_init(&_flush_cond, NULL));
 
     /* Create thread o flush the log */
     _flush_daemon = new flush_daemon_thread_t(this);
->>>>>>> 6b16cba5
 
     // NOTE: GROT must make this a function of page size, and of xfer size,
     // since xfer size is fixed (8K).
@@ -185,318 +130,6 @@
     //_readbuf = new char[SM_PAGESIZE*4];
     posix_memalign((void**)&_writebuf, LOG_DIO_ALIGN, SM_PAGESIZE*2);
 #endif
-<<<<<<< HEAD
-                         );
-    }
-    if (rc.is_error())
-        return rc;
-
-    log_p = l;
-    THE_LOG = l;
-    return RCOK;
-}
-
-void
-log_core::_acquire()
-{
-    _partition_lock.acquire(&me()->get_log_me_node());
-}
-void
-log_core::release()
-{
-    _partition_lock.release(me()->get_log_me_node());
-}
-
-
-partition_index_t
-log_core::_get_index(uint32_t n) const
-{
-    const partition_t        *p;
-    for(int i=0; i<PARTITION_COUNT; i++) {
-        p = _partition(i);
-        if(p->num()==n) return i;
-    }
-    return -1;
-}
-
-partition_t *
-log_core::_n_partition(partition_number_t n) const
-{
-    partition_index_t i = _get_index(n);
-    return (i<0)? (partition_t *)0 : _partition(i);
-}
-
-
-partition_t *
-log_core::curr_partition() const
-{
-    w_assert3(partition_index() >= 0);
-    return _partition(partition_index());
-}
-
-/*********************************************************************
- *
- *  log_core::scavenge(min_rec_lsn, min_xct_lsn)
- *
- *  Scavenge (free, reclaim) unused log files.
- *  We can scavenge all log files with index less
- *  than the minimum of the three lsns:
- *  the two arguments
- *  min_rec_lsn,  : minimum recovery lsn computed by checkpoint
- *  min_xct_lsn,  : first log record written by any uncommitted xct
- *  and
- *  global_min_lsn: the smaller of :
- *     min chkpt rec lsn: min_rec_lsn computed by the last checkpoint
- *     master_lsn: lsn of the last completed checkpoint-begin
- * (so the min chkpt rec lsn is in here twice - that's ok)
- *
- *********************************************************************/
-rc_t
-log_core::scavenge(const lsn_t &min_rec_lsn, const lsn_t& min_xct_lsn)
-{
-    FUNC(log_core::scavenge);
-    CRITICAL_SECTION(cs, _partition_lock);
-    DO_PTHREAD(pthread_mutex_lock(&_scavenge_lock));
-
-#if W_DEBUG_LEVEL > 2
-    _sanity_check();
-#endif
-    partition_t        *p;
-
-    lsn_t lsn = global_min_lsn(min_rec_lsn,min_xct_lsn);
-    partition_number_t min_num;
-    {
-        /*
-         *  find min_num -- the lowest of all the partitions
-         */
-        min_num = partition_num();
-        for (uint i = 0; i < PARTITION_COUNT; i++)  {
-            p = _partition(i);
-            if( p->num() > 0 &&  p->num() < min_num )
-                min_num = p->num();
-        }
-    }
-
-    DBGTHRD( << "scavenge until lsn " << lsn << ", min_num is "
-         << min_num << endl );
-
-    /*
-     *  recycle all partitions  whose num is less than
-     *  lsn.hi().
-     */
-    int count=0;
-    for ( ; min_num < lsn.hi(); ++min_num)  {
-        p = _n_partition(min_num);
-        w_assert3(p);
-        if (durable_lsn() < p->first_lsn() )  {
-            W_FATAL(fcINTERNAL); // why would this ever happen?
-            //            set_durable(first_lsn(p->num() + 1));
-        }
-        w_assert3(durable_lsn() >= p->first_lsn());
-        DBGTHRD( << "scavenging log " << p->num() << endl );
-        count++;
-        p->close(true);
-        p->destroy();
-    }
-    if(count > 0) {
-        /* LOG_RESERVATIONS
-
-           reinstate the log space from the reclaimed partitions. We
-           can put back the entire partition size because every log
-           insert which finishes off a partition will consume whatever
-           unused space was left at the end.
-
-           Skim off the top of the released space whatever it takes to
-           top up the log checkpoint reservation.
-         */
-        fileoff_t reclaimed = recoverable_space(count);
-        fileoff_t max_chkpt = max_chkpt_size();
-        while(!verify_chkpt_reservation() && reclaimed > 0) {
-            long skimmed = std::min(max_chkpt, reclaimed);
-            lintel::unsafe::atomic_fetch_add(const_cast<int64_t*>(&_space_rsvd_for_chkpt), skimmed);
-            reclaimed -= skimmed;
-        }
-        release_space(reclaimed);
-        DO_PTHREAD(pthread_cond_signal(&_scavenge_cond));
-    }
-    DO_PTHREAD(pthread_mutex_unlock(&_scavenge_lock));
-
-    return RCOK;
-}
-
-#ifdef LOG_BUFFER
-// this is just the first portion of the original _flushX
-// called from logbuf_core::_flushX
-// It's hacky, but if we want to merge this piece of code into logbuf_core::_flushX(), we have to
-// move a lot of variables/functions from log_core to logbuf_core,
-// all of which are not that essential for the log buffer logic.
-partition_t *
-log_core::_flushX_get_partition(lsn_t start_lsn,
-        long start1, long end1, long start2, long end2)
-{
-    w_assert1(end1 >= start1);
-    w_assert1(end2 >= start2);
-    // time to open a new partition? (used to be in log_core::insert,
-    // now called by log flush daemon)
-    // This will open a new file when the given start_lsn has a
-    // different file() portion from the current partition()'s
-    // partition number, so the start_lsn is the clue.
-    partition_t* p = curr_partition();
-    if(start_lsn.file() != p->num()) {
-        partition_number_t n = p->num();
-        w_assert3(start_lsn.file() == n+1);
-        w_assert3(n != 0);
-
-        {
-            /* FRJ: before starting into the CS below we have to be
-               sure an empty partition waits for us (otherwise we
-               deadlock because partition scavenging is protected by
-               the _partition_lock as well).
-             */
-            DO_PTHREAD(pthread_mutex_lock(&_scavenge_lock));
-        retry:
-            // need predicates, lest we be in shutdown()
-            if(bf) bf->wakeup_cleaners();
-            DBGOUT3(<< "chkpt 1");
-            if(smlevel_1::chkpt != NULL) smlevel_1::chkpt->wakeup_and_take();
-            u_int oldest = global_min_lsn().hi();
-            if(oldest + PARTITION_COUNT == start_lsn.file()) {
-                fprintf(stderr,
-                "Cannot open partition %d until partition %d is reclaimed\n",
-                    start_lsn.file(), oldest);
-                fprintf(stderr,
-                "Waiting for reclamation.\n");
-                DO_PTHREAD(pthread_cond_wait(&_scavenge_cond, &_scavenge_lock));
-                goto retry;
-            }
-            DO_PTHREAD(pthread_mutex_unlock(&_scavenge_lock));
-
-            // grab the lock -- we're about to mess with partitions
-            CRITICAL_SECTION(cs, _partition_lock);
-            p->close();
-            unset_current();
-            DBG(<<" about to open " << n+1);
-            //                                  end_hint, existing, recovery
-            p = _open_partition_for_append(n+1, lsn_t::null, false, false);
-        }
-
-        // it's a new partition -- size is now 0
-        w_assert3(curr_partition()->size()== 0);
-        w_assert3(partition_num() != 0);
-    }
-
-    return p;
-}
-#else
-/*********************************************************************
- *
- *  log_core::_flush(start_lsn, start1, end1, start2, end2)
- *  @param[in] start_lsn    starting lsn: tells us destination file
- *  @param[in] start1
- *  @param[in] end1
- *  @param[in] start2
- *  @param[in] end2
- *
- *  helper for flush_daemon_work
- *
- *
- *********************************************************************/
-void
-log_core::_flushX(lsn_t start_lsn,
-        long start1, long end1, long start2, long end2)
-{
-    w_assert1(end1 >= start1);
-    w_assert1(end2 >= start2);
-    // time to open a new partition? (used to be in log_core::insert,
-    // now called by log flush daemon)
-    // This will open a new file when the given start_lsn has a
-    // different file() portion from the current partition()'s
-    // partition number, so the start_lsn is the clue.
-    partition_t* p = curr_partition();
-    if(start_lsn.file() != p->num()) {
-        partition_number_t n = p->num();
-        w_assert3(start_lsn.file() == n+1);
-        w_assert3(n != 0);
-
-        {
-            /* FRJ: before starting into the CS below we have to be
-               sure an empty partition waits for us (otherwise we
-               deadlock because partition scavenging is protected by
-               the _partition_lock as well).
-             */
-            DO_PTHREAD(pthread_mutex_lock(&_scavenge_lock));
-        retry:
-            // need predicates, lest we be in shutdown()
-            if(bf) bf->wakeup_cleaners();
-            if(smlevel_1::chkpt != NULL) smlevel_1::chkpt->wakeup_and_take();
-            u_int oldest = global_min_lsn().hi();
-            if(oldest + PARTITION_COUNT == start_lsn.file()) {
-                fprintf(stderr,
-                "Cannot open partition %d until partition %d is reclaimed\n",
-                    start_lsn.file(), oldest);
-                fprintf(stderr,
-                "Waiting for reclamation.\n");
-                DO_PTHREAD(pthread_cond_wait(&_scavenge_cond, &_scavenge_lock));
-                goto retry;
-            }
-            DO_PTHREAD(pthread_mutex_unlock(&_scavenge_lock));
-
-            // grab the lock -- we're about to mess with partitions
-            CRITICAL_SECTION(cs, _partition_lock);
-            p->close();
-            unset_current();
-            DBG(<<" about to open " << n+1);
-            //                                  end_hint, existing, recovery
-            p = _open_partition_for_append(n+1, lsn_t::null, false, false);
-        }
-
-        // it's a new partition -- size is now 0
-        w_assert3(curr_partition()->size()== 0);
-        w_assert3(partition_num() != 0);
-    }
-
-    // Flush the log buffer
-    p->flush(p->fhdl_app(), start_lsn, _buf, start1, end1, start2, end2);
-    long written = (end2 - start2) + (end1 - start1);
-    p->set_size(start_lsn.lo()+written);
-
-#if W_DEBUG_LEVEL > 2
-    _sanity_check();
-#endif
-}
-#endif // LOG_BUFFER
-
-// See that the log buffer contains whatever partial log record
-// might have been written to the tail of the file fd.
-// Used when recovery finds a not-full partition file.
-#ifdef LOG_BUFFER
-void
-log_core::_prime(int fd, fileoff_t start, lsn_t next)
-{
-    // initilize the log buffer
-    _log_buffer->_prime(fd, start, next);
-}
-#else
-void
-log_core::_prime(int fd, fileoff_t start, lsn_t next)
-{
-
-    DBGOUT3(<< "_prime @ lsn " << next);
-
-    w_assert1(_durable_lsn == _curr_lsn); // better be startup/recovery!
-    long boffset = prime(_buf, fd, start, next);
-
-
-    _durable_lsn = _flush_lsn = _curr_lsn = next;
-
-    /* FRJ: the new code assumes that the buffer is always aligned
-       with some buffer-sized multiple of the partition, so we need to
-       return how far into the current segment we are.
-     */
-    long offset = next.lo() % segsize();
-    long base = next.lo() - offset;
-    lsn_t start_lsn(next.hi(), base);
-=======
 #else
 #if SM_PAGESIZE < 8192
     _readbuf = new char[log_storage::BLOCK_SIZE*4];
@@ -504,7 +137,6 @@
     _readbuf = new char[SM_PAGESIZE*4];
 #endif
 #endif // LOG_DIRECT_IO
->>>>>>> 6b16cba5
 
     if (bsize < 64 * 1024) {
         // not mt-safe, but this is not going to happen in 
@@ -520,62 +152,6 @@
         W_FATAL(eINTERNAL);
     }
 
-<<<<<<< HEAD
-    // move the primed data where it belongs (watch out, it might overlap)
-    memmove(_buf+offset-boffset, _buf, boffset);
-}
-#endif // LOG_BUFFER
-
-// Prime buf with the partial block ending at 'next';
-// return the size of that partial block (possibly 0)
-//
-// We are about to write a record for a certain lsn(next).
-// If we haven't been appending to this file (e.g., it's
-// startup), we need to make sure the first part of the buffer
-// contains the last partial block in the file, so that when
-// we append that block to the file, we aren't clobbering the
-// tail of the file (partition).
-//
-// This reads from the given file descriptor, the necessary
-// block to cover the lsn.
-//
-// The start argument (offset from beginning of file (fd) of
-// start of partition) is for support on raw devices; for unix
-// files, it's always zero, since the beginning of the partition
-// is the beginning of the file (fd).
-//
-// This method is public to allow calling from partition_t, which
-// uses this to prime its own buffer for writing a skip record.
-// It is called from the private _prime to prime the segment-sized
-// log buffer _buf.
-long
-log_core::prime(char* buf, int fd, fileoff_t start, lsn_t next)
-{
-    FUNC(log_core::prime);
-
-    w_assert1(start == 0); // unless we are on a raw device, which is
-    // no longer supported for the log.
-
-    fileoff_t b = _floor(next.lo(), BLOCK_SIZE);
-    // get the first lsn in the block to which "next" belongs.
-    lsn_t first = lsn_t(uint32_t(next.hi()), sm_diskaddr_t(b));
-
-    // if the "next" lsn is in the middle of a block...
-    if(first != next) {
-        w_assert3(first.lo() < next.lo());
-        fileoff_t offset = start + first.lo();
-
-        DBG(<<" reading " << int(BLOCK_SIZE) << " on fd " << fd );
-        int n = 0;
-        w_rc_t e = me()->pread(fd, buf, BLOCK_SIZE, offset);
-        if (e.is_error()) {
-            // Not mt-safe, but it's a fatal error anyway
-            W_FATAL_MSG(e.err_num(),
-                        << "cannot read log: lsn " << first
-                        << "pread(): " << e
-                        << "pread() returns " << n << endl);
-        }
-=======
     w_assert1(is_aligned(_readbuf));
     w_assert1(_curr_lsn == _durable_lsn);
     if (1) {
@@ -603,39 +179,12 @@
             << endl
             << "Old epoch  end " << _old_epoch.end
             << endl;
->>>>>>> 6b16cba5
-    }
-}
-
-<<<<<<< HEAD
-void
-log_core::_sanity_check() const
-{
-    if(!_initialized) return;
-
-#if W_DEBUG_LEVEL > 1
-    partition_index_t   i;
-    const partition_t*  p;
-    bool                found_current=false;
-    bool                found_min_lsn=false;
-
-    // we should not be calling this when
-    // we're in any intermediate state, i.e.,
-    // while there's no current index
-
-    if( _curr_index >= 0 ) {
-        w_assert1(_curr_num > 0);
-    } else {
-        // initial state: _curr_num == 1
-        w_assert1(_curr_num == 1);
-    }
-    w_assert1(durable_lsn() <= curr_lsn());
-    w_assert1(durable_lsn() >= first_lsn(1));
-=======
+    }
+}
+
 log_common::~log_common() 
 {
     w_assert1(_durable_lsn == _curr_lsn);
->>>>>>> 6b16cba5
 
 #ifdef LOG_DIRECT_IO
     free(_readbuf);
@@ -646,40 +195,6 @@
 #endif
     _readbuf = NULL;
 
-<<<<<<< HEAD
-            // look for global_min_lsn
-            if(global_min_lsn().hi() == p->num()) {
-                //w_assert1(!found_min_lsn);
-                // don't die in case global_min_lsn() is null lsn
-                found_min_lsn = true;
-            }
-        } else {
-            w_assert1(!p->is_current());
-            w_assert1(!p->exists());
-        }
-    }
-    w_assert1(found_min_lsn || (global_min_lsn()== lsn_t::null));
-#endif
-}
-
-#ifdef LOG_BUFFER
-rc_t
-log_core::fetch(lsn_t& ll, logrec_t*& rp, lsn_t* nxt, const bool forward)
-{
-    FUNC(log_core::fetch);
-
-    return _log_buffer->fetch(ll, rp, nxt, forward);
-}
-
-rc_t
-log_core::fetch(lsn_t& ll, logrec_t* &rp, lsn_t* nxt, hints_op op)
-{
-    FUNC(log_core::fetch);
-
-    return _log_buffer->fetch(ll, rp, nxt, op);
-}
-#else
-=======
     delete _carray;
 
     DO_PTHREAD(pthread_mutex_destroy(&_wait_flush_lock));
@@ -687,7 +202,6 @@
     DO_PTHREAD(pthread_cond_destroy(&_flush_cond));
 }
 
->>>>>>> 6b16cba5
 /*********************************************************************
  *
  *  log_core::fetch(lsn, rec, nxt, forward)
@@ -729,1761 +243,6 @@
     if(must_be_durable > _durable_lsn) {
         W_DO(flush(must_be_durable));
     }
-<<<<<<< HEAD
-
-    // protect against double-acquire
-    _acquire(); // caller must release the _partition_lock mutex
-
-    /*
-     *  Find and open the partition
-     */
-
-    partition_t        *p = 0;
-    uint32_t        last_hi=0;
-    while (!p) {
-        if(last_hi == ll.hi()) {
-            // can happen on the 2nd or subsequent round
-            // but not first
-            DBGTHRD(<<"no such partition " << ll  );
-            return RC(eEOF);
-        }
-        if (ll >= curr_lsn())  {
-            /*
-             *  This would constitute a
-             *  read beyond the end of the log
-             */
-            DBGTHRD(<<"fetch at lsn " << ll  << " returns eof -- _curr_lsn="
-                    << curr_lsn());
-            return RC(eEOF);
-        }
-        last_hi = ll.hi();
-
-        DBG(<<" about to open " << ll.hi());
-        //                                 part#, end_hint, existing, recovery
-        if ((p = _open_partition_for_read(ll.hi(), lsn_t::null, true, false))) {
-
-            // opened one... is it the right one?
-            DBGTHRD(<<"opened... p->size()=" << p->size());
-
-            if ( ll.lo() >= p->size() ||
-                (p->size() == partition_t::nosize && ll.lo() >= limit()))  {
-                DBGTHRD(<<"seeking to " << ll.lo() << ";  beyond p->size() ... OR ...");
-                DBGTHRD(<<"limit()=" << limit() << " & p->size()=="
-                        << int(partition_t::nosize));
-
-                ll = first_lsn(ll.hi() + 1);
-                DBGTHRD(<<"getting next partition: " << ll);
-                p = 0; continue;
-            }
-        }
-    }
-
-    bool first_record = false;  // True if target record is the first record in a partition
-
-    DBGOUT3(<< "fetch @ lsn: " << ll);
-    W_COERCE(p->read(rp, ll));
-    {
-        logrec_t        &r = *rp;
-
-        if (r.type() == logrec_t::t_skip && r.get_lsn_ck() == ll) {
-
-            // The log record we want to read is at the end of one partition
-            // therefore the actual log record is in the next partition
-            // Everything is good except if caller is asking for a backward scan
-            // then the 'nxt' is in the current partition, not the next partition which
-            // we are about to go to
-
-            if ((false == forward) && (nxt))
-            {
-                // If backward scan, save the 'nxt' before moving to the next partition
-                // Note the parameter for 'advance' is a signed int, so we are using
-                // negative number to get the lsn from previous log record
-                lsn_t tmp = ll;
-                int distance = 0 - (int)(r.length());
-                *nxt = tmp.advance(distance);
-
-                // The target record is the first record in the next partition
-                // we recorded the lsn for 'nxt' before we move to the next partition
-                first_record = true;
-            }
-
-            DBGTHRD(<<"seeked to skip" << ll );
-            DBGTHRD(<<"getting next partition.");
-            ll = first_lsn(ll.hi() + 1);
-            // FRJ: BUG? Why are we so certain this partition is even
-            // open, let alone open for read?
-            p = _n_partition(ll.hi());
-            if(!p)
-                p = _open_partition_for_read(ll.hi(), lsn_t::null, false, false);
-
-            // re-read
-            DBGOUT3(<< "fetch @ lsn: " << ll);
-            W_COERCE(p->read(rp, ll));
-        }
-    }
-    logrec_t        &r = *rp;
-
-    if (r.lsn_ck().hi() != ll.hi()) {
-        W_FATAL_MSG(fcINTERNAL,
-            << "Fatal error: log record " << ll
-            << " is corrupt in lsn_ck().hi() "
-            << r.get_lsn_ck()
-            << endl);
-    } else if (r.lsn_ck().lo() != ll.lo()) {
-        W_FATAL_MSG(fcINTERNAL,
-            << "Fatal error: log record " << ll
-            << "is corrupt in lsn_ck().lo()"
-            << r.get_lsn_ck()
-            << endl);
-    }
-
-    if ((nxt) && (false == first_record))
-    {
-        // Get the lsn for next/previous log record
-        // If backward scan, the target record might be the first one in the partition
-        // so the previous record would be in a different partition
-        // we don't need to worry about this special case because:
-        // The logic would go to the previous partition first, realized the actual log record
-        // is the first record of the next partition, record the 'nxt' and then move
-        // to the next partition, so the 'nxt' has been taken care of if the target is the first
-        // record in a partition (true == first_record)
-
-        lsn_t tmp = ll;
-        int distance;
-        if (true == forward)
-            distance = (int)(r.length());
-        else
-            distance = 0 - (int)(r.length());
-        *nxt = tmp.advance(distance);
-    }
-
-    DBGTHRD(<<"fetch at lsn " << ll  << " returns " << r);
-#if W_DEBUG_LEVEL > 2
-    _sanity_check();
-#endif
-
-    // caller must release the _partition_lock mutex
-    return RCOK;
-}
-
-#endif
-
-/*********************************************************************
- *
- *  log_core::close_min(n)
- *
- *  Close the partition with the smallest index(num) or an unused
- *  partition, and
- *  return a ptr to the partition
- *
- *  The argument n is the partition number for which we are going
- *  to use the free partition.
- *
- *********************************************************************/
-// MUTEX: partition
-partition_t        *
-log_core::_close_min(partition_number_t n)
-{
-    // kick the cleaner thread(s)
-    if(bf) bf->wakeup_cleaners();
-
-    FUNC(log_core::close_min);
-
-    /*
-     *  If a free partition exists, return it.
-     */
-
-    /*
-     * first try the slot that is n % PARTITION_COUNT
-     * That one should be free.
-     */
-    int tries=0;
- again:
-    partition_index_t    i =  (int)((n-1) % PARTITION_COUNT);
-    partition_number_t   min = min_chkpt_rec_lsn().hi();
-    partition_t         *victim;
-
-    victim = _partition(i);
-    if((victim->num() == 0)  ||
-        (victim->num() < min)) {
-        // found one -- doesn't matter if it's the "lowest"
-        // but it should be
-    } else {
-        victim = 0;
-    }
-
-    if (victim)  {
-        w_assert3( victim->index() == (partition_index_t)((n-1) % PARTITION_COUNT));
-    }
-    /*
-     *  victim is the chosen victim partition.
-     */
-    if(!victim) {
-        /*
-         * uh-oh, no space left. Kick the page cleaners, wait a bit, and
-         * try again. Do this no more than 8 times.
-         *
-         */
-        {
-            w_ostrstream msg;
-            msg << error_prio
-            << "Thread " << me()->id << " "
-            << "Out of log space  ("
-            << space_left()
-            << "); No empty partitions."
-            << endl;
-            fprintf(stderr, "%s\n", msg.c_str());
-        }
-
-        if(tries++ > 8) W_FATAL(eOUTOFLOGSPACE);
-        if(bf) bf->wakeup_cleaners();
-        me()->sleep(1000);
-        goto again;
-    }
-    w_assert1(victim);
-    // num could be 0
-
-    /*
-     *  Close it.
-     */
-    if(victim->exists()) {
-        /*
-         * Cannot close it if we need it for recovery.
-         */
-        if(victim->num() >= min_chkpt_rec_lsn().hi()) {
-            w_ostrstream msg;
-            msg << " Cannot close min partition -- still in use!" << endl;
-            // not mt-safe
-            smlevel_0::errlog->clog << error_prio  << msg.c_str() << flushl;
-        }
-        w_assert1(victim->num() < min_chkpt_rec_lsn().hi());
-
-        victim->close(true);
-        victim->destroy();
-
-    } else {
-        w_assert3(! victim->is_open_for_append());
-        w_assert3(! victim->is_open_for_read());
-    }
-    w_assert1(! victim->is_current() );
-
-    victim->clear();
-
-    return victim;
-}
-
-/*********************************************************************
- *
- *  log_core::_open_partition_for_append() calls _open_partition with
- *                            forappend=true)
- *  log_core::_open_partition_for_read() calls _open_partition with
- *                            forappend=false)
- *
- *  log_core::_open_partition(num, end_hint, existing,
- *                           forappend, during_recovery)
- *
- *  This partition structure is free and usable.
- *  Open it as partition num.
- *
- *  if existing==true, the partition "num" had better already exist,
- *  else it had better not already exist.
- *
- *  if forappend==true, making this the new current partition.
- *    and open it for appending was well as for reading
- *
- *  if during_recovery==true, make sure the entire partition is
- *   checked and its size is recorded accurately.
- *
- *  end_hint is used iff during_recovery is true.
- *
- *********************************************************************/
-
-// MUTEX: partition
-partition_t        *
-log_core::_open_partition(partition_number_t  __num,
-        const lsn_t&  end_hint,
-        bool existing,
-        bool forappend,
-        bool during_recovery
-)
-{
-    w_assert3(__num > 0);
-
-#if W_DEBUG_LEVEL > 2
-    // sanity checks for arguments:
-    {
-        // bool case1 = (existing  && forappend && during_recovery);
-        bool case2 = (existing  && forappend && !during_recovery);
-        // bool case3 = (existing  && !forappend && during_recovery);
-        // bool case4 = (existing  && !forappend && !during_recovery);
-        // bool case5 = (!existing  && forappend && during_recovery);
-        // bool case6 = (!existing  && forappend && !during_recovery);
-        bool case7 = (!existing  && !forappend && during_recovery);
-        bool case8 = (!existing  && !forappend && !during_recovery);
-
-        w_assert3( ! case2);
-        w_assert3( ! case7);
-        w_assert3( ! case8);
-    }
-
-#endif
-
-    // see if one's already opened with the given __num
-    partition_t *p = _n_partition(__num);
-
-#if W_DEBUG_LEVEL > 2
-    if(forappend) {
-        w_assert3(partition_index() == -1);
-        // there should now be *no open partition*
-        partition_t *c;
-        int i;
-        for (i = 0; i < PARTITION_COUNT; i++)  {
-            c = _partition(i);
-            w_assert3(! c->is_current());
-        }
-    }
-#endif
-
-    if(!p) {
-        /*
-         * find an empty partition to use
-         */
-        DBG(<<"find a new partition structure  to use " );
-        p = _close_min(__num);
-        w_assert1(p);
-        p->peek(__num, end_hint, during_recovery);
-    }
-
-
-    if(existing && !forappend) {
-        DBG(<<"about to open for read");
-        w_rc_t err = p->open_for_read(__num);
-        if(err.is_error()) {
-            // Try callback to recover this file
-            if(smlevel_0::log_archived_callback) {
-                static char buf[max_devname];
-                make_log_name(__num, buf, max_devname);
-                err = (*smlevel_0::log_archived_callback)(
-                        buf,
-                        __num
-                        );
-                if(!err.is_error()) {
-                    // Try again, just once.
-                    err = p->open_for_read(__num);
-                }
-            }
-        }
-        if(err.is_error()) {
-            fprintf(stderr,
-                    "Could not open partition %d for reading.\n",
-                    __num);
-            W_FATAL(eINTERNAL);
-        }
-
-
-        w_assert3(p->is_open_for_read());
-        w_assert3(p->num() == __num);
-        w_assert3(p->exists());
-    }
-
-
-    if(forappend) {
-        /*
-         *  This becomes the current partition.
-         */
-        p->open_for_append(__num, end_hint);
-        if(during_recovery) {
-          // We will eventually want to write a record with the durable
-          // lsn.  But if this is start-up and we've initialized
-          // with a partial partition, we have to prime the
-          // buf with the last block in the partition.
-          w_assert1(durable_lsn() == curr_lsn());
-          _prime(p->fhdl_app(), p->start(), durable_lsn());
-        }
-        w_assert3(p->exists());
-        w_assert3(p->is_open_for_append());
-
-        // The idea here is to checkpoint at the beginning of every
-        // new partition because it seems we aren't taking enough
-        // checkpoints; then we were making the user threads do an emergency
-        // checkpoint to scavenge log space.  Short-tx workloads should never
-        // encounter this.    Don't do this if shutting down or starting
-        // up because in those 2 cases, the chkpt_m might not exist yet/anymore
-        DBGOUT3(<< "chkpt 2");
-        if(smlevel_1::chkpt != NULL) smlevel_1::chkpt->wakeup_and_take();
-    }
-    return p;
-}
-
-void
-log_core::unset_current()
-{
-    _curr_index = -1;
-    _curr_num = 0;
-}
-
-void
-log_core::set_current(
-        partition_index_t i,
-        partition_number_t num
-)
-{
-    w_assert3(_curr_index == -1);
-    w_assert3(_curr_num  == 0 || _curr_num == 1);
-    _curr_index = i;
-    _curr_num = num;
-}
-
-#ifdef LOG_BUFFER
-void log_core::start_flush_daemon()
-{
-    _log_buffer->start_flush_daemon();
-}
-
-void log_core::shutdown()
-{
-    _log_buffer->shutdown();
-}
-#else
-class flush_daemon_thread_t : public smthread_t {
-    log_core* _log;
-public:
-    flush_daemon_thread_t(log_core* log) :
-         smthread_t(t_regular, "flush_daemon", WAIT_NOT_USED), _log(log) { }
-
-    virtual void run() { _log->flush_daemon(); }
-};
-
-// Does not get called until after the
-// log is fully constructed:
-void log_core::start_flush_daemon()
-{
-    _flush_daemon_running = true;
-    _flush_daemon->fork();
-}
-
-void
-log_core::shutdown()
-{
-    // gnats 52:  RACE: We set _shutting_down and signal between the time
-    // the daemon checks _shutting_down (false) and waits.
-    //
-    // So we need to notice if the daemon got the message.
-    // It tells us it did by resetting the flag after noticing
-    // that the flag is true.
-    // There should be no interference with these two settings
-    // of the flag since they happen strictly in that sequence.
-    //
-    _shutting_down = true;
-    while (*&_shutting_down) {
-        CRITICAL_SECTION(cs, _wait_flush_lock);
-        // The only thread that should be waiting
-        // on the _flush_cond is the log flush daemon.
-        // Yet somehow we wedge here.
-        DO_PTHREAD(pthread_cond_broadcast(&_flush_cond));
-    }
-    _flush_daemon->join();
-    _flush_daemon_running = false;
-    delete _flush_daemon;
-    _flush_daemon=NULL;
-}
-#endif // LOG_BUFFER
-
-/*********************************************************************
- *
- *  log_core::log_core(bufsize, reformat)
- *
- *  Hidden constructor.
- *  Create log flush daemon thread.
- *
- *  Open and scan logdir for master lsn and last log file.
- *  Truncate last incomplete log record (if there is any)
- *  from the last log file.
- *
- *********************************************************************/
-
-#ifdef LOG_BUFFER
-NORET
-log_core::log_core(
-                   long bsize, // segment size for the log buffer, set through "sm_logbufsize"
-                   bool reformat,
-                   int carray_active_slot_count,
-                   int logbuf_seg_count,
-                   int logbuf_flush_trigger,
-                   int logbuf_block_size
-                   )
-
-    :
-      _reservations_active(false),
-      _segsize(_ceil(bsize, SEGMENT_SIZE)), // actual segment size for the log buffer,
-      _curr_index(-1),
-      _curr_num(1),
-      _readbuf(NULL),
-#ifdef LOG_DIRECT_IO
-      _writebuf(NULL),
-#endif
-      _skip_log(NULL)
-{
-    FUNC(log_core::log_core);
-
-    DO_PTHREAD(pthread_mutex_init(&_scavenge_lock, NULL));
-    DO_PTHREAD(pthread_cond_init(&_scavenge_cond, NULL));
-
-    // create the log buffer
-    // _log_buffer->_partition_data_size is not set at this moment
-    _log_buffer = new logbuf_core(logbuf_seg_count, logbuf_flush_trigger, logbuf_block_size, _segsize,
-                              0, carray_active_slot_count);
-    _log_buffer->logbuf_set_owner(this);
-
-
-    // NOTE: GROT must make this a function of page size, and of xfer size,
-    // since xfer size is fixed (8K).
-    // It has to big enough to read the maximum-sized log record, clearly
-    // more than a page.
-#ifdef LOG_DIRECT_IO
-#if SM_PAGESIZE < 8192
-    posix_memalign((void**)&_readbuf, LOG_DIO_ALIGN, BLOCK_SIZE*4);
-    //_readbuf = new char[BLOCK_SIZE*4];
-    posix_memalign((void**)&_writebuf, LOG_DIO_ALIGN, BLOCK_SIZE*2);
-#else
-    posix_memalign((void**)&_readbuf, LOG_DIO_ALIGN, SM_PAGESIZE*4);
-    //_readbuf = new char[SM_PAGESIZE*4];
-    // we need two blocks for the write buffer because the skip log record may span two blocks
-    posix_memalign((void**)&_writebuf, LOG_DIO_ALIGN, SM_PAGESIZE*2);
-#endif
-#else
-#if SM_PAGESIZE < 8192
-    _readbuf = new char[BLOCK_SIZE*4];
-#else
-    _readbuf = new char[SM_PAGESIZE*4];
-#endif
-#endif // LOG_DIRECT_IO
-
-    _skip_log = new skip_log;
-
-    w_assert1(is_aligned(_readbuf));
-
-    // this function calculates _partition_data_size
-    // the total log size, max_logsz, is set through this option "sm_logsize"
-    // the default value of sm_logsize is increased from the original 128KB to 128MB
-    W_COERCE(_set_size(max_logsz));
-
-    // the log buffer (the epochs) is designed to hold log records from at most two partitions
-    // so its capacity cannot exceed the partition size
-    // otherwise, there could be log records from three parttitions in the buffer
-    if(LOGBUF_SEG_COUNT*_segsize > _partition_data_size) {
-        errlog->clog << error_prio
-                     << "Log buf seg count too big or total log size (sm_logsize) too small: "
-                     << "LOGBUF_SEG_COUNT " <<  LOGBUF_SEG_COUNT
-                     << "_segsize " << _segsize
-                     << "_partition_data_size " << _partition_data_size
-                     << "max_logsz" << max_logsz
-                     << endl;
-        errlog->clog << error_prio << endl;
-        fprintf(stderr, "Log buf seg count too big or total log size (sm_logsize) too small ");
-        W_FATAL(eINTERNAL);
-    }
-
-    // set partition_data_size
-    _log_buffer->set_partition_data_size(_partition_data_size);
-
-    DBGOUT3(<< "SEG SIZE " << _segsize << " PARTITION DATA SIZE " << _partition_data_size);
-
-
-    // FRJ: we don't actually *need* this (no trx around yet), but we
-    // don't want to trip the assertions that watch for it.
-    CRITICAL_SECTION(cs, _partition_lock);
-
-    partition_number_t  last_partition = partition_num();
-    bool                last_partition_exists = false;
-    /*
-     * make sure there's room for the log names
-     */
-    fileoff_t eof= fileoff_t(0);
-
-    os_dirent_t *dd=0;
-    os_dir_t ldir = os_opendir(dir_name());
-    if (! ldir)
-    {
-        w_rc_t e = RC(eOS);
-        smlevel_0::errlog->clog << fatal_prio
-            << "Error: could not open the log directory " << dir_name() <<flushl;
-        fprintf(stderr, "Error: could not open the log directory %s\n",
-                    dir_name());
-
-        smlevel_0::errlog->clog << fatal_prio
-            << "\tNote: the log directory is specified using\n"
-            "\t      the sm_logdir option." << flushl;
-
-        smlevel_0::errlog->clog << flushl;
-
-        W_COERCE(e);
-    }
-    DBGTHRD(<<"opendir " << dir_name() << " succeeded");
-
-    /*
-     *  scan directory for master lsn and last log file
-     */
-
-    _master_lsn = lsn_t::null;
-
-    uint32_t min_index = max_uint4;
-
-    char *fname = new char [smlevel_0::max_devname];
-    if (!fname)
-        W_FATAL(fcOUTOFMEMORY);
-    w_auto_delete_array_t<char> ad_fname(fname);
-
-    /* Create a list of lsns for the partitions - this
-     * will be used to store any hints about the last
-     * lsns of the partitions (stored with checkpoint meta-info
-     */
-    lsn_t lsnlist[PARTITION_COUNT];
-    int   listlength=0;
-    {
-        /*
-         *  initialize partition table
-         */
-        partition_index_t i;
-        for (i = 0; i < PARTITION_COUNT; i++)  {
-            _part[i].init_index(i);
-            _part[i].init(this);
-        }
-    }
-
-    DBGTHRD(<<"reformat= " << reformat
-            << " last_partition "  << last_partition
-            << " last_partition_exists "  << last_partition_exists
-            );
-    if (reformat)
-    {
-        smlevel_0::errlog->clog << emerg_prio
-            << "Reformatting logs..." << endl;
-
-        while ((dd = os_readdir(ldir)))
-        {
-            DBGTHRD(<<"master_prefix= " << master_prefix());
-
-            unsigned int namelen = strlen(log_prefix());
-            namelen = namelen > strlen(master_prefix())? namelen :
-                                        strlen(master_prefix());
-
-            const char *d = dd->d_name;
-            unsigned int orig_namelen = strlen(d);
-            namelen = namelen > orig_namelen ? namelen : orig_namelen;
-
-            char *name = new char [namelen+1];
-            w_auto_delete_array_t<char>  cleanup(name);
-
-            memset(name, '\0', namelen+1);
-            strncpy(name, d, orig_namelen);
-            DBGTHRD(<<"name= " << name);
-
-            bool parse_ok = (strncmp(name,master_prefix(),strlen(master_prefix()))==0);
-            if(!parse_ok) {
-                parse_ok = (strncmp(name,log_prefix(),strlen(log_prefix()))==0);
-            }
-            if(parse_ok) {
-                smlevel_0::errlog->clog << debug_prio
-                    << "\t" << name << "..." << endl;
-
-                {
-                    w_ostrstream s(fname, (int) smlevel_0::max_devname);
-                    s << dir_name() << _SLASH << name << ends;
-                    w_assert1(s);
-                    if( unlink(fname) < 0) {
-                        w_rc_t e = RC(fcOS);
-                        smlevel_0::errlog->clog << debug_prio
-                            << "unlink(" << fname << "):"
-                            << endl << e << endl;
-                    }
-                }
-            }
-        }
-
-        //  os_closedir(ldir);
-        w_assert3(!last_partition_exists);
-    }
-
-    DBGOUT5(<<"about to readdir"
-            << " last_partition "  << last_partition
-            << " last_partition_exists "  << last_partition_exists
-            );
-
-    while ((dd = os_readdir(ldir)))
-    {
-        DBGOUT5(<<"dd->d_name=" << dd->d_name);
-
-        // XXX should abort on name too long earlier, or size buffer to fit
-        const unsigned int prefix_len = strlen(master_prefix());
-        w_assert3(prefix_len < smlevel_0::max_devname);
-
-        char *buf = new char[smlevel_0::max_devname+1];
-        if (!buf)
-                W_FATAL(fcOUTOFMEMORY);
-        w_auto_delete_array_t<char>  ad_buf(buf);
-
-        unsigned int         namelen = prefix_len;
-        const char *         dn = dd->d_name;
-        unsigned int         orig_namelen = strlen(dn);
-
-        namelen = namelen > orig_namelen ? namelen : orig_namelen;
-        char *                name = new char [namelen+1];
-        w_auto_delete_array_t<char>  cleanup(name);
-
-        memset(name, '\0', namelen+1);
-        strncpy(name, dn, orig_namelen);
-
-        strncpy(buf, name, prefix_len);
-        buf[prefix_len] = '\0';
-
-        DBGOUT5(<<"name= " << name);
-
-        bool parse_ok = ((strlen(buf)) == prefix_len);
-
-        DBGOUT5(<<"parse_ok  = " << parse_ok
-                << " buf = " << buf
-                << " prefix_len = " << prefix_len
-                << " strlen(buf) = " << strlen(buf));
-        if (parse_ok) {
-            lsn_t tmp;
-            if (strcmp(buf, master_prefix()) == 0)
-            {
-                DBGOUT5(<<"found log file " << buf);
-                /*
-                 *  File name matches master prefix.
-                 *  Extract master lsn & lsns of skip-records
-                 */
-                lsn_t tmp1;
-                bool old_style=false;
-                rc_t rc = _read_master(name, prefix_len,
-                        tmp, tmp1, lsnlist, listlength,
-                        old_style);
-                W_COERCE(rc);
-
-                if (tmp < master_lsn())  {
-                    /*
-                     *  Swap tmp <-> _master_lsn, tmp1 <-> _min_chkpt_rec_lsn
-                     */
-                    std::swap(_master_lsn, tmp);
-                    std::swap(_min_chkpt_rec_lsn, tmp1);
-                }
-                /*
-                 *  Remove the older master record.
-                 */
-                if (_master_lsn != lsn_t::null) {
-                    _make_master_name(_master_lsn,
-                                      _min_chkpt_rec_lsn,
-                                      fname,
-                                      smlevel_0::max_devname);
-                    (void) unlink(fname);
-                }
-                /*
-                 *  Save the new master record
-                 */
-                _master_lsn = tmp;
-                _min_chkpt_rec_lsn = tmp1;
-                DBGOUT5(<<" _master_lsn=" << _master_lsn
-                 <<" _min_chkpt_rec_lsn=" << _min_chkpt_rec_lsn);
-
-                DBGOUT5(<<"parse_ok = " << parse_ok);
-
-            } else if (strcmp(buf, log_prefix()) == 0)  {
-                DBGOUT5(<<"found log file " << buf);
-                /*
-                 *  File name matches log prefix
-                 */
-
-                w_istrstream s(name + prefix_len);
-                uint32_t curr;
-                if (! (s >> curr))  {
-                    smlevel_0::errlog->clog << fatal_prio
-                    << "bad log file \"" << name << "\"" << flushl;
-                    W_FATAL(eINTERNAL);
-                }
-
-                DBGOUT5(<<"curr " << curr
-                        << " partition_num()==" << partition_num()
-                        << " last_partition_exists " << last_partition_exists
-                        );
-
-                if (curr >= last_partition) {
-                    last_partition = curr;
-                    last_partition_exists = true;
-                    DBGOUT5(<<"new last_partition " << curr
-                        << " exits=true" );
-                }
-                if (curr < min_index) {
-                    min_index = curr;
-                }
-            } else {
-                DBGOUT5(<<"NO MATCH");
-                DBGOUT5(<<"_master_prefix= " << master_prefix());
-                DBGOUT5(<<"_log_prefix= " << log_prefix());
-                DBGOUT5(<<"buf= " << buf);
-                parse_ok = false;
-            }
-        }
-
-        /*
-         *  if we couldn't parse the file name and it was not "." or ..
-         *  then print an error message
-         */
-        if (!parse_ok && ! (strcmp(name, ".") == 0 ||
-                                strcmp(name, "..") == 0)) {
-            smlevel_0::errlog->clog << fatal_prio
-                                    << "log_core: cannot parse filename \""
-                                    << name << "\".  Maybe a data volume in the logging directory?"
-                                    << flushl;
-            W_FATAL(fcINTERNAL);
-        }
-    }
-    os_closedir(ldir);
-
-    DBGOUT5(<<"after closedir  "
-            << " last_partition "  << last_partition
-            << " last_partition_exists "  << last_partition_exists
-            );
-
-#if W_DEBUG_LEVEL > 2
-    if(reformat) {
-        w_assert3(partition_num() == 1);
-        w_assert3(_min_chkpt_rec_lsn.hi() == 1);
-        w_assert3(_min_chkpt_rec_lsn.lo() == first_lsn(1).lo());
-    } else {
-       // ??
-    }
-    w_assert3(partition_index() == -1);
-#endif
-
-    DBGOUT5(<<"Last partition is " << last_partition
-        << " existing = " << last_partition_exists
-     );
-
-    /*
-     *  Destroy all partitions less than _min_chkpt_rec_lsn
-     *  Open the rest and close them.
-     *  There might not be an existing last_partition,
-     *  regardless of the value of "reformat"
-     */
-    {
-        partition_number_t n;
-        partition_t        *p;
-
-        DBGOUT5(<<" min_chkpt_rec_lsn " << min_chkpt_rec_lsn()
-                << " last_partition " << last_partition);
-        w_assert3(min_chkpt_rec_lsn().hi() <= last_partition);
-
-        for (n = min_index; n < min_chkpt_rec_lsn().hi(); n++)  {
-            // not an error if we can't unlink (probably doesn't exist)
-            DBGOUT5(<<" destroy_file " << n << "false");
-            destroy_file(n, false);
-        }
-        for (n = _min_chkpt_rec_lsn.hi(); n <= last_partition; n++)  {
-            // Find out if there's a hint about the length of the
-            // partition (from the checkpoint).  This lsn serves as a
-            // starting point from which to search for the skip_log record
-            // in the file.  It's a performance thing...
-            lsn_t lasthint;
-            for(int q=0; q<listlength; q++) {
-                if(lsnlist[q].hi() == n) {
-                    lasthint = lsnlist[q];
-                }
-            }
-
-            // open and check each file (get its size)
-            DBGOUT5(<<" open " << n << "true, false, true");
-
-            // last argument indicates "in_recovery" more accurately,
-            // we should say "at-startup"
-            p = _open_partition_for_read(n, lasthint, true, true);
-            w_assert3(p == _n_partition(n));
-            p->close();
-            unset_current();
-            DBGOUT5(<<" done w/ open " << n );
-        }
-    }
-
-    /* XXXX :  Don't have a static method on
-     * partition_t for start()
-    */
-    /* end of the last valid log record / start of invalid record */
-    fileoff_t pos = 0;
-
-    { // Truncate at last complete log rec
-    DBGOUT5(<<" truncate last complete log rec ");
-
-    /*
-     *
-        The goal of this code is to determine where is the last complete
-        log record in the log file and truncate the file at the
-        end of that record.  It detects this by scanning the file and
-        either reaching eof or else detecting an incomplete record.
-        If it finds an incomplete record then the end of the preceding
-        record is where it will truncate the file.
-
-        The file is scanned by attempting to fread the length of a log
-        record header.        If this fread does not read enough bytes, then
-        we've reached an incomplete log record.  If it does read enough,
-        then the buffer should contain a valid log record header and
-        it is checked to determine the complete length of the record.
-        Fseek is then called to advance to the end of the record.
-        If the fseek fails then it indicates an incomplete record.
-
-     *  NB:
-        This is done here rather than in peek() since in the unix-file
-        case, we only check the *last* partition opened, not each
-        one read.
-     *
-     */
-    make_log_name(last_partition, fname, smlevel_0::max_devname);
-    DBGOUT5(<<" checking " << fname);
-
-    FILE *f =  fopen(fname, "r");
-    DBGOUT5(<<" opened " << fname << " fp " << f << " pos " << pos);
-
-    fileoff_t start_pos = pos;
-
-    /* If the master checkpoint is in the current partition, seek
-       to its position immediately, instead of scanning from the
-       beginning of the log.   If the current partition doesn't have
-       a checkpoint, must read entire paritition until the skip
-       record is found. */
-
-    const lsn_t &seek_lsn = _master_lsn;
-
-    if (f && seek_lsn.hi() == last_partition) {
-            start_pos = seek_lsn.lo();
-
-            DBGOUT5(<<" seeking to start_pos " << start_pos);
-            if (fseek(f, start_pos, SEEK_SET)) {
-                smlevel_0::errlog->clog  << error_prio
-                    << "log read: can't seek to " << start_pos
-                     << " starting log scan at origin"
-                     << endl;
-                start_pos = pos;
-            }
-            else
-                pos = start_pos;
-    }
-    DBGOUT5(<<" pos is now " << pos);
-
-
-
-    if (f)  {
-        allocaN<logrec_t::hdr_non_ssx_sz> buf;
-
-        // this is now a bit more complicated because some log record
-        // is ssx log, which has a shorter header.
-        // (see hdr_non_ssx_sz/hdr_single_sys_xct_sz in logrec_t)
-        int n;
-        // this might be ssx log, so read only minimal size (hdr_single_sys_xct_sz) first
-        const int log_peek_size = logrec_t::hdr_single_sys_xct_sz;
-        DBGOUT5(<<"fread " << fname << " log_peek_size= " << log_peek_size);
-        while ((n = fread(buf, 1, log_peek_size, f)) == log_peek_size)
-        {
-            DBGOUT5(<<" pos is now " << pos);
-            logrec_t  *l = (logrec_t*) (void*) buf;
-
-            if( l->type() == logrec_t::t_skip) {
-                break;
-            }
-
-            smsize_t len = l->length();
-            DBGOUT5(<<"scanned log rec type=" << int(l->type())
-                    << " length=" << l->length());
-
-            if(len < l->header_size()) {
-                // Must be garbage and we'll have to truncate this
-                // partition to size 0
-                w_assert1(pos == start_pos);
-            } else {
-                w_assert1(len >= l->header_size());
-
-                DBGOUT5(<<"hdr_sz " << l->header_size() );
-                DBGOUT5(<<"len " << len );
-                // seek to lsn_ck at end of record
-                // Subtract out log_peek_size because we already
-                // read that (thus we have seeked past it)
-                // Subtract out lsn_t to find beginning of lsn_ck.
-                len -= (log_peek_size + sizeof(lsn_t));
-
-                //NB: this is a RELATIVE seek
-                DBGOUT5(<<" pos is now " << pos);
-                DBGOUT5(<<"seek additional +" << len << " for lsn_ck");
-                if (fseek(f, len, SEEK_CUR))  {
-                    if (feof(f))  break;
-                }
-                DBGOUT5(<<"ftell says pos is " << ftell(f));
-
-                lsn_t lsn_ck;
-                n = fread(&lsn_ck, 1, sizeof(lsn_ck), f);
-                DBGOUT5(<<"read lsn_ck return #bytes=" << n );
-                if (n != sizeof(lsn_ck))  {
-                    w_rc_t        e = RC(eOS);
-                    // reached eof
-                    if (! feof(f))  {
-                        smlevel_0::errlog->clog << fatal_prio
-                        << "ERROR: unexpected log file inconsistency." << flushl;
-                        W_COERCE(e);
-                    }
-                    break;
-                }
-                DBGOUT5(<<"pos = " <<  pos
-                    << " lsn_ck = " <<lsn_ck);
-
-                // make sure log record's lsn matched its position in file
-                if ( (lsn_ck.lo() != pos) ||
-                    (lsn_ck.hi() != (uint32_t) last_partition ) ) {
-                    // found partial log record, end of log is previous record
-                    smlevel_0::errlog->clog << error_prio <<
-        "Found unexpected end of log -- probably due to a previous crash."
-                    << flushl;
-                    smlevel_0::errlog->clog << error_prio <<
-                    "   Recovery will continue ..." << flushl;
-                    break;
-                }
-
-                pos = ftell(f) ;
-            }
-        }
-        fclose(f);
-
-
-
-        {
-            DBGOUT5(<<"explicit truncating " << fname << " to " << pos);
-            w_assert0(os_truncate(fname, pos )==0);
-
-            //
-            // but we can't just use truncate() --
-            // we have to truncate to a size that's a mpl
-            // of the page size. First append a skip record
-            DBGOUT5(<<"explicit opening  " << fname );
-            f =  fopen(fname, "a");
-            if (!f) {
-                w_rc_t e = RC(fcOS);
-                smlevel_0::errlog->clog  << fatal_prio
-                    << "fopen(" << fname << "):" << endl << e << endl;
-                W_COERCE(e);
-            }
-            skip_log *s = new skip_log; // deleted below
-            s->set_lsn_ck( lsn_t(uint32_t(last_partition), sm_diskaddr_t(pos)) );
-
-
-            DBGOUT5(<<"writing skip_log at pos " << pos << " with lsn "
-                << s->get_lsn_ck()
-                << "and size " << s->length()
-                );
-#ifdef W_TRACE
-            {
-                fileoff_t eof2 = ftell(f);
-                DBGOUT5(<<"eof is now " << eof2);
-            }
-#endif
-
-            if ( fwrite(s, s->length(), 1, f) != 1)  {
-                w_rc_t        e = RC(eOS);
-                smlevel_0::errlog->clog << fatal_prio <<
-                    "   fwrite: can't write skip rec to log ..." << flushl;
-                W_COERCE(e);
-            }
-#ifdef W_TRACE
-            {
-                fileoff_t eof2 = ftell(f);
-                DBGTHRD(<<"eof is now " << eof2);
-            }
-#endif
-            fileoff_t o = pos;
-            o += s->length();
-            o = o % BLOCK_SIZE;
-            DBGOUT5(<<"BLOCK_SIZE " << int(BLOCK_SIZE));
-            if(o > 0) {
-                o = BLOCK_SIZE - o;
-                char *junk = new char[int(o)]; // delete[] at close scope
-                if (!junk)
-                        W_FATAL(fcOUTOFMEMORY);
-#ifdef ZERO_INIT
-#if W_DEBUG_LEVEL > 4
-                fprintf(stderr, "ZERO_INIT: Clearing before write %d %s\n",
-                        __LINE__
-                        , __FILE__);
-#endif
-                memset(junk,'\0', int(o));
-#endif
-
-                DBGOUT5(<<"writing junk of length " << o);
-#ifdef W_TRACE
-                {
-                    fileoff_t eof2 = ftell(f);
-                    DBGOUT5(<<"eof is now " << eof2);
-                }
-#endif
-                n = fwrite(junk, int(o), 1, f);
-                if ( n != 1)  {
-                    w_rc_t e = RC(eOS);
-                    smlevel_0::errlog->clog << fatal_prio <<
-                    "   fwrite: can't round out log block size ..." << flushl;
-                    W_COERCE(e);
-                }
-
-#ifdef W_TRACE
-                {
-                    fileoff_t eof2 = ftell(f);
-                    DBGOUT5(<<"eof is now " << eof2);
-                }
-#endif
-                delete[] junk;
-                o = 0;
-            }
-            delete s; // skip_log
-
-            eof = ftell(f);
-            w_rc_t e = RC(eOS);        /* collect the error in case it is needed */
-            DBGOUT5(<<"eof is now " << eof);
-
-
-            if(((eof) % BLOCK_SIZE) != 0) {
-                smlevel_0::errlog->clog << fatal_prio <<
-                    "   ftell: can't write skip rec to log ..." << flushl;
-                W_COERCE(e);
-            }
-            W_IGNORE(e);        /* error not used */
-
-            if (os_fsync(fileno(f)) < 0) {
-                e = RC(eOS);
-                smlevel_0::errlog->clog << fatal_prio <<
-                    "   fsync: can't sync fsync truncated log ..." << flushl;
-                W_COERCE(e);
-            }
-
-#if W_DEBUG_LEVEL > 2
-            {
-                os_stat_t statbuf;
-                if (os_fstat(fileno(f), &statbuf) == -1) {
-                    e = RC(eOS);
-                } else {
-                    e = RCOK;
-                }
-                if (e.is_error()) {
-                    smlevel_0::errlog->clog << fatal_prio
-                            << " Cannot stat fd " << fileno(f)
-                            << ":" << endl << e << endl << flushl;
-                    W_COERCE(e);
-                }
-                DBGOUT5(<< "size of " << fname << " is " << statbuf.st_size);
-            }
-#endif
-            fclose(f);
-        }
-
-    } else {
-        w_assert3(!last_partition_exists);
-    }
-    } // End truncate at last complete log rec
-
-    /*
-     *  initialize current and durable lsn for
-     *  the purpose of sanity checks in open*()
-     *  and elsewhere
-     */
-    DBGOUT5( << "partition num = " << partition_num()
-        <<" current_lsn " << curr_lsn()
-        <<" durable_lsn " << durable_lsn());
-
-    lsn_t new_lsn(last_partition, pos);
-
-
-    _curr_lsn = _durable_lsn = _flush_lsn = new_lsn;
-
-
-
-    DBGOUT2( << "partition num = " << partition_num()
-            <<" current_lsn " << curr_lsn()
-            <<" durable_lsn " << durable_lsn());
-
-    {
-        /*
-         *  create/open the "current" partition
-         *  "current" could be new or existing
-         *  Check its size and all the records in it
-         *  by passing "true" for the last argument to open()
-         */
-
-        // Find out if there's a hint about the length of the
-        // partition (from the checkpoint).  This lsn serves as a
-        // starting point from which to search for the skip_log record
-        // in the file.  It's a performance thing...
-        lsn_t lasthint;
-        for(int q=0; q<listlength; q++) {
-            if(lsnlist[q].hi() == last_partition) {
-                lasthint = lsnlist[q];
-            }
-        }
-        partition_t *p = _open_partition_for_append(last_partition, lasthint,
-                last_partition_exists, true);
-
-        /* XXX error info lost */
-        if(!p) {
-            smlevel_0::errlog->clog << fatal_prio
-            << "ERROR: could not open log file for partition "
-            << last_partition << flushl;
-            W_FATAL(eINTERNAL);
-        }
-
-        w_assert3(p->num() == last_partition);
-        w_assert3(partition_num() == last_partition);
-        w_assert3(partition_index() == p->index());
-
-    }
-    DBGOUT2( << "partition num = " << partition_num()
-            <<" current_lsn " << curr_lsn()
-            <<" durable_lsn " << durable_lsn());
-
-    cs.exit();
-    if(1){
-        // Print various interesting info to the log:
-        errlog->clog << debug_prio
-            << "Log max_partition_size (based on OS max file size)"
-            << max_partition_size() << endl
-            << "Log max_partition_size * PARTITION_COUNT "
-                    << max_partition_size() * PARTITION_COUNT << endl
-            << "Log min_partition_size (based on fixed segment size and fixed block size) "
-                    << min_partition_size() << endl
-            << "Log min_partition_size*PARTITION_COUNT "
-                    << min_partition_size() * PARTITION_COUNT << endl;
-
-        errlog->clog << debug_prio
-            << "Log BLOCK_SIZE (log write size) " << BLOCK_SIZE
-            << endl
-            << "Log segsize() (log buffer size) " << segsize()
-            << endl
-            << "Log segsize()/BLOCK_SIZE " << double(segsize())/double(BLOCK_SIZE)
-            << endl;
-
-        errlog->clog << debug_prio
-            << "User-option smlevel_0::max_logsz " << max_logsz << endl
-            << "Log _partition_data_size " << _partition_data_size
-            << endl
-            << "Log _partition_data_size/segsize() "
-                << double(_partition_data_size)/double(segsize())
-            << endl
-            << "Log _partition_data_size/segsize()+BLOCK_SIZE "
-                << _partition_data_size + BLOCK_SIZE
-            << endl;
-
-        errlog->clog << debug_prio
-            << "Log _start " << start_byte() << " end_byte() " << end_byte()
-            << endl
-                     << "Log _curr_lsn " << curr_lsn()
-                     << " _durable_lsn " << durable_lsn()
-            << endl;
-        errlog->clog << debug_prio
-            << "Curr epoch  base_lsn " << _log_buffer->_cur_epoch.base_lsn
-            << endl
-            << "Curr epoch  base " << _log_buffer->_cur_epoch.base
-            << endl
-            << "Curr epoch  start " << _log_buffer->_cur_epoch.start
-            << endl
-            << "Curr epoch  end " << _log_buffer->_cur_epoch.end
-            << endl;
-        errlog->clog << debug_prio
-            << "Old epoch  base_lsn " << _log_buffer->_old_epoch.base_lsn
-            << endl
-            << "Old epoch  base " << _log_buffer->_old_epoch.base
-            << endl
-            << "Old epoch  start " << _log_buffer->_old_epoch.start
-            << endl
-            << "Old epoch  end " << _log_buffer->_old_epoch.end
-            << endl;
-    }
-}
-#else
-NORET
-log_core::log_core(
-    long bsize,
-    bool reformat,
-    int carray_active_slot_count)
-
-    :
-      _reservations_active(false),
-      _waiting_for_space(false),
-      _waiting_for_flush(false),
-      _start(0),
-      _end(0),
-      _segsize(_ceil(bsize, SEGMENT_SIZE)),
-      // _blocksize(BLOCK_SIZE),
-      _buf(NULL),
-      _shutting_down(false),
-      _flush_daemon_running(false),
-      _carray(new ConsolidationArray(carray_active_slot_count)),
-      _curr_index(-1),
-      _curr_num(1),
-      _readbuf(NULL),
-#ifdef LOG_DIRECT_IO
-      _writebuf(NULL),
-#endif
-      _skip_log(NULL)
-{
-    FUNC(log_core::log_core);
-    DO_PTHREAD(pthread_mutex_init(&_wait_flush_lock, NULL));
-    DO_PTHREAD(pthread_cond_init(&_wait_cond, NULL));
-    DO_PTHREAD(pthread_cond_init(&_flush_cond, NULL));
-    DO_PTHREAD(pthread_mutex_init(&_scavenge_lock, NULL));
-    DO_PTHREAD(pthread_cond_init(&_scavenge_cond, NULL));
-
-#ifdef LOG_DIRECT_IO
-    posix_memalign((void**)&_buf, LOG_DIO_ALIGN, _segsize);
-    //_buf = new char[_segsize];
-#else
-    _buf = new char[_segsize];
-#endif
-
-    // NOTE: GROT must make this a function of page size, and of xfer size,
-    // since xfer size is fixed (8K).
-    // It has to big enough to read the maximum-sized log record, clearly
-    // more than a page.
-#ifdef LOG_DIRECT_IO
-#if SM_PAGESIZE < 8192
-    posix_memalign((void**)&_readbuf, LOG_DIO_ALIGN, BLOCK_SIZE*4);
-    //_readbuf = new char[BLOCK_SIZE*4];
-    // we need two blocks for the write buffer because the skip log record may span two blocks
-    posix_memalign((void**)&_writebuf, LOG_DIO_ALIGN, BLOCK_SIZE*2);
-#else
-    posix_memalign((void**)&_readbuf, LOG_DIO_ALIGN, SM_PAGESIZE*4);
-    //_readbuf = new char[SM_PAGESIZE*4];
-    posix_memalign((void**)&_writebuf, LOG_DIO_ALIGN, SM_PAGESIZE*2);
-#endif
-#else
-#if SM_PAGESIZE < 8192
-    _readbuf = new char[BLOCK_SIZE*4];
-#else
-    _readbuf = new char[SM_PAGESIZE*4];
-#endif
-#endif // LOG_DIRECT_IO
-
-    _skip_log = new skip_log;
-
-    /* Create thread o flush the log */
-    _flush_daemon = new flush_daemon_thread_t(this);
-
-    if (bsize < 64 * 1024) {
-        // not mt-safe, but this is not going to happen in
-        // concurrency scenario
-        errlog->clog << error_prio
-        << "Log buf size (sm_logbufsize) too small: "
-        << bsize << ", require at least " << 64 * 1024
-        << endl;
-        errlog->clog << error_prio << endl;
-        fprintf(stderr,
-            "Log buf size (sm_logbufsize) too small: %ld, need %d\n",
-            bsize, 64*1024);
-        W_FATAL(eINTERNAL);
-    }
-
-    w_assert1(is_aligned(_readbuf));
-
-    // By the time we get here, the max_logsize should already have been
-    // adjusted by the sm options-handling code, so it should be
-    // a legitimate value now.
-    W_COERCE(_set_size(max_logsz));
-
-    DBGOUT3(<< "SEG SIZE " << _segsize << " PARTITION DATA SIZE " << _partition_data_size);
-
-
-    // FRJ: we don't actually *need* this (no trx around yet), but we
-    // don't want to trip the assertions that watch for it.
-    CRITICAL_SECTION(cs, _partition_lock);
-
-    partition_number_t  last_partition = partition_num();
-    bool                last_partition_exists = false;
-    /*
-     * make sure there's room for the log names
-     */
-    fileoff_t eof= fileoff_t(0);
-
-    os_dirent_t *dd=0;
-    os_dir_t ldir = os_opendir(dir_name());
-    if (! ldir)
-    {
-        w_rc_t e = RC(eOS);
-        smlevel_0::errlog->clog << fatal_prio
-            << "Error: could not open the log directory " << dir_name() <<flushl;
-        fprintf(stderr, "Error: could not open the log directory %s\n",
-                    dir_name());
-
-        smlevel_0::errlog->clog << fatal_prio
-            << "\tNote: the log directory is specified using\n"
-            "\t      the sm_logdir option." << flushl;
-
-        smlevel_0::errlog->clog << flushl;
-
-        W_COERCE(e);
-    }
-    DBGTHRD(<<"opendir " << dir_name() << " succeeded");
-
-    /*
-     *  scan directory for master lsn and last log file
-     */
-
-    _master_lsn = lsn_t::null;
-
-    uint32_t min_index = max_uint4;
-
-    char *fname = new char [smlevel_0::max_devname];
-    if (!fname)
-        W_FATAL(fcOUTOFMEMORY);
-    w_auto_delete_array_t<char> ad_fname(fname);
-
-    /* Create a list of lsns for the partitions - this
-     * will be used to store any hints about the last
-     * lsns of the partitions (stored with checkpoint meta-info
-     */
-    lsn_t lsnlist[PARTITION_COUNT];
-    int   listlength=0;
-    {
-        /*
-         *  initialize partition table
-         */
-        partition_index_t i;
-        for (i = 0; i < PARTITION_COUNT; i++)  {
-            _part[i].init_index(i);
-            _part[i].init(this);
-        }
-    }
-
-    DBGTHRD(<<"reformat= " << reformat
-            << " last_partition "  << last_partition
-            << " last_partition_exists "  << last_partition_exists
-            );
-    if (reformat)
-    {
-        smlevel_0::errlog->clog << emerg_prio
-            << "Reformatting logs..." << endl;
-
-        while ((dd = os_readdir(ldir)))
-        {
-            DBGTHRD(<<"master_prefix= " << master_prefix());
-
-            unsigned int namelen = strlen(log_prefix());
-            namelen = namelen > strlen(master_prefix())? namelen :
-                                        strlen(master_prefix());
-
-            const char *d = dd->d_name;
-            unsigned int orig_namelen = strlen(d);
-            namelen = namelen > orig_namelen ? namelen : orig_namelen;
-
-            char *name = new char [namelen+1];
-            w_auto_delete_array_t<char>  cleanup(name);
-
-            memset(name, '\0', namelen+1);
-            strncpy(name, d, orig_namelen);
-            DBGTHRD(<<"name= " << name);
-
-            bool parse_ok = (strncmp(name,master_prefix(),strlen(master_prefix()))==0);
-            if(!parse_ok) {
-                parse_ok = (strncmp(name,log_prefix(),strlen(log_prefix()))==0);
-            }
-            if(parse_ok) {
-                smlevel_0::errlog->clog << debug_prio
-                    << "\t" << name << "..." << endl;
-
-                {
-                    w_ostrstream s(fname, (int) smlevel_0::max_devname);
-                    s << dir_name() << _SLASH << name << ends;
-                    w_assert1(s);
-                    if( unlink(fname) < 0) {
-                        w_rc_t e = RC(fcOS);
-                        smlevel_0::errlog->clog << debug_prio
-                            << "unlink(" << fname << "):"
-                            << endl << e << endl;
-                    }
-                }
-            }
-        }
-
-        //  os_closedir(ldir);
-        w_assert3(!last_partition_exists);
-    }
-
-    DBGOUT5(<<"about to readdir"
-            << " last_partition "  << last_partition
-            << " last_partition_exists "  << last_partition_exists
-            );
-
-    while ((dd = os_readdir(ldir)))
-    {
-        DBGOUT5(<<"dd->d_name=" << dd->d_name);
-
-        // XXX should abort on name too long earlier, or size buffer to fit
-        const unsigned int prefix_len = strlen(master_prefix());
-        w_assert3(prefix_len < smlevel_0::max_devname);
-
-        char *buf = new char[smlevel_0::max_devname+1];
-        if (!buf)
-                W_FATAL(fcOUTOFMEMORY);
-        w_auto_delete_array_t<char>  ad_buf(buf);
-
-        unsigned int         namelen = prefix_len;
-        const char *         dn = dd->d_name;
-        unsigned int         orig_namelen = strlen(dn);
-
-        namelen = namelen > orig_namelen ? namelen : orig_namelen;
-        char *                name = new char [namelen+1];
-        w_auto_delete_array_t<char>  cleanup(name);
-
-        memset(name, '\0', namelen+1);
-        strncpy(name, dn, orig_namelen);
-
-        strncpy(buf, name, prefix_len);
-        buf[prefix_len] = '\0';
-
-        DBGOUT5(<<"name= " << name);
-
-        bool parse_ok = ((strlen(buf)) == prefix_len);
-
-        DBGOUT5(<<"parse_ok  = " << parse_ok
-                << " buf = " << buf
-                << " prefix_len = " << prefix_len
-                << " strlen(buf) = " << strlen(buf));
-        if (parse_ok) {
-            lsn_t tmp;
-            if (strcmp(buf, master_prefix()) == 0)
-            {
-                DBGOUT5(<<"found log file " << buf);
-                /*
-                 *  File name matches master prefix.
-                 *  Extract master lsn & lsns of skip-records
-                 */
-                lsn_t tmp1;
-                bool old_style=false;
-                rc_t rc = _read_master(name, prefix_len,
-                        tmp, tmp1, lsnlist, listlength,
-                        old_style);
-                W_COERCE(rc);
-
-                if (tmp < master_lsn())  {
-                    /*
-                     *  Swap tmp <-> _master_lsn, tmp1 <-> _min_chkpt_rec_lsn
-                     */
-                    std::swap(_master_lsn, tmp);
-                    std::swap(_min_chkpt_rec_lsn, tmp1);
-                }
-                /*
-                 *  Remove the older master record.
-                 */
-                if (_master_lsn != lsn_t::null) {
-                    _make_master_name(_master_lsn,
-                                      _min_chkpt_rec_lsn,
-                                      fname,
-                                      smlevel_0::max_devname);
-                    (void) unlink(fname);
-                }
-                /*
-                 *  Save the new master record
-                 */
-                _master_lsn = tmp;
-                _min_chkpt_rec_lsn = tmp1;
-                DBGOUT5(<<" _master_lsn=" << _master_lsn
-                 <<" _min_chkpt_rec_lsn=" << _min_chkpt_rec_lsn);
-
-                DBGOUT5(<<"parse_ok = " << parse_ok);
-
-            } else if (strcmp(buf, log_prefix()) == 0)  {
-                DBGOUT5(<<"found log file " << buf);
-                /*
-                 *  File name matches log prefix
-                 */
-
-                w_istrstream s(name + prefix_len);
-                uint32_t curr;
-                if (! (s >> curr))  {
-                    smlevel_0::errlog->clog << fatal_prio
-                    << "bad log file \"" << name << "\"" << flushl;
-                    W_FATAL(eINTERNAL);
-                }
-
-                DBGOUT5(<<"curr " << curr
-                        << " partition_num()==" << partition_num()
-                        << " last_partition_exists " << last_partition_exists
-                        );
-
-                if (curr >= last_partition) {
-                    last_partition = curr;
-                    last_partition_exists = true;
-                    DBGOUT5(<<"new last_partition " << curr
-                        << " exits=true" );
-                }
-                if (curr < min_index) {
-                    min_index = curr;
-                }
-            } else {
-                DBGOUT5(<<"NO MATCH");
-                DBGOUT5(<<"_master_prefix= " << master_prefix());
-                DBGOUT5(<<"_log_prefix= " << log_prefix());
-                DBGOUT5(<<"buf= " << buf);
-                parse_ok = false;
-            }
-        }
-
-        /*
-         *  if we couldn't parse the file name and it was not "." or ..
-         *  then print an error message
-         */
-        if (!parse_ok && ! (strcmp(name, ".") == 0 ||
-                                strcmp(name, "..") == 0)) {
-            smlevel_0::errlog->clog << fatal_prio
-                                    << "log_core: cannot parse filename \""
-                                    << name << "\".  Maybe a data volume in the logging directory?"
-                                    << flushl;
-            W_FATAL(fcINTERNAL);
-        }
-    }
-    os_closedir(ldir);
-
-    DBGOUT5(<<"after closedir  "
-            << " last_partition "  << last_partition
-            << " last_partition_exists "  << last_partition_exists
-            );
-
-#if W_DEBUG_LEVEL > 2
-    if(reformat) {
-        w_assert3(partition_num() == 1);
-        w_assert3(_min_chkpt_rec_lsn.hi() == 1);
-        w_assert3(_min_chkpt_rec_lsn.lo() == first_lsn(1).lo());
-    } else {
-       // ??
-    }
-    w_assert3(partition_index() == -1);
-#endif
-
-    DBGOUT5(<<"Last partition is " << last_partition
-        << " existing = " << last_partition_exists
-     );
-
-    /*
-     *  Destroy all partitions less than _min_chkpt_rec_lsn
-     *  Open the rest and close them.
-     *  There might not be an existing last_partition,
-     *  regardless of the value of "reformat"
-     */
-    {
-        partition_number_t n;
-        partition_t        *p;
-
-        DBGOUT5(<<" min_chkpt_rec_lsn " << min_chkpt_rec_lsn()
-                << " last_partition " << last_partition);
-        w_assert3(min_chkpt_rec_lsn().hi() <= last_partition);
-
-        for (n = min_index; n < min_chkpt_rec_lsn().hi(); n++)  {
-            // not an error if we can't unlink (probably doesn't exist)
-            DBGOUT5(<<" destroy_file " << n << "false");
-            destroy_file(n, false);
-        }
-        for (n = _min_chkpt_rec_lsn.hi(); n <= last_partition; n++)  {
-            // Find out if there's a hint about the length of the
-            // partition (from the checkpoint).  This lsn serves as a
-            // starting point from which to search for the skip_log record
-            // in the file.  It's a performance thing...
-            lsn_t lasthint;
-            for(int q=0; q<listlength; q++) {
-                if(lsnlist[q].hi() == n) {
-                    lasthint = lsnlist[q];
-                }
-            }
-
-            // open and check each file (get its size)
-            DBGOUT5(<<" open " << n << "true, false, true");
-
-            // last argument indicates "in_recovery" more accurately,
-            // we should say "at-startup"
-            p = _open_partition_for_read(n, lasthint, true, true);
-            w_assert3(p == _n_partition(n));
-            p->close();
-            unset_current();
-            DBGOUT5(<<" done w/ open " << n );
-        }
-    }
-
-    /* XXXX :  Don't have a static method on
-     * partition_t for start()
-    */
-    /* end of the last valid log record / start of invalid record */
-    fileoff_t pos = 0;
-
-    { // Truncate at last complete log rec
-    DBGOUT5(<<" truncate last complete log rec ");
-
-    /*
-     *
-        The goal of this code is to determine where is the last complete
-        log record in the log file and truncate the file at the
-        end of that record.  It detects this by scanning the file and
-        either reaching eof or else detecting an incomplete record.
-        If it finds an incomplete record then the end of the preceding
-        record is where it will truncate the file.
-
-        The file is scanned by attempting to fread the length of a log
-        record header.        If this fread does not read enough bytes, then
-        we've reached an incomplete log record.  If it does read enough,
-        then the buffer should contain a valid log record header and
-        it is checked to determine the complete length of the record.
-        Fseek is then called to advance to the end of the record.
-        If the fseek fails then it indicates an incomplete record.
-
-     *  NB:
-        This is done here rather than in peek() since in the unix-file
-        case, we only check the *last* partition opened, not each
-        one read.
-     *
-     */
-    make_log_name(last_partition, fname, smlevel_0::max_devname);
-    DBGOUT5(<<" checking " << fname);
-
-    FILE *f =  fopen(fname, "r");
-    DBGOUT5(<<" opened " << fname << " fp " << f << " pos " << pos);
-
-    fileoff_t start_pos = pos;
-
-    /* If the master checkpoint is in the current partition, seek
-       to its position immediately, instead of scanning from the
-       beginning of the log.   If the current partition doesn't have
-       a checkpoint, must read entire paritition until the skip
-       record is found. */
-
-    const lsn_t &seek_lsn = _master_lsn;
-
-    if (f && seek_lsn.hi() == last_partition) {
-            start_pos = seek_lsn.lo();
-
-            DBGOUT5(<<" seeking to start_pos " << start_pos);
-            if (fseek(f, start_pos, SEEK_SET)) {
-                smlevel_0::errlog->clog  << error_prio
-                    << "log read: can't seek to " << start_pos
-                     << " starting log scan at origin"
-                     << endl;
-                start_pos = pos;
-            }
-            else
-                pos = start_pos;
-    }
-    DBGOUT5(<<" pos is now " << pos);
-
-    if (f)  {
-        allocaN<logrec_t::hdr_non_ssx_sz> buf;
-
-        // this is now a bit more complicated because some log record
-        // is ssx log, which has a shorter header.
-        // (see hdr_non_ssx_sz/hdr_single_sys_xct_sz in logrec_t)
-        int n;
-        // this might be ssx log, so read only minimal size (hdr_single_sys_xct_sz) first
-        const int log_peek_size = logrec_t::hdr_single_sys_xct_sz;
-        DBGOUT5(<<"fread " << fname << " log_peek_size= " << log_peek_size);
-        while ((n = fread(buf, 1, log_peek_size, f)) == log_peek_size)
-        {
-            DBGOUT5(<<" pos is now " << pos);
-            logrec_t  *l = (logrec_t*) (void*) buf;
-=======
     if (forward && ll >= curr_lsn()) {
         w_assert0(ll == curr_lsn());
         // reading the curr_lsn during recovery yields a skip log record,
@@ -2497,156 +256,10 @@
         // when the first log record in the first partition is set
         return RC(eEOF);
     }
->>>>>>> 6b16cba5
 
     // Find and open the partition
     partition_t* p = _storage->find_partition(ll, true, false, forward);
 
-<<<<<<< HEAD
-            smsize_t len = l->length();
-            DBGOUT5(<<"scanned log rec type=" << int(l->type())
-                    << " length=" << l->length());
-
-            if(len < l->header_size()) {
-                // Must be garbage and we'll have to truncate this
-                // partition to size 0
-                w_assert1(pos == start_pos);
-            } else {
-                w_assert1(len >= l->header_size());
-
-                DBGOUT5(<<"hdr_sz " << l->header_size() );
-                DBGOUT5(<<"len " << len );
-                // seek to lsn_ck at end of record
-                // Subtract out log_peek_size because we already
-                // read that (thus we have seeked past it)
-                // Subtract out lsn_t to find beginning of lsn_ck.
-                len -= (log_peek_size + sizeof(lsn_t));
-
-                //NB: this is a RELATIVE seek
-                DBGOUT5(<<" pos is now " << pos);
-                DBGOUT5(<<"seek additional +" << len << " for lsn_ck");
-                if (fseek(f, len, SEEK_CUR))  {
-                    if (feof(f))  break;
-                }
-                DBGOUT5(<<"ftell says pos is " << ftell(f));
-
-                lsn_t lsn_ck;
-                n = fread(&lsn_ck, 1, sizeof(lsn_ck), f);
-                DBGOUT5(<<"read lsn_ck return #bytes=" << n );
-                if (n != sizeof(lsn_ck))  {
-                    w_rc_t        e = RC(eOS);
-                    // reached eof
-                    if (! feof(f))  {
-                        smlevel_0::errlog->clog << fatal_prio
-                        << "ERROR: unexpected log file inconsistency." << flushl;
-                        W_COERCE(e);
-                    }
-                    break;
-                }
-                DBGOUT5(<<"pos = " <<  pos
-                    << " lsn_ck = " <<lsn_ck);
-
-                // make sure log record's lsn matched its position in file
-                if ( (lsn_ck.lo() != pos) ||
-                    (lsn_ck.hi() != (uint32_t) last_partition ) ) {
-                    // found partial log record, end of log is previous record
-                    smlevel_0::errlog->clog << error_prio <<
-        "Found unexpected end of log -- probably due to a previous crash."
-                    << flushl;
-                    smlevel_0::errlog->clog << error_prio <<
-                    "   Recovery will continue ..." << flushl;
-                    break;
-                }
-
-                // remember current position
-                pos = ftell(f) ;
-            }
-        }
-        fclose(f);
-
-        {
-            DBGOUT5(<<"explicit truncating " << fname << " to " << pos);
-            w_assert0(os_truncate(fname, pos )==0);
-
-            //
-            // but we can't just use truncate() --
-            // we have to truncate to a size that's a mpl
-            // of the page size. First append a skip record
-            DBGOUT5(<<"explicit opening  " << fname );
-            f =  fopen(fname, "a");
-            if (!f) {
-                w_rc_t e = RC(fcOS);
-                smlevel_0::errlog->clog  << fatal_prio
-                    << "fopen(" << fname << "):" << endl << e << endl;
-                W_COERCE(e);
-            }
-            skip_log *s = new skip_log; // deleted below
-            s->set_lsn_ck( lsn_t(uint32_t(last_partition), sm_diskaddr_t(pos)) );
-
-            DBGOUT5(<<"writing skip_log at pos " << pos << " with lsn "
-                << s->get_lsn_ck()
-                << "and size " << s->length()
-                );
-#ifdef W_TRACE
-            {
-                fileoff_t eof2 = ftell(f);
-                DBGOUT5(<<"eof is now " << eof2);
-            }
-#endif
-
-            if ( fwrite(s, s->length(), 1, f) != 1)  {
-                w_rc_t        e = RC(eOS);
-                smlevel_0::errlog->clog << fatal_prio <<
-                    "   fwrite: can't write skip rec to log ..." << flushl;
-                W_COERCE(e);
-            }
-#ifdef W_TRACE
-            {
-                fileoff_t eof2 = ftell(f);
-                DBGTHRD(<<"eof is now " << eof2);
-            }
-#endif
-            fileoff_t o = pos;
-            o += s->length();
-            o = o % BLOCK_SIZE;
-            DBGOUT5(<<"BLOCK_SIZE " << int(BLOCK_SIZE));
-            if(o > 0) {
-                o = BLOCK_SIZE - o;
-                char *junk = new char[int(o)]; // delete[] at close scope
-                if (!junk)
-                        W_FATAL(fcOUTOFMEMORY);
-#ifdef ZERO_INIT
-#if W_DEBUG_LEVEL > 4
-                fprintf(stderr, "ZERO_INIT: Clearing before write %d %s\n",
-                        __LINE__
-                        , __FILE__);
-#endif
-                memset(junk,'\0', int(o));
-#endif
-
-                DBGOUT5(<<"writing junk of length " << o);
-#ifdef W_TRACE
-                {
-                    fileoff_t eof2 = ftell(f);
-                    DBGOUT5(<<"eof is now " << eof2);
-                }
-#endif
-                n = fwrite(junk, int(o), 1, f);
-                if ( n != 1)  {
-                    w_rc_t e = RC(eOS);
-                    smlevel_0::errlog->clog << fatal_prio <<
-                    "   fwrite: can't round out log block size ..." << flushl;
-                    W_COERCE(e);
-                }
-#ifdef W_TRACE
-                {
-                    fileoff_t eof2 = ftell(f);
-                    DBGOUT5(<<"eof is now " << eof2);
-                }
-#endif
-                delete[] junk;
-                o = 0;
-=======
     /*
      * STEP 2: Read log record from the partition
      */
@@ -2668,7 +281,6 @@
             if(!p) {
                 //p = _open_partition_for_read(ll.hi(), lsn_t::null, false, false);
                 p = _storage->find_partition(ll, false, false, forward);
->>>>>>> 6b16cba5
             }
 
             // re-read
@@ -2698,18 +310,8 @@
                 *nxt = ll;
                 nxt->advance(rp->length());
             }
-<<<<<<< HEAD
-            W_IGNORE(e);        /* error not used */
-
-            if (os_fsync(fileno(f)) < 0) {
-                e = RC(eOS);
-                smlevel_0::errlog->clog << fatal_prio <<
-                    "   fsync: can't sync fsync truncated log ..." << flushl;
-                W_COERCE(e);
-=======
             else {
                 *nxt = prev_lsn;
->>>>>>> 6b16cba5
             }
         }
     }
@@ -2718,35 +320,14 @@
             << " with next " << *nxt);
 
 #if W_DEBUG_LEVEL > 2
-<<<<<<< HEAD
-            {
-                os_stat_t statbuf;
-                if (os_fstat(fileno(f), &statbuf) == -1) {
-                    e = RC(eOS);
-                } else {
-                    e = RCOK;
-                }
-                if (e.is_error()) {
-                    smlevel_0::errlog->clog << fatal_prio
-                            << " Cannot stat fd " << fileno(f)
-                            << ":" << endl << e << endl << flushl;
-                    W_COERCE(e);
-                }
-                DBGOUT5(<< "size of " << fname << " is " << statbuf.st_size);
-            }
-#endif
-            fclose(f);
-        }
-=======
     _sanity_check();
 #endif 
->>>>>>> 6b16cba5
 
     // caller must release the _partition_lock mutex
     return RCOK;
 }
 
-rc_t log_core::fetch(lsn_t &lsn, logrec_t* &rec, lsn_t* nxt, hints_op op)
+rc_t log_core::fetch(lsn_t &lsn, logrec_t* &rec, lsn_t* nxt, hints_op /*parameter not used */)
 {
     // This should only be used in logbuf_core, but just invoking the
     // other (regular) fetch with forward=true should work just as well
@@ -2822,36 +403,6 @@
     long base = _durable_lsn.lo() - offset;
     lsn_t start_lsn(_durable_lsn.hi(), base);
 
-<<<<<<< HEAD
-    {
-        /*
-         *  create/open the "current" partition
-         *  "current" could be new or existing
-         *  Check its size and all the records in it
-         *  by passing "true" for the last argument to open()
-         */
-
-        // Find out if there's a hint about the length of the
-        // partition (from the checkpoint).  This lsn serves as a
-        // starting point from which to search for the skip_log record
-        // in the file.  It's a performance thing...
-        lsn_t lasthint;
-        for(int q=0; q<listlength; q++) {
-            if(lsnlist[q].hi() == last_partition) {
-                lasthint = lsnlist[q];
-            }
-        }
-        partition_t *p = _open_partition_for_append(last_partition, lasthint,
-                last_partition_exists, true);
-
-        /* XXX error info lost */
-        if(!p) {
-            smlevel_0::errlog->clog << fatal_prio
-            << "ERROR: could not open log file for partition "
-            << last_partition << flushl;
-            W_FATAL(eINTERNAL);
-        }
-=======
     // This should happend only in recovery/startup case.  So let's assert
     // that there is no log daemon running yet. If we ever fire this
     // assert, we'd better see why and it means we might have to protect
@@ -2859,69 +410,22 @@
     w_assert1(_flush_daemon_running == false);
     _buf_epoch = _cur_epoch = epoch(start_lsn, base, offset, offset);
     _end = _start = _durable_lsn.lo();
->>>>>>> 6b16cba5
 
     // move the primed data where it belongs (watch out, it might overlap)
     memmove(_buf + offset - prime_offset, _buf, prime_offset);
 
-<<<<<<< HEAD
-    }
-    DBGOUT2( << "partition num = " << partition_num()
-            <<" current_lsn " << curr_lsn()
-            <<" durable_lsn " << durable_lsn());
-
-    cs.exit();
-    if(1){
-        // Print various interesting info to the log:
-        errlog->clog << debug_prio
-            << "Log max_partition_size (based on OS max file size)"
-            << max_partition_size() << endl
-            << "Log max_partition_size * PARTITION_COUNT "
-                    << max_partition_size() * PARTITION_COUNT << endl
-            << "Log min_partition_size (based on fixed segment size and fixed block size) "
-                    << min_partition_size() << endl
-            << "Log min_partition_size*PARTITION_COUNT "
-                    << min_partition_size() * PARTITION_COUNT << endl;
-
-        errlog->clog << debug_prio
-            << "Log BLOCK_SIZE (log write size) " << BLOCK_SIZE
-            << endl
-            << "Log segsize() (log buffer size) " << segsize()
-            << endl
-            << "Log segsize()/BLOCK_SIZE " << double(segsize())/double(BLOCK_SIZE)
-            << endl;
-
-        errlog->clog << debug_prio
-            << "User-option smlevel_0::max_logsz " << max_logsz << endl
-            << "Log _partition_data_size " << _partition_data_size
-            << endl
-            << "Log _partition_data_size/segsize() "
-                << double(_partition_data_size)/double(segsize())
-            << endl
-            << "Log _partition_data_size/segsize()+BLOCK_SIZE "
-                << _partition_data_size + BLOCK_SIZE
-            << endl;
-
-        errlog->clog << debug_prio
-=======
     _resv = new log_resv(_storage);
 
     start_flush_daemon();
 
     if (1) {
         smlevel_0::errlog->clog << debug_prio 
->>>>>>> 6b16cba5
             << "Log _start " << start_byte() << " end_byte() " << end_byte()
             << endl
             << "Log _curr_lsn " << _curr_lsn
             << " _durable_lsn " << _durable_lsn
-<<<<<<< HEAD
-            << endl;
-        errlog->clog << debug_prio
-=======
             << endl; 
         smlevel_0::errlog->clog << debug_prio 
->>>>>>> 6b16cba5
             << "Curr epoch  base_lsn " << _cur_epoch.base_lsn
             << endl
             << "Curr epoch  base " << _cur_epoch.base
@@ -2930,11 +434,7 @@
             << endl
             << "Curr epoch  end " << _cur_epoch.end
             << endl;
-<<<<<<< HEAD
-        errlog->clog << debug_prio
-=======
         smlevel_0::errlog->clog << debug_prio 
->>>>>>> 6b16cba5
             << "Old epoch  base_lsn " << _old_epoch.base_lsn
             << endl
             << "Old epoch  base " << _old_epoch.base
@@ -2945,51 +445,9 @@
             << endl;
     }
 }
-<<<<<<< HEAD
-#endif // LOG_BUFFER
-
-
-#ifdef LOG_BUFFER
-log_core::~log_core()
-{
-    if(THE_LOG != NULL)
-    {
-        partition_t        *p;
-        for (uint i = 0; i < PARTITION_COUNT; i++) {
-            p = _partition(i);
-            p->close_for_read();
-            p->close_for_append();
-            DBG(<< " calling clear");
-            p->clear();
-        }
-        w_assert1(_durable_lsn == _curr_lsn);
-
-#ifdef LOG_DIRECT_IO
-        free(_readbuf);
-        free(_writebuf);
-        _writebuf = NULL;
-#else
-        delete [] _readbuf;
-#endif
-        _readbuf = NULL;
-        delete _skip_log;
-        _skip_log = NULL;
-
-=======
->>>>>>> 6b16cba5
-
-
-<<<<<<< HEAD
-        DO_PTHREAD(pthread_mutex_destroy(&_scavenge_lock));
-        DO_PTHREAD(pthread_cond_destroy(&_scavenge_cond));
-        THE_LOG = NULL;
-    }
-}
-#else
-log_core::~log_core()
-=======
+
+
 log_core::~log_core() 
->>>>>>> 6b16cba5
 {
     delete _storage;
     delete _resv;
@@ -2999,112 +457,7 @@
 #else
     delete [] _buf;
 #endif
-<<<<<<< HEAD
-        _buf = NULL;
-
-        DO_PTHREAD(pthread_mutex_destroy(&_wait_flush_lock));
-        DO_PTHREAD(pthread_cond_destroy(&_wait_cond));
-        DO_PTHREAD(pthread_cond_destroy(&_flush_cond));
-        DO_PTHREAD(pthread_mutex_destroy(&_scavenge_lock));
-        DO_PTHREAD(pthread_cond_destroy(&_scavenge_cond));
-        THE_LOG = NULL;
-    }
-}
-#endif // LOG_BUFFER
-
-partition_t *
-log_core::_partition(partition_index_t i) const
-{
-    return i<0 ? (partition_t *)0: (partition_t *) &_part[i];
-}
-
-
-void
-log_core::destroy_file(partition_number_t n, bool pmsg)
-{
-    char        *fname = new char[smlevel_0::max_devname];
-    if (!fname)
-        W_FATAL(fcOUTOFMEMORY);
-    w_auto_delete_array_t<char> ad_fname(fname);
-    make_log_name(n, fname, smlevel_0::max_devname);
-    if (unlink(fname) == -1)  {
-        w_rc_t e = RC(eOS);
-        smlevel_0::errlog->clog  << error_prio
-            << "destroy_file " << n << " " << fname << ":" <<endl
-             << e << endl;
-        if(pmsg) {
-            smlevel_0::errlog->clog << error_prio
-            << "warning : cannot free log file \""
-            << fname << '\"' << flushl;
-            smlevel_0::errlog->clog << error_prio
-            << "          " << e << flushl;
-        }
-    }
-}
-
-/**\brief compute size of partition from given max-open-log-bytes size
- * \details
- * PARTITION_COUNT == smlevel_0::max_openlog is fixed.
- * SEGMENT_SIZE  is fixed.
- * BLOCK_SIZE  is fixed.
- * Only the partition size is determinable by the user; it's the
- * size of a partition file and PARTITION_COUNT*partition-size is
- * therefore the maximum amount of log space openable at one time.
- */
-w_rc_t log_core::_set_size(fileoff_t size)
-{
-    /* The log consists of at most PARTITION_COUNT open files,
-     * each with space for some integer number of segments (log buffers)
-     * plus one extra block for writing skip records.
-     *
-     * Each segment is an integer number of blocks (BLOCK_SIZE), which
-     * is the size of an I/O.  An I/O is padded, if necessary, to BLOCK_SIZE.
-     */
-    fileoff_t usable_psize = size/PARTITION_COUNT - BLOCK_SIZE;
-
-    // partition must hold at least one buffer...
-    if (usable_psize < _segsize) {
-        W_FATAL(eOUTOFLOGSPACE);
-    }
-
-    // largest integral multiple of segsize() not greater than usable_psize:
-    _partition_data_size = _floor(usable_psize, (segsize()));
-
-    if(_partition_data_size == 0)
-    {
-        cerr << "log size is too small: size "<<size<<" usable_psize "<<usable_psize
-        <<", segsize() "<<segsize()<<", blocksize "<<BLOCK_SIZE<< endl
-        <<"need at least "<<_get_min_size()<<" ("<<(_get_min_size()/1024)<<" * 1024 = "<<(1024 *(_get_min_size()/1024))<<") "<< endl;
-        W_FATAL(eOUTOFLOGSPACE);
-    }
-    _partition_size = _partition_data_size + BLOCK_SIZE;
-    DBGTHRD(<< "log_core::_set_size setting _partition_size (limit LIMIT) "
-            << _partition_size);
-    /*
-    fprintf(stderr,
-"size %ld usable_psize %ld segsize() %ld _part_data_size %ld _part_size %ld\n",
-            size,
-            usable_psize,
-            segsize(),
-            _partition_data_size,
-            _partition_size
-           );
-    */
-    // initial free space estimate... refined once log recovery is complete
-    // release_space(PARTITION_COUNT*_partition_data_size);
-    release_space(recoverable_space(PARTITION_COUNT));
-    if(!verify_chkpt_reservation()
-            || _space_rsvd_for_chkpt > _partition_data_size) {
-        cerr<<
-        "log partitions too small compared to buffer pool:"<<endl
-        <<"    "<<_partition_data_size<<" bytes per partition available"<<endl
-        <<"    "<<_space_rsvd_for_chkpt<<" bytes needed for checkpointing dirty pages"<<endl;
-        return RC(eOUTOFLOGSPACE);
-    }
-    return RCOK;
-=======
     _buf = NULL;
->>>>>>> 6b16cba5
 }
 
 void log_core::_acquire_buffer_space(CArraySlot* info, long recsize)
@@ -3147,29 +500,19 @@
     *
     * If not, kick the flush daemon to make space.
     */
-<<<<<<< HEAD
-    while(*&_waiting_for_space ||
-            end_byte() - start_byte() + recsize > segsize() - 2*BLOCK_SIZE)
-=======
     // CS: TODO commented out waiting-for-space stuff
     //while(*&_waiting_for_space ||
     while(
             end_byte() - start_byte() + recsize > segsize() - 2* log_storage::BLOCK_SIZE) 
->>>>>>> 6b16cba5
     {
         _insert_lock.release(&info->me);
         {
             CRITICAL_SECTION(cs, _wait_flush_lock);
             while(end_byte() - start_byte() + recsize > segsize() - 2* log_storage::BLOCK_SIZE)
             {
-<<<<<<< HEAD
-                _waiting_for_space = true;
-                // Use signal since the only thread that should be waiting
-=======
                 // CS: changed from waiting_for_space to waiting_for_flush
                 _waiting_for_flush = true;
                 // Use signal since the only thread that should be waiting 
->>>>>>> 6b16cba5
                 // on the _flush_cond is the log flush daemon.
                 DO_PTHREAD(pthread_cond_signal(&_flush_cond));
                 DO_PTHREAD(pthread_cond_wait(&_wait_cond, &_wait_flush_lock));
@@ -3369,12 +712,6 @@
     return rlsn;
 }
 
-<<<<<<< HEAD
-#ifdef LOG_BUFFER
-// see logbuf_core::_update_epochs(CArraySlot* info)
-#else
-=======
->>>>>>> 6b16cba5
 bool log_core::_update_epochs(CArraySlot* info) {
     w_assert1(info->vthis()->count == ConsolidationArray::SLOT_FINISHED);
     // Wait for our predecessor to catch up if we're ahead.
@@ -3529,15 +866,6 @@
 }
 
 
-<<<<<<< HEAD
-#ifdef LOG_BUFFER
-rc_t log_core::flush(const lsn_t &to_lsn, bool block, bool signal, bool *ret_flushed)
-{
-    return _log_buffer->flush(to_lsn, block, signal, ret_flushed);
-}
-#else
-=======
->>>>>>> 6b16cba5
 // Return when we know that the given lsn is durable. Wait for the
 // log flush daemon to ensure that it's durable.
 rc_t log_core::flush(const lsn_t &to_lsn, bool block, bool signal, bool *ret_flushed)
@@ -3582,11 +910,7 @@
  * This method handles the wait/block of the daemon thread,
  * and when awake, calls its main-work method, flush_daemon_work.
  */
-<<<<<<< HEAD
-void log_core::flush_daemon()
-=======
 void log_common::flush_daemon() 
->>>>>>> 6b16cba5
 {
     /* Algorithm: attempt to flush non-durable portion of the buffer.
      * If we empty out the buffer, block until either enough
@@ -3777,15 +1101,6 @@
     return end_lsn;
 }
 
-<<<<<<< HEAD
-#ifdef LOG_BUFFER
-rc_t log_core::compensate(const lsn_t& orig_lsn, const lsn_t& undo_lsn)
-{
-    return _log_buffer->compensate(orig_lsn, undo_lsn);
-}
-#else
-=======
->>>>>>> 6b16cba5
 // Find the log record at orig_lsn and turn it into a compensation
 // back to undo_lsn
 rc_t log_core::compensate(const lsn_t& orig_lsn, const lsn_t& undo_lsn)
@@ -3858,197 +1173,6 @@
     }
     return RCOK;
 }
-<<<<<<< HEAD
-#endif // LOG_BUFFER
-
-
-int
-log_core::get_last_lsns(lsn_t *array)
-{
-    int j=0;
-    for(int i=0; i < PARTITION_COUNT; i++) {
-        const partition_t *p = this->_partition(i);
-        DBGTHRD(<<"last skip lsn for " << p->num()
-                                       << " " << p->last_skip_lsn());
-        if(p->num() > 0 && (p->last_skip_lsn().hi() == p->num())) {
-            array[j++] = p->last_skip_lsn();
-        }
-    }
-    return j;
-}
-
-
-std::deque<log_core::waiting_xct*> log_core::_log_space_waiters;
-
-rc_t log_core::wait_for_space(fileoff_t &amt, timeout_in_ms timeout)
-{
-    DBG(<<"log_core::wait_for_space " << amt);
-    // if they're asking too much don't even bother
-    if(amt > _partition_data_size) {
-        return RC(eOUTOFLOGSPACE);
-    }
-
-    // wait for a signal or 100ms, whichever is longer...
-    w_assert1(amt > 0);
-    struct timespec when;
-    if(timeout != WAIT_FOREVER)
-        sthread_t::timeout_to_timespec(timeout, when);
-
-    pthread_cond_t cond = PTHREAD_COND_INITIALIZER;
-    waiting_xct* wait = new waiting_xct(&amt, &cond);
-    DO_PTHREAD(pthread_mutex_lock(&_space_lock));
-#ifdef LOG_BUFFER
-    _log_buffer->_waiting_for_space = true;
-#else
-    _waiting_for_space = true;
-#endif
-    _log_space_waiters.push_back(wait);
-    while(amt) {
-        /* First time through, someone could have freed up space
-           before we acquired this mutex. 2+ times through, maybe our
-           previous rounds got us enough that the normal log
-           reservation can supply what we still need.
-         */
-        if(reserve_space(amt)) {
-            amt = 0;
-
-            // nullify our entry. Non-racy beause amt > 0 and we hold the mutex
-            wait->needed = 0;
-
-            // clean up in case it's pure false alarms
-            while(_log_space_waiters.size() && ! _log_space_waiters.back()->needed) {
-                delete _log_space_waiters.back();
-                _log_space_waiters.pop_back();
-            }
-            break;
-        }
-        DBGOUT3(<< "chkpt 3");
-
-        if(smlevel_1::chkpt != NULL) smlevel_1::chkpt->wakeup_and_take();
-        if(timeout == WAIT_FOREVER) {
-            cerr<<
-            "* - * - * tid "<<xct()->tid().get_hi()<<"."<<xct()->tid().get_lo()<<" waiting forever for "<<amt<<" bytes of log" <<endl;
-            DO_PTHREAD(pthread_cond_wait(&cond, &_space_lock));
-        } else {
-            cerr<<
-                "* - * - * tid "<<xct()->tid().get_hi()<<"."<<xct()->tid().get_lo()<<" waiting with timeout for "<<amt<<" bytes of log"<<endl;
-                int err = pthread_cond_timedwait(&cond, &_space_lock, &when);
-                if(err == ETIMEDOUT)
-                break;
-        }
-    }
-    cerr<<"* - * - * tid "<<xct()->tid().get_hi()<<"."<<xct()->tid().get_lo()<<" done waiting ("<<amt<<" bytes still needed)" <<endl;
-
-    DO_PTHREAD(pthread_mutex_unlock(&_space_lock));
-    return amt? RC(stTIMEOUT) : RCOK;
-}
-
-void log_core::release_space(fileoff_t amt)
-{
-    DBG(<<"log_core::release_space " << amt);
-    w_assert1(amt >= 0);
-    /* NOTE: The use of _waiting_for_space is purposefully racy
-       because we don't want to pay the cost of a mutex for every
-       space release (which should happen every transaction
-       commit...). Instead waiters use a timeout in case they fall
-       through the cracks.
-
-       Waiting transactions are served in FIFO order; those which time
-       out set their need to -1 leave it for release_space to clean
-       it up.
-     */
-#ifdef LOG_BUFFER
-    if(_log_buffer->_waiting_for_space) {
-#else
-    if(_waiting_for_space) {
-#endif
-        DO_PTHREAD(pthread_mutex_lock(&_space_lock));
-        while(amt > 0 && _log_space_waiters.size()) {
-            bool finished_one = false;
-            waiting_xct* wx = _log_space_waiters.front();
-            if( ! wx->needed) {
-                finished_one = true;
-            }
-            else {
-                fileoff_t can_give = std::min(amt, *wx->needed);
-                *wx->needed -= can_give;
-                amt -= can_give;
-                if(! *wx->needed) {
-                    DO_PTHREAD(pthread_cond_signal(wx->cond));
-                    finished_one = true;
-                }
-            }
-
-            if(finished_one) {
-                delete wx;
-                _log_space_waiters.pop_front();
-            }
-        }
-        if(_log_space_waiters.empty()) {
-#ifdef LOG_BUFFER
-            _log_buffer->_waiting_for_space = false;
-#else
-            _waiting_for_space = false;
-#endif
-        }
-
-        DO_PTHREAD(pthread_mutex_unlock(&_space_lock));
-    }
-
-    lintel::unsafe::atomic_fetch_add<fileoff_t>(&_space_available, amt);
-}
-
-void
-log_core::activate_reservations()
-{
-    /* With recovery complete we now activate log reservations.
-
-       In fact, the activation should be as simple as setting the mode to
-       t_forward_processing, but we also have to account for any space
-       the log already occupies. We don't have to double-count
-       anything because nothing will be undone should a crash occur at
-       this point.
-     */
-    w_assert1(operating_mode == t_forward_processing);
-    // FRJ: not true if any logging occurred during recovery
-    // w_assert1(PARTITION_COUNT*_partition_data_size ==
-    //       _space_available + _space_rsvd_for_chkpt);
-    w_assert1(!_reservations_active);
-
-    // knock off space used by full partitions
-    long oldest_pnum = _min_chkpt_rec_lsn.hi();
-    long newest_pnum = curr_lsn().hi();
-    long full_partitions = newest_pnum - oldest_pnum; // can be zero
-    _space_available -= recoverable_space(full_partitions);
-
-    // and knock off the space used so far in the current partition
-    _space_available -= curr_lsn().lo();
-    _reservations_active = true;
-    // NOTE: _reservations_active does not get checked in the
-    // methods that reserve or release space, so reservations *CAN*
-    // happen during recovery.
-
-    // not mt-safe
-    errlog->clog << info_prio
-        << "Activating reservations: # full partitions "
-            << full_partitions
-            << ", space available " << space_left()
-        << endl
-            << ", oldest partition " << oldest_pnum
-            << ", newest partition " << newest_pnum
-            << ", # partitions " << PARTITION_COUNT
-        << endl ;
-}
-
-rc_t
-log_core::file_was_archived(const char * /*file*/)
-{
-    // TODO: should check that this is the oldest,
-    // and that we indeed asked for it to be archived.
-    _space_available += recoverable_space(1);
-    return RCOK;
-}
-=======
 
 // Determine if this lsn is holding up scavenging of logs by (being 
 // on a presumably hot page, and) being a rec_lsn that's in the oldest open
@@ -4065,5 +1189,4 @@
     //(self.file() == global_min_lsn().file())  // the given lsn 
                                               //// is in the oldest file
     //;
-//}
->>>>>>> 6b16cba5
+//}