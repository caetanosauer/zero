--- conflicted
+++ resolved
@@ -99,13 +99,10 @@
  */
 class log_core : public log_m
 {
-<<<<<<< HEAD
     friend class log_m;
-=======
     //#ifdef LOG_BUFFER
     friend class logbuf_core;
     //#endif
->>>>>>> 5892b66d
 
     struct waiting_xct {
         fileoff_t* needed;
@@ -308,8 +305,15 @@
                         log_m    *&the_log,
                         int        wrlogbufsize,
                         bool    reformat,
-<<<<<<< HEAD
-                        int        carray_active_slot_count);
+                        int        carray_active_slot_count
+#ifdef LOG_BUFFER
+                 ,
+                 int logbuf_seg_count,
+                 int logbuf_flush_trigger,
+                 int logbuf_block_size
+#endif
+
+                             );
                      
     void                set_master(const lsn_t& master_lsn, 
                             const lsn_t& min_lsn, 
@@ -336,17 +340,6 @@
                             // else need to grab the partition mutex
                             return _min_chkpt_rec_lsn;
                         }
-=======
-                        int        carray_active_slot_count
-#ifdef LOG_BUFFER
-                 ,
-                 int logbuf_seg_count,
-                 int logbuf_flush_trigger,
-                 int logbuf_block_size
-#endif
-
-                             );
->>>>>>> 5892b66d
 
     // Exported to log_m
     static          log_core *THE_LOG;
