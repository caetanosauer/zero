--- conflicted
+++ resolved
@@ -74,12 +74,8 @@
 #define CHKPT_META_BUF 512
 
 class skip_log; // forward
-<<<<<<< HEAD
-class generic_page;
-=======
 class ConsolidationArray;
 struct CArraySlot;
->>>>>>> e27a8910
 
 #include <partition.h>
 #include <deque>
