--- conflicted
+++ resolved
@@ -88,11 +88,7 @@
  * It is similar to what people call "pimpl" or "compiler firewall".
  * @see log_m
  */
-<<<<<<< HEAD
-class log_core : public log_m 
-=======
 class log_core : public log_m
->>>>>>> ee515e52
 {
     struct waiting_xct {
         fileoff_t* needed;
