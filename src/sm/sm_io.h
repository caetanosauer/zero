/*
 * (c) Copyright 2011-2013, Hewlett-Packard Development Company, LP
 */

#ifndef SM_IO_H
#define SM_IO_H

#include "w_defines.h"
#include "sm_base.h"
#include "smthread.h"

class vol_t;
class sdesc_t;
class SmVolumeMetaStats;
class SmFileMetaStats;
class SmStoreMetaStats;
class xct_t; // forward
<<<<<<< HEAD
=======
struct lvid_t;
>>>>>>> 105950d5

struct volume_hdr_stats_t;
class alloc_cache_t;

class store_operation_param  {
    friend ostream & operator<<(ostream&, const store_operation_param &);
    
public:
        typedef smlevel_0::store_operation_t        store_operation_t;
        typedef smlevel_0::store_flag_t             store_flag_t;
        typedef smlevel_0::store_deleting_t         store_deleting_t;

private:
        snum_t                _snum;
        uint16_t               _op;
        fill2                 _filler; // for purify
        union {
            struct {
                uint16_t      _value1;
                uint16_t      _value2;
            } values;
            shpid_t page;
        } _u;


    public:
        store_operation_param(snum_t snum, store_operation_t theOp) :
            _snum(snum), _op(theOp)
        {
            w_assert2(_op == smlevel_0::t_delete_store);
            _u.page=0;
        };
        store_operation_param(snum_t snum, store_operation_t theOp, 
                              store_flag_t theFlags) :
            _snum(snum), _op(theOp)
        {
            w_assert2(_op == smlevel_0::t_create_store);
            _u.values._value1 = theFlags;
            _u.values._value2 = 0; // unused
        };
        store_operation_param(snum_t snum, store_operation_t theOp, 
                              store_deleting_t newValue, 
                              store_deleting_t oldValue = smlevel_0::t_unknown_deleting) :
            _snum(snum), _op(theOp)
        {
            w_assert2(_op == smlevel_0::t_set_deleting);
            _u.values._value1 = newValue;
            _u.values._value2 = oldValue;
        };
        store_operation_param(snum_t snum, store_operation_t theOp, 
                              store_flag_t newFlags, 
                              store_flag_t oldFlags) :
            _snum(snum), _op(theOp)
        {
            w_assert2(_op == smlevel_0::t_set_store_flags);
            _u.values._value1 = newFlags;
            _u.values._value2 = oldFlags;
        };
        store_operation_param(snum_t snum, store_operation_t theOp, 
                              shpid_t root) :
            _snum(snum), _op(theOp)
        {
            w_assert2(_op == smlevel_0::t_set_root);
            _u.page=root;
        };


        snum_t snum()  const { return _snum; };
        store_operation_t op()  const { return (store_operation_t)_op; };
        store_flag_t new_store_flags()  const {
            w_assert2(_op == smlevel_0::t_create_store 
                      || _op == smlevel_0::t_set_store_flags);
            return (store_flag_t)_u.values._value1;
        };
        store_flag_t old_store_flags()  const {
            w_assert2(_op == smlevel_0::t_set_store_flags);
            return (store_flag_t)_u.values._value2;
        };
        void set_old_store_flags(store_flag_t flag) {
            w_assert2(_op == smlevel_0::t_set_store_flags);
            _u.values._value2 = flag;
        }
        shpid_t root()  const {
            w_assert2(_op == smlevel_0::t_set_root);
            return _u.page;
        };
        store_deleting_t new_deleting_value()  const {
            w_assert2(_op == smlevel_0::t_set_deleting);
            return (store_deleting_t)_u.values._value1;
        };
        store_deleting_t old_deleting_value()  const {
            w_assert2(_op == smlevel_0::t_set_deleting);
            return (store_deleting_t)_u.values._value2;
        };
        void set_old_deleting_value(store_deleting_t old_value) {
            w_assert2(_op == smlevel_0::t_set_deleting);
            _u.values._value2 = old_value;
        }
        int size()  const { return sizeof (*this); };

    private:
        store_operation_param();
};

class io_m_test;
class btree_impl;

/**
 * IO Manager.
 */
class io_m : public smlevel_0 {
    friend class io_m_test;
    friend class btree_impl; // for volume-wide verification
public:
    NORET                       io_m();
    NORET                       ~io_m();
    
    static void                 clear_stats();
    static int                  num_vols();
    
  
    /*
     * Device related
     */
    static bool                 is_mounted(const char* dev_name);
    static rc_t                 mount_dev(const char* device, u_int& vol_cnt);
    static rc_t                 dismount_dev(const char* device);
    static rc_t                 dismount_all_dev();
    static rc_t                 get_lvid(const char* dev_name, lvid_t& lvid);
    static rc_t                 list_devices(
        const char**&                 dev_list, 
        devid_t*&                     devid_list, 
        u_int&                        dev_cnt);

    static rc_t                 get_device_quota(
        const char*                   device, 
        smksize_t&                    quota_KB, 
        smksize_t&                    quota_used_KB);
    

    /*
     * Volume related
     */

    static rc_t                 get_vols(
        int                           start,
        int                           count, 
        char                          **dname, 
        vid_t                         vid[],
        int&                          return_cnt);
    static rc_t                 check_disk(const vid_t &vid);
    // return an unused vid_t
    static rc_t                 get_new_vid(vid_t& vid);
    static bool                 is_mounted(vid_t vid);
    static vol_t*               get_volume(vid_t vid); // so far only for testing and debugging
    static vid_t                get_vid(const lvid_t& lvid);
    static lvid_t               get_lvid(const vid_t vid);
    static const char*          dev_name(vid_t vid);
    static lsn_t                GetLastMountLSN();                // used for logging/recovery purposes
    static void                 SetLastMountLSN(lsn_t theLSN);

    static rc_t                 read_page(
        const lpid_t&                 pid,
        generic_page&                       buf);
    static void                 write_many_pages(const generic_page* bufs, int cnt);
    
    static rc_t                 mount(
         const char*                  device, 
         vid_t                        vid, 
         const bool                   apply_fake_io_latency = false, 
         const int                    fake_disk_latency = 0);
    static rc_t                 dismount(vid_t vid, bool flush = true);
    static rc_t                 dismount_all(bool flush = true);
    static rc_t                 sync_all_disks();
    
    /** flushes bf_fixed of all volumes currently mounted. */
    static rc_t                 flush_all_fixed_buffer ();
    /** flushes bf_fixed of the specified volume. */
    static rc_t                 flush_vol_fixed_buffer (vid_t vid);


    // fake_disk_latency
    static rc_t                 enable_fake_disk_latency(vid_t vid);
    static rc_t                 disable_fake_disk_latency(vid_t vid);
    static rc_t                 set_fake_disk_latency(
        vid_t                          vid, 
        const int                      adelay);


    static rc_t                 get_volume_quota(
        vid_t                          vid, 
        smksize_t&                     quota_KB, 
        smksize_t&                     quota_used_KB
        );
    
    /**
    *  Allocates one page for store "stid" and return the page id
    *  allocated in pid.
    *  Called from btree to allocate a single page.
    */
    static rc_t alloc_a_page(const stid_t &stid, lpid_t &pid);


    /** Create a single-log system transaction and call alloc_a_page. */
    static rc_t sx_alloc_a_page(const stid_t &stid, lpid_t &pid);

    /**
    *  Allocates multple consecutive pages for store "stid" and return
    * the first allocated page id  in pid.
    *  Called from btree to speed up bulk-allocation.
    */
    static rc_t alloc_consecutive_pages(const stid_t &stid, size_t page_count, lpid_t &pid_begin);

    /** Create a single-log system transaction and call alloc_consecutive_pages. */
    static rc_t sx_alloc_consecutive_pages(const stid_t &stid, size_t page_count, lpid_t &pid_begin);

    /**
     * Deallocate one page. Only called from bufferpool.
     */
    static rc_t dealloc_a_page(const lpid_t& pid);

    /** Create a single-log system transaction and call dealloc_a_page. */
    static rc_t sx_dealloc_a_page(const lpid_t &pid);

    // for REDO. these don't log
    static rc_t redo_alloc_a_page(vid_t vid, shpid_t pid);
    static rc_t redo_alloc_consecutive_pages(vid_t vid, size_t page_count, shpid_t pid_begin);
    static rc_t redo_dealloc_a_page(vid_t vid, shpid_t pid);

    static rc_t                 create_store(
        vid_t                          vid, 
        store_flag_t                   flags,
        stid_t&                        stid);
    static rc_t                 get_store_flags(
        const stid_t&                  stid,
        store_flag_t&                  flags,
        bool                           ok_if_deleting = false);
    static rc_t                 set_store_flags(
        const stid_t&                  stid,
        store_flag_t                   flags,
        bool                           sync_volume = true);
    static bool                 is_valid_store(const stid_t& stid);
    static shpid_t              get_root(const stid_t& stid);
    static rc_t                 set_root(const stid_t& stid, shpid_t root_pid);

    
    // The following functinos return space utilization statistics
    // on the volume or selected stores.  These functions use only
    // the store and page/extent meta information.

    static rc_t                 get_volume_meta_stats(
        vid_t                          vid,
        SmVolumeMetaStats&             volume_stats);
    static rc_t                 get_store_meta_stats(
        stid_t                         snum,
        SmStoreMetaStats&              storeStats);

    // this reports du statistics
    static rc_t                 get_du_statistics( // DU DF
        vid_t                            vid,
        volume_hdr_stats_t&              stats,
        bool                             audit);

    // This function sets a milli_sec delay to occur before 
    // each disk read/write operation.  This is useful in discovering
    // thread sync bugs
    static rc_t                 set_disk_delay(
        uint32_t                milli_sec) { 
                                        _msec_disk_delay = milli_sec; 
                                        return RCOK; 
                                    }
  
    //
    // Statistics information
    //
    static void                 io_stats(
        u_long&                         reads, 
        u_long&                         writes, 
        u_long&                         allocs,
        u_long&                         deallocs, 
        bool                            reset);


    static rc_t                 store_operation(
        vid_t                           vid,
        const store_operation_param&    param);
    
    /** USED ONLY FROM TESTCASES!. */
    static alloc_cache_t*       get_vol_alloc_cache(vid_t vid);

private:

    // This is used to enter and leave the io monitor under normal
    // circumstances.

    class auto_leave_t {
    private:
        xct_t *_x;
        check_compensated_op_nesting ccon;
        void on_entering();
        void on_leaving() const;
    public:
        auto_leave_t(): _x(xct()), ccon(_x, __LINE__, __FILE__) {\
                                       if(_x) on_entering(); }
        ~auto_leave_t()               { if(_x) on_leaving(); }
    };
    // This is used to enter and leave while grabbing the
    // checkpoint-serialization mutex, used on mount
    // and dismount, since a checkpoint records the mounted
    // volumes, it can't be fuzzy wrt mounts and dismounts.
    class auto_leave_and_trx_release_t; // forward decl - in sm_io.cpp
    
    static int                  vol_cnt;
    static vol_t*               vol[max_vols];
    static uint32_t    _msec_disk_delay;
    static lsn_t                _lastMountLSN;

private:

    static rc_t                 _mount_dev(const char* device, u_int& vol_cnt);
    static rc_t                 _dismount_dev(const char* device);
    static rc_t                 _get_lvid(const char* dev_name, lvid_t& lvid);
    
    static const char*          _dev_name(vid_t vid);
    static int                  _find(vid_t vid);

    typedef void *     lock_state;

    static vol_t*               _find_and_grab(
        vid_t                          vid, 
        lock_state*                    me,
        bool                           for_write
    ); 

    static rc_t                 _get_volume_quota(
        vid_t                             vid, 
        smksize_t&                        quota_KB, 
        smksize_t&                        quota_used_KB
        );
    
    static vid_t                _get_vid(const lvid_t& lvid);
    static lvid_t               _get_lvid(const vid_t vid);
    static rc_t                 _dismount(vid_t vid, bool flush);
    static rc_t                 _dismount_all(bool flush);
    static rc_t                 _create_store(
        vid_t                           vid, 
        store_flag_t                    flags,
        stid_t&                         stid);
    static rc_t                 _get_store_flags(
        const stid_t&                   stid,
        store_flag_t&                   flags);
    static rc_t                 _set_store_flags(
        const stid_t&                   stid,
        store_flag_t                    flags,
        bool                            sync_volume);
};




inline int
io_m::num_vols()
{
    return vol_cnt;
}

inline const char* 
io_m::dev_name(vid_t vid) 
{
    auto_leave_t enter;
    return _dev_name(vid);
}

inline lsn_t
io_m::GetLastMountLSN()
{
    return _lastMountLSN;
}

inline void
io_m::SetLastMountLSN(lsn_t theLSN)
{
    w_assert2(theLSN >= _lastMountLSN);
    _lastMountLSN = theLSN;
}


inline rc_t 
io_m::get_volume_quota(
        vid_t                             vid, 
        smksize_t&                    quota_KB, 
        smksize_t&                    quota_used_KB
        )
{
    auto_leave_t enter;
    return _get_volume_quota(vid, quota_KB, quota_used_KB);
}


inline rc_t 
io_m::dismount_all(bool flush)
{
    auto_leave_t enter;
    return _dismount_all(flush);
}

inline rc_t
io_m::set_store_flags(const stid_t& stid, store_flag_t flags, bool sync_volume)
{
    rc_t r;
    if (stid.store)  {
        auto_leave_t enter;
        r = _set_store_flags(stid, flags, sync_volume);
        // exchanges i/o mutex for volume mutex
    }
    return r;
}

#endif          /*</std-footer>*/<|MERGE_RESOLUTION|>--- conflicted
+++ resolved
@@ -15,10 +15,7 @@
 class SmFileMetaStats;
 class SmStoreMetaStats;
 class xct_t; // forward
-<<<<<<< HEAD
-=======
 struct lvid_t;
->>>>>>> 105950d5
 
 struct volume_hdr_stats_t;
 class alloc_cache_t;
