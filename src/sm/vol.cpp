--- conflicted
+++ resolved
@@ -484,25 +484,8 @@
         bool ignoreRestore)
 {
     DBG(<< "Page read: from " << first_page << " to " << first_page + cnt);
-<<<<<<< HEAD
     ADD_TSTAT(vol_reads, cnt);
-    #ifdef ZERO_INIT
-    /*
-     * When a write into the buffer pool of potentially uninitialized
-     * memory occurs (such as padding)
-     * there is a purify/valgrind supression to keep the SM from being gigged
-     * for the SM-using application's legitimate behavior.  However, this
-     * uninitialized memory writes to a page in the buffer pool
-     * colors the corresponding bytes in the buffer pool with the
-     * "uninitialized" memory color.  When a new page is read in from
-     * disk, nothing changes the color of the page back to "initialized",
-     * and you suddenly see UMR or UMC errors from valid buffer pool pages.
-     */
-    memset(buf, '\0', cnt * sizeof(generic_page));
-    #endif
-
-=======
->>>>>>> 88fdb582
+
 
     /*
      * CS: If volume is marked as failed, we must invoke restore manager and
