/*
 * (c) Copyright 2011-2013, Hewlett-Packard Development Company, LP
 */

#include "w_defines.h"

/*  -- do not edit anything above this line --   </std-header>*/

#define SM_SOURCE
#define VOL_C

#include "w_stream.h"
#include <sys/types.h>
#include <boost/concept_check.hpp>
#include "sm_int_1.h"
#include "stnode_page.h"
#include "vol.h"
#include "sm_du_stats.h"
#include "sm_options.h"

#include "sm_vtable_enum.h"

#include "bf_fixed.h"
#include "alloc_cache.h"
#include "bf_tree.h"
#include "restore.h"
#include "logarchiver.h"

#include "sm.h"

const int vol_m::MAX_VOLS;

#ifdef EXPLICIT_TEMPLATE
template class w_auto_delete_t<generic_page>;
template class w_auto_delete_array_t<stnode_t>;
#endif

vol_m::vol_m(const sm_options&)
    : vol_cnt(0), _next_vid(1) // CS TODO -- initialize on recovery
{
    for (uint32_t i = 0; i < MAX_VOLS; i++)  {
        volumes[i] = NULL;
    }
}

vol_m::~vol_m()
{
}

void vol_m::shutdown(bool abrupt)
{
    spinlock_write_critical_section cs(&_mutex);

    for (int i = 0; i < MAX_VOLS; i++) {
        if (volumes[i]) {
            volumes[i]->shutdown(abrupt);
            delete volumes[i];
        }
    }
}

vol_t* vol_m::get(const char* path)
{
    spinlock_read_critical_section cs(&_mutex);

    for (uint32_t i = 0; i < MAX_VOLS; i++)  {
        if (volumes[i] && strcmp(volumes[i]->devname(), path) == 0) {
            return volumes[i];
        }
    }
    return NULL;
}

vol_t* vol_m::get(vid_t vid)
{
    spinlock_read_critical_section cs(&_mutex);

    if (vid == vid_t(0)) return NULL;
    for (uint32_t i = 0; i < MAX_VOLS; i++)  {
        if (volumes[i] && volumes[i]->vid() == vid) {
            return volumes[i];
        }
    }
    return NULL;
}

rc_t vol_m::sx_format(
    const char* devname,
    shpid_t num_pages,
    vid_t& vid,
    bool logit)
{
    spinlock_write_critical_section cs(&_mutex);


    sys_xct_section_t ssx(true);

    // CS TODO -- WHY LOG OFF???
    /*
     *  No log needed.
     *  WHOLE FUNCTION is a critical section
     */
    // xct_log_switch_t log_off(smlevel_0::OFF);

    if (_next_vid > MAX_VOLS) {
        W_RETURN_RC_MSG(eINTERNAL,
            << "Maximum number of volumes already reached: " << MAX_VOLS);
    }

    vid = _next_vid++;

    DBG( << "formating volume " << devname << ">" );
    int flags = smthread_t::OPEN_CREATE | smthread_t::OPEN_RDWR
        | smthread_t::OPEN_EXCL | smthread_t::OPEN_TRUNC
        | smthread_t::OPEN_SYNC;
    int fd;
    W_DO(me()->open(devname, flags, 0666, fd));

    shpid_t alloc_pages = num_pages / alloc_page_h::bits_held + 1; // # alloc_page_h pages
    shpid_t hdr_pages = alloc_pages + 1 + 1; // +1 for stnode_page, +1 for volume header

    shpid_t apid = shpid_t(1);
    shpid_t spid = shpid_t(1 + alloc_pages);

    /*
     *  Set up the volume header
     */
    volhdr_t vhdr;
    vhdr.version = volhdr_t::FORMAT_VERSION;
    vhdr.vid = vid;
    vhdr.num_pages = num_pages;
    vhdr.hdr_pages = hdr_pages;
    vhdr.apid = apid;
    vhdr.spid = spid;

    /*
     *  Write volume header
     */
    W_DO(vhdr.write(fd));

    /*
     *  Skip first page ... seek to first info page.
     *
     * FRJ: this seek is safe because no other thread can access the
     * file descriptor we just opened.
     */
    W_DO(me()->lseek(fd, sizeof(generic_page), sthread_t::SEEK_AT_SET));

    {
        generic_page buf;
#ifdef ZERO_INIT
        // zero out data portion of page to keep purify/valgrind happy.
        // Unfortunately, this isn't enough, as the format below
        // seems to assign an uninit value.
        memset(&buf, '\0', sizeof(buf));
#endif

        //  Format alloc_page pages
        {
            for (apid = 1; apid < alloc_pages + 1; ++apid)  {
                alloc_page_h ap(&buf, lpid_t(vid, apid));  // format page
                // set bits for the header pages
                if (apid == 1) {
                    for (shpid_t hdr_pid = 0; hdr_pid < hdr_pages; ++hdr_pid) {
                        ap.set_bit(hdr_pid);
                    }
                }
                generic_page* page = ap.get_generic_page();
                w_assert9(&buf == page);
                page->checksum = page->calculate_checksum();

                W_DO(me()->write(fd, page, sizeof(*page)));
            }
        }
        DBG(<<" done formatting extent region");

        // Format stnode_page
        {
            DBG(<<" formatting stnode_page");
            DBGTHRD(<<"stnode_page page " << spid);
            stnode_page_h fp(&buf, lpid_t(vid, spid));  // formatting...
            generic_page* page = fp.get_generic_page();
            page->checksum = page->calculate_checksum();
            W_DO(me()->write(fd, page, sizeof(*page)));
        }
        DBG(<<" done formatting store node region");
    }

    W_DO(me()->close(fd));
    DBG(<<"format_vol: done" );

    /*
     * In principle, logging volume formats should not be required, since we
     * force the folume header before returning from this method.  The only
     * reason why we log is because of the _next_vid variable, which is part of
     * persistent server state and therefore must be logged and checkpointed.
     */
    if (logit) {
        log_format_vol(devname, num_pages, vid);
    }
    W_DO (ssx.end_sys_xct(RCOK));

    return RCOK;
}

rc_t vol_m::sx_mount(const char* device, const bool logit)
{
    spinlock_write_critical_section cs(&_mutex);

    /**
     * Mounts cannot occur while a checkpoint is being taken, because if the
     * checkpoint log record is generated before the volume is added to the
     * list of mounted volumes but after a mount log record was generated, then
     * the mount will not be replayed if there is a crash. However, instead of
     * acquiring the checkpoint mutex, we rely on the fact that checkpoints
     * call list_volumes, which acquire the volume spinlock as well. Therefore,
     * checkpoints and mounts/dismounts end up being implicitly serialized by
     * the volume spinklock.
     */

    sys_xct_section_t ssx (true);

    DBG( << "sx_mount(" << device << ")");
    uint32_t i;
    for (i = 0; i < MAX_VOLS && volumes[i]; i++) ;
    if (i >= MAX_VOLS) return RC(eNVOL);

    vol_t* v = new vol_t();
    if (! v) return RC(eOUTOFMEMORY);

    W_DO(v->mount(device));
    volumes[i] = v;
    ++vol_cnt;

    if (logit)  {
        log_mount_vol(volumes[i]->devname());
    }

    W_DO (ssx.end_sys_xct(RCOK));

    return RCOK;
}

rc_t vol_m::sx_dismount(const char* device, bool logit)
{
    DBG( << "_dismount(" << device << ")");
    vol_t* vol = get(device);
    w_assert0(vol);

    // lock after get() to avoid deadlock
    // checkpoints also serialized -- see comment on sx_mount
    spinlock_write_critical_section cs(&_mutex);

    sys_xct_section_t ssx (true);

    W_DO(vol->dismount());

    for (int i = 0; i < MAX_VOLS; i++) {
        if (volumes[i] == vol) {
            delete volumes[i];
            volumes[i] = 0;
        }
    }
    --vol_cnt;

    if (logit) {
        log_dismount_vol(vol->devname());
    }

    W_DO (ssx.end_sys_xct(RCOK));

    DBG( << "_dismount done.");
    return RCOK;
}

rc_t vol_m::list_volumes(
    std::vector<string>& names,
    std::vector<vid_t>& vids,
    size_t start,
    size_t count)
{
    spinlock_read_critical_section cs(&_mutex);

    w_assert0(names.size() == vids.size());

    if (count == 0) {
        count = MAX_VOLS;
    }

    for (size_t i = 0, j = start; i < MAX_VOLS && j < count; i++)  {
        if (volumes[i])  {
            vids.push_back(volumes[i]->vid());
            names.push_back(volumes[i]->devname());
            j++;
        }
    }
    return RCOK;
}

rc_t vol_m::force_fixed_buffers()
{
    spinlock_read_critical_section cs(&_mutex);

    for (uint32_t i = 0; i < MAX_VOLS; i++)  {
        if (volumes[i]) {
            W_DO(volumes[i]->get_fixed_bf()->flush());
        }
    }
    return RCOK;
}

vol_t::vol_t()
             : _unix_fd(-1),
<<<<<<< HEAD
               _apply_fake_disk_latency(apply_fake_io_latency),
               _fake_disk_latency(fake_disk_latency),
               _alloc_cache(NULL), _stnode_cache(NULL), _fixed_bf(NULL),
               _failed(false), _restore_mgr(NULL)
=======
               _apply_fake_disk_latency(false),
               _fake_disk_latency(0),
               _alloc_cache(NULL), _stnode_cache(NULL), _fixed_bf(NULL),
               _failed(false)
>>>>>>> 371e4ae1
{}

vol_t::~vol_t() {
    clear_caches();
    w_assert1(_unix_fd == -1);
}

void vol_t::clear_caches() {
    if (_alloc_cache) {
        delete _alloc_cache;
        _alloc_cache = NULL;
    }
    if (_stnode_cache) {
        delete _stnode_cache;
        _stnode_cache = NULL;
    }
    if (_fixed_bf) {
        delete _fixed_bf;
        _fixed_bf = NULL;
    }
}

rc_t vol_t::sync()
{
    W_DO_MSG(me()->fsync(_unix_fd), << "volume id=" << vid());
    return RCOK;
}

rc_t vol_t::mount(const char* devname)
{
    spinlock_write_critical_section cs(&_mutex);

    if (_unix_fd >= 0) return RC(eALREADYMOUNTED);

    /*
     *  Save the device name
     */
    w_assert1(strlen(devname) < sizeof(_devname));
    strcpy(_devname, devname);

    w_rc_t rc;
    int open_flags = smthread_t::OPEN_RDWR | smthread_t::OPEN_SYNC;

    rc = me()->open(devname, open_flags, 0666, _unix_fd);
    if (rc.is_error()) {
        _unix_fd = -1;
        return rc;
    }

    //  Read the volume header on the device
    volhdr_t vhdr;
    {
        rc_t rc = vhdr.read(_unix_fd);
        if (rc.is_error())  {
            W_IGNORE(me()->close(_unix_fd));
            _unix_fd = -1;
            return RC_AUGMENT(rc);
        }
    }

    _vid = vhdr.vid;
    _num_pages =  vhdr.num_pages;
    _apid = lpid_t(_vid, vhdr.apid); // 0 if no volumes formatted yet
    _spid = lpid_t(_vid, vhdr.spid); // 0 if no volumes formatted yet
    _hdr_pages = vhdr.hdr_pages; // 0 if no volumes formatted yet

    clear_caches();
    _fixed_bf = new bf_fixed_m();
    w_assert1(_fixed_bf);
    rc = _fixed_bf->init(this, _unix_fd, _num_pages);
    if (rc.is_error()) {
        W_IGNORE(me()->close(_unix_fd));
        _unix_fd = -1;
        return rc;
    }
    _first_data_pageid = _fixed_bf->get_page_cnt() + 1; // +1 for volume header

    _alloc_cache = new alloc_cache_t(_vid, _fixed_bf);
    w_assert1(_alloc_cache);
    W_DO(_alloc_cache->load_by_scan(_num_pages));

    _stnode_cache = new stnode_cache_t(_vid, _fixed_bf);
    w_assert1(_stnode_cache);

    W_DO( smlevel_0::bf->install_volume(this));
    return RCOK;
}

<<<<<<< HEAD
rc_t vol_t::remount_from_backup(bool evict)
{
    /*
     * CS (TODO) Currently, restore only supports backup-less log replay,
     * meaning that the entire log is replayed since the volume was first
     * formatted. In this case, we simply unmount, format, and mount the same
     * volume again.
     *
     * For restore with backups, vol_t should maintain an instance of a backup
     * manager, and remount based on the backup device.
     */
    // CS: TODO -- we probably need concurrency control here and for all
    // mount/dismount/format operations

    // 2nd bool argument is crucial: if false, pages of this volume remain in
    // the buffer pool
    W_DO(dismount(false, evict));

    // CS is reformat_vol really needed? Why not just format
    W_DO(reformat_vol(_devname, _lvid, _vid, _num_pages, true));

    W_DO(mount(_devname, _vid));

    return RCOK;
}

/** @todo flush argument is never used. Backtrace through the callers and maybe
 * eliminate it entirely? */
rc_t
vol_t::dismount(bool /* flush */, const bool clear_cb)
=======
rc_t vol_t::dismount(bool bf_uninstall, bool abrupt)
>>>>>>> 371e4ae1
{
    spinlock_write_critical_section cs(&_mutex);

    DBG(<<" vol_t::dismount flush=" << flush);

    INC_TSTAT(vol_cache_clears);

    w_assert1(_unix_fd >= 0);
    if (bf_uninstall) {
        if (smlevel_0::bf) { // might have shut down already
            W_DO(smlevel_0::bf->uninstall_volume(_vid, !abrupt /* clear_cb */));
        }
    }

    if (!abrupt) {
        if (_failed) {
            // wait for ongoing restore to complete
            // CS TODO -- merge with restore code and:
            // 1) set single-pass restore
            // 2) wait for complete restore
        }
        // CS TODO -- also make sure no restart is ongoing
    }
    else if (_failed) {
        DBG(<< "WARNING: Volume shutting down abruptly during restore!");
    }

    w_rc_t e;
    e = me()->close(_unix_fd);
    if (e.is_error())
            return e;

    _unix_fd = -1;

    clear_caches();

    return RCOK;
}

void vol_t::shutdown(bool abrupt)
{
    // bf_uninstall causes a force on the volume through the bf_cleaner
    W_COERCE(dismount(!abrupt /* uninstall */, abrupt));
}

rc_t vol_t::check_disk()
{
    // CS TODO just make this an operator<<
    volhdr_t vhdr;
    W_DO(vhdr.read(_unix_fd));
    smlevel_0::errlog->clog << info_prio << "vol_t::check_disk()\n";
    smlevel_0::errlog->clog << info_prio
        << "\tvolid      : " << vhdr.vid << flushl;
    smlevel_0::errlog->clog << info_prio
        << "\tnum_pages   : " << vhdr.num_pages << flushl;
    smlevel_0::errlog->clog << info_prio
        << "\thdr_pages   : " << vhdr.hdr_pages << flushl;

    smlevel_0::errlog->clog << info_prio
        << "\tstore  #   flags   status: [ extent-list ]" << "." << endl;
    for (shpid_t i = 1; i < stnode_page_h::max; i++)  {
        stnode_t stnode;
        _stnode_cache->get_stnode(i, stnode);
        if (stnode.root)  {
            smlevel_0::errlog->clog << info_prio
                << "\tstore " << i << "(root=" << stnode.root << ")\t flags " << stnode.flags;
            if(stnode.deleting) {
                smlevel_0::errlog->clog << info_prio
                << " is deleting: ";
            } else {
                smlevel_0::errlog->clog << info_prio
                << " is active: ";
            }
            smlevel_0::errlog->clog << info_prio << " ]" << flushl;
        }
    }

    return RCOK;
}


rc_t vol_t::alloc_a_page(shpid_t& shpid, bool redo)
{
    w_assert1(_alloc_cache);
    if (!redo) {
        W_DO(_alloc_cache->allocate_one_page(shpid));
    }
    else {
        W_DO(_alloc_cache->redo_allocate_one_page(shpid));
    }
    return RCOK;
}

rc_t vol_t::alloc_consecutive_pages(size_t page_count, shpid_t &pid_begin, bool redo)
{
    w_assert1(_alloc_cache);
    if (!redo) {
        W_DO(_alloc_cache->allocate_consecutive_pages(pid_begin, page_count));
    }
    else {
        W_DO(_alloc_cache->redo_allocate_consecutive_pages(pid_begin, page_count));
    }
    return RCOK;
}

rc_t vol_t::deallocate_page(const shpid_t& pid, bool redo)
{
    w_assert1(_alloc_cache);
    if (!redo) {
        W_DO(_alloc_cache->deallocate_one_page(pid));
    }
    else {
        W_DO(_alloc_cache->redo_deallocate_one_page(pid));
    }
    return RCOK;
}

rc_t vol_t::store_operation(const store_operation_param& param, bool redo)
{
    w_assert1(param.snum() < stnode_page_h::max);
    w_assert1(_stnode_cache);
    W_DO(_stnode_cache->store_operation(param, redo));
    return RCOK;
}

rc_t vol_t::set_store_flags(snum_t snum, smlevel_0::store_flag_t flags)
{
    w_assert2(flags & smlevel_0::st_regular
           || flags & smlevel_0::st_tmp
           || flags & smlevel_0::st_insert_file);

    if (snum == 0 || !is_valid_store(snum))    {
        DBG(<<"set_store_flags: BADSTID");
        return RC(eBADSTID);
    }

    store_operation_param param(snum, smlevel_0::t_set_store_flags, flags);
    W_DO( store_operation(param) );

    return RCOK;
}

rc_t vol_t::get_store_flags(snum_t snum, smlevel_0::store_flag_t& flags,
        bool ok_if_deleting)
{
    if (!is_valid_store(snum))    {
        DBG(<<"get_store_flags: BADSTID");
        return RC(eBADSTID);
    }

    if (snum == 0)  {
        flags = smlevel_0::st_unallocated;
        return RCOK;
    }

    stnode_t stnode;
    _stnode_cache->get_stnode(snum, stnode);

    /*
     *  Make sure the store for this page is marked as allocated.
     *  However, this is not necessarily true during recovery-redo
     *  since it depends on the order pages made it to disk before
     *  a crash.
     */
    if (!smlevel_0::in_recovery()) {
        if (!stnode.root) {
            DBG(<<"get_store_flags: BADSTID for snum " << snum);
            return RC(eBADSTID);
        }
        if ( (!ok_if_deleting) &&  stnode.deleting) {
            DBG(<<"get_store_flags: BADSTID for snum " << snum);
            return RC(eBADSTID);
        }
    }

    flags = (smlevel_0::store_flag_t)stnode.flags;

    return RCOK;
}

rc_t vol_t::create_store(smlevel_0::store_flag_t flags, snum_t& snum)
{
    w_assert1(_stnode_cache);
    snum = _stnode_cache->get_min_unused_store_ID();
    if (snum >= stnode_page_h::max) {
        W_RETURN_RC_MSG(eOUTOFSPACE, << "volume id = " << _vid);
    }

    w_assert9(flags & smlevel_0::st_regular
           || flags & smlevel_0::st_tmp
           || flags & smlevel_0::st_insert_file);

    // Fill in the store node
    store_operation_param param(snum, smlevel_0::t_create_store, flags);
    W_DO( store_operation(param) );

    DBGTHRD(<<"alloc_store done");
    return RCOK;
}

rc_t vol_t::set_store_root(snum_t snum, shpid_t root)
{
    if (!is_valid_store(snum))    {
        DBG(<<"set_store_root: BADSTID");
        return RC(eBADSTID);
    }

    store_operation_param param(snum, smlevel_0::t_set_root, root);
    W_DO( store_operation(param) );

    return RCOK;
}

bool vol_t::is_alloc_store(snum_t f) const {
    return _stnode_cache->is_allocated(f);
}
<<<<<<< HEAD
shpid_t vol_t::get_store_root(snum_t f) const
{
    FUNC(get_root);

    // During restore, we must wait for shpid 0 to be restored.
    // Even though it is not an actual pid restored in log replay,
    // the log records of store operations have pid 0, and they must
    // be restored first so that the stnode cache is restored.
    // See RestoreMgr::restoreMetadata()
    if (_failed) {
        w_assert1(_restore_mgr);
        _restore_mgr->waitUntilRestored(shpid_t(0));
    }

=======

shpid_t vol_t::get_store_root(snum_t f) const {
>>>>>>> 371e4ae1
    return _stnode_cache->get_root_pid(f);
}

void vol_t::fake_disk_latency(long start)
{
  if(!_apply_fake_disk_latency)
    return;
  long delta = gethrtime() - start;
  delta = _fake_disk_latency - delta;
  if(delta <= 0)
    return;
  int max= 99999999;
  if(delta > max) delta = max;

  struct timespec req, rem;
  req.tv_sec = 0;
  w_assert0(delta > 0);
  w_assert0(delta <= max);
  req.tv_nsec = delta;
  while(nanosleep(&req, &rem) != 0)
  {
      if (errno != EINTR)  return;
      req = rem;
  }
}

// IP: assuming no concurrent requests. No thread-safe.
void
vol_t::enable_fake_disk_latency(void)
{
  _apply_fake_disk_latency = true;
}

void
vol_t::disable_fake_disk_latency(void)
{
  _apply_fake_disk_latency = false;
}

bool
vol_t::set_fake_disk_latency(const int adelay)
{
  if (adelay<0) {
    return (false);
  }
  _fake_disk_latency = adelay;
  return (true);
}




/*********************************************************************
 *
 *  vol_t::read_page(pnum, page, past_end)
 *
 *  Read the page at "pnum" of the volume into the buffer "page".
 *
 *********************************************************************/
rc_t vol_t::read_page(shpid_t pnum, generic_page& page)
{
<<<<<<< HEAD
    DBG(<< "Page read: vol " << _vid << " page " << pnum);
    /*
     * CS: If volume is marked as failed, we must invoke restore manager and
     * wait until the requested page is restored. If we succeed in placing a
     * copy request, the page contents will be copied into &page, eliminating
     * the need for the actual read from the restored device.
     *
     * Note that we read from the same file descriptor after a failure. This is
     * because we currently just simulate device failures. To support real
     * media recovery, the code needs to detect I/O errors and remount the
     * volume into a new file descriptor for the replacement device. The logic
     * for restore, however, would remain the same.
     */
    if (_failed) {
        w_assert1(_restore_mgr);

        if (!_restore_mgr->isRestored(pnum)) {
            DBG(<< "Page read triggering restore of " << pnum);
            bool reqSucceeded = _restore_mgr->requestRestore(pnum, &page);
            _restore_mgr->waitUntilRestored(pnum);
            w_assert1(_restore_mgr->isRestored(pnum));

            if (reqSucceeded) {
                // page is loaded in buffer pool already
                w_assert1(page.pid == lpid_t(_vid, pnum));
                return RCOK;
            }
        }
    }

    w_assert1(pnum > 0 && pnum < (shpid_t)(_num_pages));
    fileoff_t offset = fileoff_t(pnum) * sizeof(page);

    // Notify caller it is trying to read past the end of OS file
    // The function returns a good return code in this case because not all
    // caller cares about reading past the end
    past_end = false;
=======
    w_assert0(pnum > 0 && pnum < (shpid_t)(_num_pages));
    size_t offset = size_t(pnum) * sizeof(page);
>>>>>>> 371e4ae1

    smthread_t* t = me();

#ifdef ZERO_INIT
    /*
     * When a write into the buffer pool of potentially uninitialized
     * memory occurs (such as padding)
     * there is a purify/valgrind supression to keep the SM from being gigged
     * for the SM-using application's legitimate behavior.  However, this
     * uninitialized memory writes to a page in the buffer pool
     * colors the corresponding bytes in the buffer pool with the
     * "uninitialized" memory color.  When a new page is read in from
     * disk, nothing changes the color of the page back to "initialized",
     * and you suddenly see UMR or UMC errors from valid buffer pool pages.
     */
    memset(&page, '\0', sizeof(page));
#endif

    w_rc_t err = t->pread(_unix_fd, (char *) &page, sizeof(page), offset);
    if(err.err_num() == stSHORTIO) {
        /*
         * If we read past the end of the file, this means it is a virgin page,
         * so we simply fill the buffer with zeroes. Note that we can't read
         * past the logical size of the device (_num_pages) due to the assert
         * above
         */
        memset(&page, 0, sizeof(page));
    }
    else {
        W_COERCE_MSG(err, << "volume id=" << vid()
              << " err_num " << err.err_num()
              );
    }
    w_assert1(page.pid == lpid_t(_vid, pnum));
    return RCOK;
}




/*********************************************************************
 *
 *  vol_t::write_page(pnum, page)
 *
 *  Write the buffer "page" to the page at "pnum" of the volume.
 *
 *********************************************************************/
rc_t vol_t::write_page(shpid_t pnum, generic_page& page)
{
  return write_many_pages(pnum, &page, 1);
}


/*********************************************************************
 *
 *  vol_t::write_many_pages(pnum, pages, cnt)
 *
 *  Write "cnt" buffers in "pages" to pages starting at "pnum"
 *  of the volume.
 *
 *********************************************************************/
<<<<<<< HEAD
rc_t
vol_t::write_many_pages(shpid_t pnum, const generic_page* const pages, int cnt,
        bool ignoreRestore)
=======
rc_t vol_t::write_many_pages(shpid_t pnum, const generic_page* const pages, int cnt)
>>>>>>> 371e4ae1
{
    /** CS: If volume has failed, writes are suspended until the area being
     * written to is fully restored. This is required to avoid newer versions
     * of a page (which are written from the buffer pool with this method call)
     * being overwritten by older restored versions. This situation could lead
     * to lost updates.
     *
     * During restore, the cleaner should ignore the failed volume, meaning
     * that its dirty pages should remain in the buffer pool. A better design
     * would be to either perform "attepmted" writes, i.e., returning some kind
     * of "not succeeded" message in this method; or integrate the cleaner with
     * the restore manager. Since we don't expect high transaction trhoughput
     * during restore (unless we have dozens of mounted, working volumes) and
     * typical workloads maintain a low dirty page ratio, this is not a concern
     * for now.
     */
    if (_failed && !ignoreRestore) {
        w_assert1(_restore_mgr);

        // For each segment involved in this bulk write, request and wait for
        // it to be restored. The order is irrelevant, since we have to wait
        // for all segments anyway.
        int i = 0;
        while (i < cnt) {
            _restore_mgr->requestRestore(pnum + i);
            _restore_mgr->waitUntilRestored(pnum + i);
            i += _restore_mgr->getSegmentSize();
        }
    }

    w_assert1(pnum > 0 && pnum < (shpid_t)(_num_pages));
    w_assert1(cnt > 0);
    size_t offset = size_t(pnum) * sizeof(generic_page);

#if W_DEBUG_LEVEL > 2
    for (int j = 1; j < cnt; j++) {
        w_assert1(pages[j].pid.page - 1 == pages[j-1].pid.page);
        w_assert1(pages[j].pid.vol() == _vid);
    }
#endif

    smthread_t* t = me();

    long start = 0;
    if(_apply_fake_disk_latency) start = gethrtime();

    // do the actual write now
    W_COERCE_MSG(t->pwrite(_unix_fd, pages, sizeof(generic_page)*cnt, offset), << "volume id=" << vid());

    fake_disk_latency(start);
    ADD_TSTAT(vol_blks_written, cnt);
    INC_TSTAT(vol_writes);

    return RCOK;
}

const char* volhdr_t::prolog[] = {
    "%% SHORE VOLUME VERSION ",
    "%% volume_id         : ",
    "%% num_pages         : ",
    "%% hdr_pages         : ",
    "%% apid              : ",
    "%% spid              : ",
};


/*********************************************************************
 *
 *  vol_t::write_vhdr(fd, vhdr)
 *
 *  Write the volume header to the volume.
 *
 *********************************************************************/
rc_t volhdr_t::write(int fd)
{
    /*
     *  The  volume header is written after the first 512 bytes of
     *  page 0.
     *  This is necessary for raw disk devices since disk labels
     *  are often placed on the first sector.  By not writing on
     *  the first 512bytes of the volume we avoid accidentally
     *  corrupting the disk label.
     *
     *  However, for debugging its nice to be able to "cat" the
     *  first few bytes (sector) of the disk (since the volume header is
     *  human-readable).  So, on volumes stored in a unix file,
     *  the volume header is replicated at the beginning of the
     *  first page.
     *
     *  CS (TODO): I'm nut sure this is true. As far as I understand,
     *  the "disklabel" is only used in old versions of BSD. In a typical
     *  Linux scenario, the MBR would be overwritten, but that should be OK,
     *  since the user will not want to boot from a device he is using for
     *  raw DB storage. Furthermore, it would be a better practice to use
     *  a raw partition (e.g., /dev/sdb1) instead of the whole device.
     */
    w_assert1(sizeof(generic_page) >= 1024);

    char page[sizeof(generic_page)];
    memset(&page, '\0', sizeof(generic_page));
    /*
     *  Open an ostream on tmp to write header bytes
     */
    w_ostrstream s(page, sizeof(generic_page));
    if (!s)  {
            /* XXX really eCLIBRARY */
        return RC(eOS);
    }
    s.seekp(0, ios::beg);
    if (!s)  {
        return RC(eOS);
    }

    w_assert0(vid > 0);

    // write out the volume header
    int i = 0;
    s << prolog[i++] << version << endl;
    s << prolog[i++] << vid << endl;
    s << prolog[i++] << num_pages << endl;
    s << prolog[i++] << hdr_pages << endl;
    s << prolog[i++] << apid << endl;
    s << prolog[i++] << spid << endl;
    if (!s)  {
        return RC(eOS);
    }

    W_DO(me()->pwrite(fd, page, sizeof(generic_page), 0));

    return RCOK;
}


/*********************************************************************
 *
 *  vol_t::read_vhdr(fd, vhdr)
 *
 *  Read the volume header from the file "fd".
 *
 *********************************************************************/
rc_t volhdr_t::read(int fd)
{
    char page[sizeof(generic_page)];
    /*
     *  Read in first page of volume into tmp.
     */
<<<<<<< HEAD
    W_DO(me()->pread(fd, tmp, tmpsz, sector_size));
=======
    W_DO(me()->pread(fd, &page, sizeof(generic_page), 0));
>>>>>>> 371e4ae1

    /*
     *  Read the header strings from tmp using an istream.
     */
    w_istrstream s(page);
    s.seekg(0, ios::beg);
    if (!s)  {
            /* XXX c library */
        return RC(eOS);
    }

    /* XXX magic number should be maximum of strlens of the
       various prologs. */
    char buf[80];
    uint32_t temp;
    int i = 0;
    s.read(buf, strlen(prolog[i++])) >> temp;
    version = temp;
    s.read(buf, strlen(prolog[i++])) >> vid;
    s.read(buf, strlen(prolog[i++])) >> num_pages;
    s.read(buf, strlen(prolog[i++])) >> hdr_pages;
    s.read(buf, strlen(prolog[i++])) >> apid;
    s.read(buf, strlen(prolog[i++])) >> spid;

    w_assert1(vid > 0);
    w_assert1(hdr_pages > 0);
    w_assert1(num_pages > hdr_pages);

    if ( !s || version != FORMAT_VERSION ) {

        cout << "Volume format bad:" << endl;
        cout << "version " << version << endl;
        cout << "   expected " << FORMAT_VERSION << endl;

        cout << "Other: " << endl;
        cout << "# pages " << num_pages << endl;
        cout << "# hdr pages " << hdr_pages << endl;
        cout << "1st apid " << apid << endl;
        cout << "spid " << spid << endl;

        cout << "Buffer: " << endl;
        cout << buf << endl;

        if (smlevel_0::log) {
            return RC(eBADFORMAT);
        }
    }

    return RCOK;
}

rc_t vol_t::get_du_statistics(struct volume_hdr_stats_t& st, bool)
{
    volume_hdr_stats_t new_stats;
    uint32_t unalloc_ext_cnt = 0;
    uint32_t alloc_ext_cnt = 0;
    new_stats.unalloc_ext_cnt = (unsigned) unalloc_ext_cnt;
    new_stats.alloc_ext_cnt = (unsigned) alloc_ext_cnt;
    new_stats.alloc_ext_cnt -= _hdr_pages;
    new_stats.hdr_ext_cnt = _hdr_pages;
    new_stats.extent_size = 0;

    /*
    if (audit) {
        if (!(new_stats.alloc_ext_cnt + new_stats.hdr_ext_cnt +
                    new_stats.unalloc_ext_cnt == _num_exts)) {
            // return RC(fcINTERNAL);
            W_FATAL(eINTERNAL);
        };
        W_DO(new_stats.audit());
    }
    */
    st.add(new_stats);
    return RCOK;
}

uint32_t vol_t::num_used_pages() const
{
    w_assert1(_alloc_cache);
    return num_pages() - _alloc_cache->get_total_free_page_count();
}

bool vol_t::is_allocated_page(shpid_t pid) const
{
    w_assert1(_alloc_cache);
    return _alloc_cache->is_allocated_page(pid);
}

<<<<<<< HEAD
void vol_t::mark_failed(bool evict)
{
    // 1. Write log record
    // 2. Activate backup manager (missing)
    // 3. Activate restore manager
    _restore_mgr = new RestoreMgr(ss_m::get_options(),
            ss_m::logArchiver->getDirectory(), this);
    _restore_mgr->fork();

    // 4. Remount device
    // CS: TODO -- how about concurrent reads??
    W_COERCE(remount_from_backup(evict));

    // 5. Set failed flag
    _failed = true;
    lintel::atomic_thread_fence(lintel::memory_order_release);
=======
// CS TODO why is this here?
ostream& operator<<(ostream& o, const store_operation_param& param)
{
    o << "snum="    << param.snum()
      << ", op="    << param.op();

    switch (param.op())  {
        case smlevel_0::t_delete_store:
            break;
        case smlevel_0::t_create_store:
            o << ", flags="        << param.new_store_flags();
            break;
        case smlevel_0::t_set_deleting:
            o << ", newValue="        << param.new_deleting_value()
              << ", oldValue="        << param.old_deleting_value();
            break;
        case smlevel_0::t_set_store_flags:
            o << ", newFlags="        << param.new_store_flags()
              << ", oldFlags="        << param.old_store_flags();
            break;
        case smlevel_0::t_set_root:
            o << ", ext="        << param.root();
            break;
    }

    return o;
>>>>>>> 371e4ae1
}<|MERGE_RESOLUTION|>--- conflicted
+++ resolved
@@ -311,17 +311,10 @@
 
 vol_t::vol_t()
              : _unix_fd(-1),
-<<<<<<< HEAD
-               _apply_fake_disk_latency(apply_fake_io_latency),
-               _fake_disk_latency(fake_disk_latency),
-               _alloc_cache(NULL), _stnode_cache(NULL), _fixed_bf(NULL),
-               _failed(false), _restore_mgr(NULL)
-=======
                _apply_fake_disk_latency(false),
                _fake_disk_latency(0),
                _alloc_cache(NULL), _stnode_cache(NULL), _fixed_bf(NULL),
-               _failed(false)
->>>>>>> 371e4ae1
+               _failed(false), _restore_mgr(NULL)
 {}
 
 vol_t::~vol_t() {
@@ -410,7 +403,6 @@
     return RCOK;
 }
 
-<<<<<<< HEAD
 rc_t vol_t::remount_from_backup(bool evict)
 {
     /*
@@ -430,20 +422,15 @@
     W_DO(dismount(false, evict));
 
     // CS is reformat_vol really needed? Why not just format
-    W_DO(reformat_vol(_devname, _lvid, _vid, _num_pages, true));
-
-    W_DO(mount(_devname, _vid));
-
-    return RCOK;
-}
-
-/** @todo flush argument is never used. Backtrace through the callers and maybe
- * eliminate it entirely? */
-rc_t
-vol_t::dismount(bool /* flush */, const bool clear_cb)
-=======
+    // CS TODO -- need solution for new volume manager
+    // W_DO(reformat_vol(_devname, _lvid, _vid, _num_pages, true));
+
+    W_DO(mount(_devname));
+
+    return RCOK;
+}
+
 rc_t vol_t::dismount(bool bf_uninstall, bool abrupt)
->>>>>>> 371e4ae1
 {
     spinlock_write_critical_section cs(&_mutex);
 
@@ -660,7 +647,6 @@
 bool vol_t::is_alloc_store(snum_t f) const {
     return _stnode_cache->is_allocated(f);
 }
-<<<<<<< HEAD
 shpid_t vol_t::get_store_root(snum_t f) const
 {
     FUNC(get_root);
@@ -675,10 +661,6 @@
         _restore_mgr->waitUntilRestored(shpid_t(0));
     }
 
-=======
-
-shpid_t vol_t::get_store_root(snum_t f) const {
->>>>>>> 371e4ae1
     return _stnode_cache->get_root_pid(f);
 }
 
@@ -740,7 +722,6 @@
  *********************************************************************/
 rc_t vol_t::read_page(shpid_t pnum, generic_page& page)
 {
-<<<<<<< HEAD
     DBG(<< "Page read: vol " << _vid << " page " << pnum);
     /*
      * CS: If volume is marked as failed, we must invoke restore manager and
@@ -772,16 +753,7 @@
     }
 
     w_assert1(pnum > 0 && pnum < (shpid_t)(_num_pages));
-    fileoff_t offset = fileoff_t(pnum) * sizeof(page);
-
-    // Notify caller it is trying to read past the end of OS file
-    // The function returns a good return code in this case because not all
-    // caller cares about reading past the end
-    past_end = false;
-=======
-    w_assert0(pnum > 0 && pnum < (shpid_t)(_num_pages));
     size_t offset = size_t(pnum) * sizeof(page);
->>>>>>> 371e4ae1
 
     smthread_t* t = me();
 
@@ -811,11 +783,10 @@
         memset(&page, 0, sizeof(page));
     }
     else {
-        W_COERCE_MSG(err, << "volume id=" << vid()
-              << " err_num " << err.err_num()
-              );
-    }
-    w_assert1(page.pid == lpid_t(_vid, pnum));
+        w_assert1(page.pid == lpid_t(_vid, pnum));
+    }
+    W_DO(err);
+
     return RCOK;
 }
 
@@ -843,13 +814,8 @@
  *  of the volume.
  *
  *********************************************************************/
-<<<<<<< HEAD
-rc_t
-vol_t::write_many_pages(shpid_t pnum, const generic_page* const pages, int cnt,
+rc_t vol_t::write_many_pages(shpid_t pnum, const generic_page* const pages, int cnt,
         bool ignoreRestore)
-=======
-rc_t vol_t::write_many_pages(shpid_t pnum, const generic_page* const pages, int cnt)
->>>>>>> 371e4ae1
 {
     /** CS: If volume has failed, writes are suspended until the area being
      * written to is fully restored. This is required to avoid newer versions
@@ -996,11 +962,7 @@
     /*
      *  Read in first page of volume into tmp.
      */
-<<<<<<< HEAD
-    W_DO(me()->pread(fd, tmp, tmpsz, sector_size));
-=======
     W_DO(me()->pread(fd, &page, sizeof(generic_page), 0));
->>>>>>> 371e4ae1
 
     /*
      *  Read the header strings from tmp using an istream.
@@ -1089,7 +1051,6 @@
     return _alloc_cache->is_allocated_page(pid);
 }
 
-<<<<<<< HEAD
 void vol_t::mark_failed(bool evict)
 {
     // 1. Write log record
@@ -1106,7 +1067,8 @@
     // 5. Set failed flag
     _failed = true;
     lintel::atomic_thread_fence(lintel::memory_order_release);
-=======
+}
+
 // CS TODO why is this here?
 ostream& operator<<(ostream& o, const store_operation_param& param)
 {
@@ -1133,5 +1095,4 @@
     }
 
     return o;
->>>>>>> 371e4ae1
 }