/*
 * (c) Copyright 2011-2013, Hewlett-Packard Development Company, LP
 */

#include "w_defines.h"

/*  -- do not edit anything above this line --   </std-header>*/

#define SM_SOURCE
#define VOL_C

#include "w_stream.h"
#include <sys/types.h>
#include "sm_int_1.h"
#include "stnode_page.h"
#include "vol.h"
#include "sm_du_stats.h"
#include "crash.h"

#include "sm_vtable_enum.h"
#include "st_error_enum_gen.h"

#include "bf_fixed.h"
#include "alloc_cache.h"
#include "bf_tree.h"

#ifdef EXPLICIT_TEMPLATE
template class w_auto_delete_t<generic_page>;
template class w_auto_delete_array_t<stnode_t>;
#endif

/** sector_size : reserved space at beginning of volume. */
static const int sector_size = 512; 

/*
Volume layout:
   volume header 
   alloc_page pages -- Starts on page 1.
   stnode_page -- only one page
   data pages -- rest of volume

   alloc_page pages are bitmaps indicating which of its pages are allocated.
   alloc_page pages are read and modified without any locks in any time.
   It's supposed to be extremely fast to allocate/deallocate pages
   unlike the original Shore-MT code. See jira ticket:72 "fix extent management" (originally trac ticket:74) for more details.
*/

/*
 * STORES:
 * Each volume contains a few stores that are "overhead":
 * 0 -- is reserved for the page-allocation and the store map
 * 1 -- directory (see dir.cpp)
 * 2 -- root index (see sm.cpp)
 *
 * After that, for each file created, 2 stores are used, one for
 * small objects, one for large objects.
 *
 * Each index(btree) uses one store. 
 */
vol_t::vol_t(const bool apply_fake_io_latency, const int fake_disk_latency) 
             : _unix_fd(-1),
               _apply_fake_disk_latency(apply_fake_io_latency), 
               _fake_disk_latency(fake_disk_latency),
               _alloc_cache(NULL), _stnode_cache(NULL), _fixed_bf(NULL)
{}

vol_t::~vol_t() { 
    shutdown();
    w_assert1(_unix_fd == -1); 
}

void vol_t::clear_caches() {
    if (_alloc_cache) {
        delete _alloc_cache;
        _alloc_cache = NULL;
    }
    if (_stnode_cache) {
        delete _stnode_cache;
        _stnode_cache = NULL;
    }
    if (_fixed_bf) {
        delete _fixed_bf;
        _fixed_bf = NULL;
    }
}


void vol_t::shutdown() {
    clear_caches();
}

rc_t vol_t::sync()
{
    smthread_t* t = me();
    W_DO_MSG(t->fsync(_unix_fd), << "volume id=" << vid());
    return RCOK;
}

rc_t
vol_t::check_raw_device(const char* devname, bool& raw)
{
    w_rc_t        e;
    int        fd;

    raw = false;

    /* XXX should add a stat() to sthread for instances such as this */
    e = me()->open(devname, smthread_t::OPEN_RDONLY, 0, fd);

    if (!e.is_error()) {
            e = me()->fisraw(fd, raw);
            W_IGNORE(me()->close(fd));
    }

    return e;
}
    
rc_t vol_t::mount(const char* devname, vid_t vid)
{
    if (_unix_fd >= 0) return RC(eALREADYMOUNTED);

    /*
     *  Save the device name
     */
    w_assert1(strlen(devname) < sizeof(_devname));
    strcpy(_devname, devname);

    /*
     *  Check if device is raw, and open it.
     */
    W_DO(check_raw_device(devname, _is_raw));

    w_rc_t e;
    int        open_flags = smthread_t::OPEN_RDWR;
    {
        char *s = getenv("SM_VOL_RAW");
        if (s && s[0] && atoi(s) > 0)
            open_flags |= smthread_t::OPEN_RAW;
        else if (s && s[0] && atoi(s) == 0)
            open_flags &= ~smthread_t::OPEN_RAW;
    }
    e = me()->open(devname, open_flags, 0666, _unix_fd);
    if (e.is_error()) {
        _unix_fd = -1;
        return e;
    }

    //  Read the volume header on the device
    volhdr_t vhdr;
    {
        rc_t rc = read_vhdr(_devname, vhdr);
        if (rc.is_error())  {
            W_DO_MSG(me()->close(_unix_fd), << "volume id=" << vid);
            _unix_fd = -1;
            return RC_AUGMENT(rc);
        }
    }
    //  Save info on the device
    _vid = vid;
    
#if W_DEBUG_LEVEL > 4
    w_ostrstream_buf sbuf(64);                /* XXX magic number */
    sbuf << "vol(vid=" << (int) _vid.vol << ")" << ends;
    //_mutex.rename("m:", sbuf.c_str());
    /* XXX how about restoring the old mutex name when done? */
#endif 
    _lvid = vhdr.lvid();
    _num_pages =  vhdr.num_pages();
    _apid = lpid_t(vid, 0, vhdr.apid()); // 0 if no volumes formatted yet
    _spid = lpid_t(vid, 0, vhdr.spid()); // 0 if no volumes formatted yet
    _hdr_pages = vhdr.hdr_pages(); // 0 if no volumes formatted yet
    
    clear_caches();
    _fixed_bf = new bf_fixed_m();
    w_assert1(_fixed_bf);
    e = _fixed_bf->init(this, _unix_fd, _num_pages);
    if (e.is_error()) {
        W_IGNORE(me()->close(_unix_fd));
        _unix_fd = -1;
        return e;
    }
    _first_data_pageid = _fixed_bf->get_page_cnt() + 1; // +1 for volume header

    _alloc_cache = new alloc_cache_t(_vid, _fixed_bf);
    w_assert1(_alloc_cache);
    W_DO(_alloc_cache->load_by_scan(_num_pages));

    _stnode_cache = new stnode_cache_t(_vid, _fixed_bf);
    w_assert1(_stnode_cache);

    W_DO( bf->install_volume(this));

    return RCOK;
}

/** @todo flush argument is never used. Backtrace through the callers and maybe
 * eliminate it entirely? */
rc_t
vol_t::dismount(bool /* flush */)
{
    DBG(<<" vol_t::dismount flush=" << flush);

    INC_TSTAT(vol_cache_clears);

    w_assert1(_unix_fd >= 0);
    W_DO(bf->uninstall_volume(_vid.vol));

    /*
     *  Close the device
     */
    w_rc_t e;
    e = me()->close(_unix_fd);
    if (e.is_error())
            return e;

    _unix_fd = -1;
    
    clear_caches();

    return RCOK;
}

rc_t vol_t::check_disk()
{
    FUNC(vol_t::check_disk);
    volhdr_t vhdr;
    W_DO( read_vhdr(_devname, vhdr));
    smlevel_0::errlog->clog << info_prio << "vol_t::check_disk()\n";
    smlevel_0::errlog->clog << info_prio 
        << "\tvolid      : " << vhdr.lvid() << flushl;
    smlevel_0::errlog->clog << info_prio 
        << "\tnum_pages   : " << vhdr.num_pages() << flushl;
    smlevel_0::errlog->clog << info_prio 
        << "\thdr_pages   : " << vhdr.hdr_pages() << flushl;

    smlevel_0::errlog->clog << info_prio 
        << "\tstore  #   flags   status: [ extent-list ]" << "." << endl;
    for (shpid_t i = 1; i < stnode_page_h::max; i++)  {
        stnode_t stnode;
        _stnode_cache->get_stnode(i, stnode);
        if (stnode.root)  {
            smlevel_0::errlog->clog << info_prio 
                << "\tstore " << i << "(root=" << stnode.root << ")\t flags " << stnode.flags;
            if(stnode.deleting) {
                smlevel_0::errlog->clog << info_prio 
                << " is deleting: ";
            } else {
                smlevel_0::errlog->clog << info_prio 
                << " is active: ";
            }
            smlevel_0::errlog->clog << info_prio << " ]" << flushl;
        }
    }

    return RCOK;
}


rc_t vol_t::alloc_a_page(const stid_t &stid, lpid_t &pid)
{
    FUNC(vol_t::alloc_a_page);
    w_assert1(_alloc_cache);
    shpid_t shpid;
    W_DO(_alloc_cache->allocate_one_page(shpid));
    pid = lpid_t (stid, shpid);
    return RCOK;
}
rc_t vol_t::alloc_consecutive_pages(const stid_t &stid, size_t page_count, lpid_t &pid_begin)
{
    FUNC(vol_t::alloc_consecutive_pages);
    w_assert1(_alloc_cache);
    shpid_t shpid;
    W_DO(_alloc_cache->allocate_consecutive_pages(shpid, page_count));
    pid_begin = lpid_t (stid, shpid);
    return RCOK;
}

rc_t vol_t::store_operation(const store_operation_param& param)
{
    w_assert1(param.snum() < stnode_page_h::max);
    w_assert1(_stnode_cache);
    W_DO(_stnode_cache->store_operation(param));
    return RCOK;
}

rc_t vol_t::free_page(const lpid_t& pid)
{
    FUNC(free_page);
    w_assert1(_alloc_cache);
    W_DO(_alloc_cache->deallocate_one_page(pid.page));
    return RCOK;
}

rc_t vol_t::find_free_store(snum_t& snum)
{
    FUNC(find_free_store);
    w_assert1(_stnode_cache);
    snum = _stnode_cache->get_min_unused_store_ID();
    if (snum >= stnode_page_h::max) {
        W_RETURN_RC_MSG(eOUTOFSPACE, << "volume id = " << _vid);
    }
    return RCOK;
}

rc_t vol_t::redo_alloc_a_page(shpid_t pid)
{
    w_assert1(_alloc_cache);
    W_DO(_alloc_cache->redo_allocate_one_page(pid));
    return RCOK;
}
rc_t vol_t::redo_alloc_consecutive_pages(size_t page_count, shpid_t pid_begin)
{
    w_assert1(_alloc_cache);
    W_DO(_alloc_cache->redo_allocate_consecutive_pages(pid_begin, page_count));
    return RCOK;
}
rc_t vol_t::redo_free_page(shpid_t pid)
{
    w_assert1(_alloc_cache);
    W_DO(_alloc_cache->redo_deallocate_one_page(pid));
    return RCOK;
}

/*********************************************************************
 *
 *  vol_t::set_store_flags(snum, flags, sync_volume)
 *
 *  Set the store flag to "flags".  sync the volume if sync_volume is
 *  true and flags is regular.
 *
 *********************************************************************/
/** @todo sync_volume is never used. Backtrack through the code and remove it entirely? */
rc_t
vol_t::set_store_flags(snum_t snum, store_flag_t flags, bool /* sync_volume */)
{
    w_assert2(flags & st_regular
           || flags & st_tmp
           || flags & st_insert_file);

    if (snum == 0 || !is_valid_store(snum))    {
        DBG(<<"set_store_flags: BADSTID");
        return RC(eBADSTID);
    }

    store_operation_param param(snum, t_set_store_flags, flags);
    W_DO( store_operation(param) );

    return RCOK;
}

    
/*********************************************************************
 *
 *  vol_t::get_store_flags(snum, flags, bool ok_if_deleting)
 *
 *  Return the store flags for "snum" in "flags".
 *
 *********************************************************************/
rc_t
vol_t::get_store_flags(snum_t snum, store_flag_t& flags, bool ok_if_deleting)
{
    FUNC(get_store_flags);
    if (!is_valid_store(snum))    {
        DBG(<<"get_store_flags: BADSTID");
        return RC(eBADSTID);
    }

    if (snum == 0)  {
        flags = smlevel_0::st_unallocated;
        return RCOK;
    }

    stnode_t stnode;
    _stnode_cache->get_stnode(snum, stnode);

    /*
     *  Make sure the store for this page is marked as allocated.
     *  However, this is not necessarily true during recovery-redo
     *  since it depends on the order pages made it to disk before
     *  a crash.
     */
    if (!in_recovery()) {
        if (!stnode.root) {
            DBG(<<"get_store_flags: BADSTID for snum " << snum);
            return RC(eBADSTID);
        }
        if ( (!ok_if_deleting) &&  stnode.deleting) {
            DBG(<<"get_store_flags: BADSTID for snum " << snum);
            return RC(eBADSTID);
        }
    }

    flags = (store_flag_t)stnode.flags;

    return RCOK;
}



/*********************************************************************
 *
 *  vol_t::alloc_store(snum, flags)
 *
 *  Allocate a store at "snum" with attribute "flags".
 *
 *********************************************************************/
rc_t
vol_t::alloc_store(snum_t snum, store_flag_t flags)
{
    FUNC(alloc_store);
    w_assert9(flags & st_regular
           || flags & st_tmp
           || flags & st_insert_file);

    if (!is_valid_store(snum))    {
        DBG(<<"alloc_store: BADSTID");
        return RC(eBADSTID);
    }
    
    // Fill in the store node
    store_operation_param param(snum, t_create_store, flags);
    W_DO( store_operation(param) );

    DBGTHRD(<<"alloc_store done");
    return RCOK;
}

rc_t vol_t::set_store_root(snum_t snum, shpid_t root)
{
    if (!is_valid_store(snum))    {
        DBG(<<"set_store_root: BADSTID");
        return RC(eBADSTID);
    }

    store_operation_param param(snum, t_set_root, root);
    W_DO( store_operation(param) );

    return RCOK;
}

/*********************************************************************
 *
 *  vol_t::get_volume_meta_stats(volume_stats)
 *
 *  Collects simple space utilization statistics on the volume.
 *  Includes number of pages, number of pages reserved by stores,
 *  number of pages allocated to stores, number of available stores,
 *  number of stores in use.
 *
 *********************************************************************/
rc_t
<<<<<<< HEAD
vol_t::get_volume_meta_stats(SmVolumeMetaStats& volume_stats)
{
    volume_stats.numStores = stnode_page_h::max;

    {
        volume_stats.numAllocStores = 0;
        for (slotid_t i = 1; (size_t)i < stnode_page_h::max; ++i) {
            
            if (_stnode_cache->get_root_pid(i) != 0) {
                ++volume_stats.numAllocStores;
            }
        }
    } // unpins stnode_page

    volume_stats.numPages = _num_pages;
=======
vol_t::get_volume_meta_stats(SmVolumeMetaStats& volume_stats) {
    volume_stats.numStores      = stnode_page_h::max;
    volume_stats.numAllocStores = _stnode_cache->get_all_used_store_ID().size();
    volume_stats.numPages       = _num_pages;
>>>>>>> 105950d5
    volume_stats.numSystemPages = _hdr_pages;

    return RCOK;
}

/*********************************************************************
 *
 *  vol_t::get_store_meta_stats(snum, storeStats)
 *
 *  Collects simple statistics on the store requested.  Includes number
 *  of pages reserved by the stores and the number of pages allocated
 *  to the stores.
 *
 *********************************************************************/
rc_t
vol_t::get_store_meta_stats(snum_t, SmStoreMetaStats&)
{
    // TODO this needs to traverse the tree!

    return RCOK;
}

bool vol_t::is_alloc_store(snum_t f) const {
    FUNC(is_alloc_store);
    return _stnode_cache->is_allocated(f);
}
shpid_t vol_t::get_store_root(snum_t f) const {
    FUNC(get_root);
    return _stnode_cache->get_root_pid(f);
}

/*********************************************************************
 *
 *  vol_t::fake_disk_latency(long)
 *
 *  Impose a fake IO penalty. Assume that each batch of pages
 *  requires exactly one seek. A real system might perform better
 *  due to sequential access, or might be worse because the pages
 *  in the batch are not actually contiguous. Close enough...
 *
 *********************************************************************/
void 
vol_t::fake_disk_latency(long start) 
{  
  if(!_apply_fake_disk_latency)
    return;
  long delta = gethrtime() - start;
  delta = _fake_disk_latency - delta;
  if(delta <= 0)
    return;
  int max= 99999999;
  if(delta > max) delta = max;
  
  struct timespec req, rem;
  req.tv_sec = 0;
  w_assert0(delta > 0);
  w_assert0(delta <= max);
  req.tv_nsec = delta;
  while(nanosleep(&req, &rem) != 0)
  {
      if (errno != EINTR)  return;
      req = rem;
  }
}

// IP: assuming no concurrent requests. No thread-safe.
void                        
vol_t::enable_fake_disk_latency(void)
{
  _apply_fake_disk_latency = true;
}

void                        
vol_t::disable_fake_disk_latency(void)
{
  _apply_fake_disk_latency = false;
}

bool                        
vol_t::set_fake_disk_latency(const int adelay)
{
  if (adelay<0) {
    return (false);
  }
  _fake_disk_latency = adelay;
  return (true);
}




/*********************************************************************
 *
 *  vol_t::read_page(pnum, page)
 *
 *  Read the page at "pnum" of the volume into the buffer "page".
 *
 *********************************************************************/
rc_t
vol_t::read_page(shpid_t pnum, generic_page& page)
{
    w_assert1(pnum > 0 && pnum < (shpid_t)(_num_pages));
    fileoff_t offset = fileoff_t(pnum) * sizeof(page);

    smthread_t* t = me();

#ifdef ZERO_INIT
    /*
     * When a write into the buffer pool of potentially uninitialized 
     * memory occurs (such as padding)
     * there is a purify/valgrind supression to keep the SM from being gigged
     * for the SM-using application's legitimate behavior.  However, this
     * uninitialized memory writes to a page in the buffer pool
     * colors the corresponding bytes in the buffer pool with the 
     * "uninitialized" memory color.  When a new page is read in from 
     * disk, nothing changes the color of the page back to "initialized",
     * and you suddenly see UMR or UMC errors from valid buffer pool pages.
     */
    memset(&page, '\0', sizeof(page));
#endif
    w_rc_t err = t->pread(_unix_fd, (char *) &page, sizeof(page), offset);
    if(err.err_num() == sthread_t::stSHORTIO && err.sys_err_num() == 0) {
        // read past end of OS file. return all zeros
        memset(&page, 0, sizeof(page));
    } else {
        W_COERCE_MSG(err, << "volume id=" << vid()
              << " err_num " << err.err_num()
              << " sys_err_num " << err.sys_err_num()
              );
    }
    return RCOK;
}




/*********************************************************************
 *
 *  vol_t::write_page(pnum, page)
 *
 *  Write the buffer "page" to the page at "pnum" of the volume.
 *
 *********************************************************************/
rc_t
vol_t::write_page(shpid_t pnum, generic_page& page)
{
  return write_many_pages(pnum, &page, 1);
}


/*********************************************************************
 *
 *  vol_t::write_many_pages(pnum, pages, cnt)
 *
 *  Write "cnt" buffers in "pages" to pages starting at "pnum"
 *  of the volume.
 *
 *********************************************************************/
rc_t
vol_t::write_many_pages(shpid_t pnum, const generic_page* const pages, int cnt)
{
    w_assert1(pnum > 0 && pnum < (shpid_t)(_num_pages));
    w_assert1(cnt > 0);
    fileoff_t offset = fileoff_t(pnum) * sizeof(generic_page);

    smthread_t* t = me();

    long start = 0;
    if(_apply_fake_disk_latency) start = gethrtime();

    // do the actual write now
    W_COERCE_MSG(t->pwrite(_unix_fd, pages, sizeof(generic_page)*cnt, offset), << "volume id=" << vid());
    
    fake_disk_latency(start);    
    ADD_TSTAT(vol_blks_written, cnt);
    INC_TSTAT(vol_writes);

    return RCOK;
}

const char* vol_t::prolog[] = {
    "%% SHORE VOLUME VERSION ",
    "%% device quota(KB)  : ",
    "%% volume_id         : ",
    "%% ext_size          : ",
    "%% num_exts          : ",
    "%% hdr_exts          : ",
    "%% hdr_pages         : ",
    "%% epid              : ",
    "%% spid              : ",
    "%% page_sz           : "
};

rc_t
vol_t::format_dev(
    const char* devname,
    shpid_t num_pages,
    bool force)
{
    FUNC(vol_t::format_dev);

    // WHOLE FUNCTION is a critical section
    xct_log_switch_t log_off(OFF);
    
    DBG( << "formating device " << devname);
    int flags = smthread_t::OPEN_CREATE | smthread_t::OPEN_RDWR
            | (force ? smthread_t::OPEN_TRUNC : smthread_t::OPEN_EXCL);
    int fd;
    w_rc_t e;
    e = me()->open(devname, flags, 0666, fd);
    if (e.is_error()) {
        DBG(<<" open " << devname <<  " failed " << e);
        return e;
    }
    
    volhdr_t vhdr;
    vhdr.set_format_version(volume_format_version);
    vhdr.set_device_quota_KB(num_pages*(page_sz/1024));
    vhdr.set_num_pages(num_pages); // # extents on volume
    vhdr.set_hdr_pages(0); // hdr pages
    vhdr.set_apid(0); // first extent-map page
    vhdr.set_spid(0); // first store-map page
    vhdr.set_page_sz(page_sz);
   
    // determine if the volume is on a raw device
    bool raw;
    rc_t rc = me()->fisraw(fd, raw);
    if (rc.is_error()) {
        W_IGNORE(me()->close(fd));
        DBG(<<" fisraw " << fd << " failed " << rc);
        return RC_AUGMENT(rc);
    }
    rc = write_vhdr(fd, vhdr, raw);
    if (rc.is_error())  {
        W_IGNORE(me()->close(fd));
        DBG(<<" write_vhdr  fd " << fd << " failed " << rc);
        return RC_AUGMENT(rc);
    }

    W_COERCE_MSG(me()->close(fd), << "device name=" << devname);

    DBG(<<" format " << devname << " done ");
    return RCOK;
}



/*********************************************************************
 *
 *  vol_t::format_vol(devname, lvid, num_pages, skip_raw_init, 
 *                    apply_fake_io_latency, fake_disk_latency)
 *
 *  Format the volume "devname" for long volume id "lvid" and
 *  a size of "num_pages". "Skip_raw_init" indicates whether to
 *  zero out all pages in the volume during format.
 *
 *********************************************************************/
rc_t
vol_t::format_vol(
    const char*         devname,
    lvid_t              lvid,
    vid_t               vid,
    shpid_t             num_pages,
    bool                skip_raw_init)
{
    FUNC(vol_t::format_vol);

    /*
     *  No log needed.
     *  WHOLE FUNCTION is a critical section
     */
    xct_log_switch_t log_off(OFF);

    /*
     *  Read the volume header
     */
    volhdr_t vhdr;
    W_DO(read_vhdr(devname, vhdr));
    if (vhdr.lvid() == lvid) return RC(eVOLEXISTS);
    if (vhdr.lvid() != lvid_t::null) return RC(eDEVICEVOLFULL); 

    /* XXX possible bit loss */
    uint quota_pages = (uint) (vhdr.device_quota_KB()/(page_sz/1024));

    if (num_pages > quota_pages) {
        return RC(eVOLTOOLARGE);
    }

    /*
     *  Determine if the volume is on a raw device
     */
    bool raw;
    rc_t rc = check_raw_device(devname, raw);
    if (rc.is_error())  {
        return RC_AUGMENT(rc);
    }


    DBG( << "formating volume " << lvid << " <"
         << devname << ">" );
    int flags = smthread_t::OPEN_RDWR;
    if (!raw) flags |= smthread_t::OPEN_TRUNC;
    int fd;
    rc = me()->open(devname, flags, 0666, fd);
    if (rc.is_error()) {
        DBG(<<" open " << devname << " failed " << rc );
        return rc;
    }
    
    shpid_t alloc_pages = num_pages / alloc_page_h::bits_held + 1; // # alloc_page_h pages
    shpid_t hdr_pages = alloc_pages + 1 + 1; // +1 for stnode_page, +1 for volume header

    lpid_t apid (vid, 0 , 1);
    lpid_t spid (vid, 0 , 1 + alloc_pages);

    /*
     *  Set up the volume header
     */
    vhdr.set_format_version(volume_format_version);
    vhdr.set_lvid(lvid);
    vhdr.set_num_pages(num_pages);
    vhdr.set_hdr_pages(hdr_pages);
    vhdr.set_apid(apid.page);
    vhdr.set_spid(spid.page);
    vhdr.set_page_sz(page_sz);
   
    /*
     *  Write volume header
     */
    rc = write_vhdr(fd, vhdr, raw);
    if (rc.is_error())  {
        W_IGNORE(me()->close(fd));
        return RC_AUGMENT(rc);
    }

    /*
     *  Skip first page ... seek to first info page.
     *
     * FRJ: this seek is safe because no other thread can access the
     * file descriptor we just opened.
     */    
    rc = me()->lseek(fd, sizeof(generic_page), sthread_t::SEEK_AT_SET);
    if (rc.is_error()) {
        W_IGNORE(me()->close(fd));
        return rc;
    }

    {
        generic_page buf;
#ifdef ZERO_INIT
        // zero out data portion of page to keep purify/valgrind happy.
        // Unfortunately, this isn't enough, as the format below
        // seems to assign an uninit value.
        memset(&buf, '\0', sizeof(buf));
#endif

        //  Format alloc_page pages
        {
            for (apid.page = 1; apid.page < alloc_pages + 1; ++apid.page)  {
                alloc_page_h ap(&buf, apid);  // format page
                w_assert1(ap.vid() == vid);
                // set bits for the header pages
                if (apid.page == 1) {
                    for (shpid_t hdr_pid = 0; hdr_pid < hdr_pages; ++hdr_pid) {
                        ap.set_bit(hdr_pid);
                    }
                }
                generic_page* page = ap.get_generic_page();
                w_assert9(&buf == page);

                rc = me()->write(fd, page, sizeof(*page));
                if (rc.is_error()) {
                    W_IGNORE(me()->close(fd));
                    return rc;
                }
            }
        }
        DBG(<<" done formatting extent region");

        // Format stnode_page
        { 
            DBG(<<" formatting stnode_page");
            DBGTHRD(<<"stnode_page page " << spid.page);
            stnode_page_h fp(&buf, spid);  // formatting...
            w_assert1(fp.vid() == vid);
            generic_page* page = fp.get_generic_page();
            rc = me()->write(fd, page, sizeof(*page));
            if (rc.is_error()) {
                W_IGNORE(me()->close(fd));
                return rc;
            }
        }
        DBG(<<" done formatting store node region");
    }

    /*
     *  For raw devices, we must zero out all unused pages
     *  on the device.  This is needed so that the recovery algorithm
     *  can distinguish new pages from used pages.
     */
    if (raw) {
        generic_page buf;
        memset(&buf, 0, sizeof(buf));

        DBG(<<" raw device: zeroing...");

        //  This is expensive, so see if we should skip it
        if (skip_raw_init) {
            DBG( << "skipping zero-ing of raw device: " << devname );
        } else {

            DBG( << "zero-ing of raw device: " << devname << " ..." );
            // zero out rest of pages
            for (size_t cur = hdr_pages;cur < num_pages; ++cur) {
                rc = me()->write(fd, &buf, sizeof(generic_page));
                if (rc.is_error()) {
                    W_IGNORE(me()->close(fd));
                    return rc;
                }
            }
            DBG( << "finished zero-ing of raw device: " << devname);
        }

    }

    W_COERCE(me()->close(fd));
    DBG(<<"format_vol: done" );

    return RCOK;
}

/*********************************************************************
 *
 *  vol_t::write_vhdr(fd, vhdr, raw_device)
 *
 *  Write the volume header to the volume.
 *
 *********************************************************************/
rc_t
vol_t::write_vhdr(int fd, volhdr_t& vhdr, bool raw_device)
{
    /*
     *  The  volume header is written after the first 512 bytes of
     *  page 0.
     *  This is necessary for raw disk devices since disk labels
     *  are often placed on the first sector.  By not writing on
     *  the first 512bytes of the volume we avoid accidentally 
     *  corrupting the disk label.
     *  
     *  However, for debugging its nice to be able to "cat" the
     *  first few bytes (sector) of the disk (since the volume header is
     *  human-readable).  So, on volumes stored in a unix file,
     *  the volume header is replicated at the beginning of the
     *  first page.
     */
    W_IFDEBUG1(if (raw_device) w_assert1(page_sz >= 1024);)

    /*
     *  tmp holds the volume header to be written
     */
    const int tmpsz = page_sz/2;
    char* tmp = new char[tmpsz]; // auto-del
    if(!tmp) {
        return RC(eOUTOFMEMORY);
    }
    w_auto_delete_array_t<char> autodel(tmp);
    int i;
    for (i = 0; i < tmpsz; i++) tmp[i] = '\0';

    /*
     *  Open an ostream on tmp to write header bytes
     */
    w_ostrstream s(tmp, tmpsz);
    if (!s)  {
            /* XXX really eCLIBRARY */
        return RC(eOS);
    }
    s.seekp(0, ios::beg);
    if (!s)  {
        return RC(eOS);
    }

    // write out the volume header
    i = 0;
    s << prolog[i++] << vhdr.format_version() << endl;
    s << prolog[i++] << vhdr.device_quota_KB() << endl;
    s << prolog[i++] << vhdr.lvid() << endl;
    s << prolog[i++] << vhdr.num_pages() << endl;
    s << prolog[i++] << vhdr.hdr_pages() << endl;
    s << prolog[i++] << vhdr.apid() << endl;
    s << prolog[i++] << vhdr.spid() << endl;
    s << prolog[i++] << vhdr.page_sz() << endl;
    if (!s)  {
        return RC(eOS);
    }

    if (!raw_device) {
        /*
         *  Write a non-official copy of header at beginning of volume
         */
        W_DO(me()->pwrite(fd, tmp, tmpsz, 0));
    }

    /*
     *  write volume header in middle of page
     */
    W_DO(me()->pwrite(fd, tmp, tmpsz, sector_size));

    return RCOK;
}



/*********************************************************************
 *
 *  vol_t::read_vhdr(fd, vhdr)
 *
 *  Read the volume header from the file "fd".
 *
 *********************************************************************/
rc_t
vol_t::read_vhdr(int fd, volhdr_t& vhdr)
{
    /*
     *  tmp place to hold header page (need only 2nd half)
     */
    const int tmpsz = page_sz/2;
    char* tmp = new char[tmpsz]; // auto-del
    if(!tmp) {
        return RC(eOUTOFMEMORY);
    }
    w_auto_delete_array_t<char> autodel(tmp);

    // for (int i = 0; i < tmpsz; i++) tmp[i] = '\0';
        memset(tmp, 0, tmpsz);

    /* 
     *  Read in first page of volume into tmp.
     */
    W_DO(me()->pread(fd, tmp, tmpsz, sector_size));
         
    /*
     *  Read the header strings from tmp using an istream.
     */
    w_istrstream s(tmp, tmpsz);
    s.seekg(0, ios::beg);
    if (!s)  {
            /* XXX c library */ 
        return RC(eOS);
    }

    /* XXX magic number should be maximum of strlens of the
       various prologs. */
    {
    char buf[80];
    uint32_t temp;
    int i = 0;
    s.read(buf, strlen(prolog[i++])) >> temp;
        vhdr.set_format_version(temp);
    s.read(buf, strlen(prolog[i++])) >> temp;
        vhdr.set_device_quota_KB(temp);

    lvid_t t;
    s.read(buf, strlen(prolog[i++])) >> t; vhdr.set_lvid(t);

    s.read(buf, strlen(prolog[i++])) >> temp; vhdr.set_num_pages(temp);
    s.read(buf, strlen(prolog[i++])) >> temp; vhdr.set_hdr_pages(temp);
    s.read(buf, strlen(prolog[i++])) >> temp; vhdr.set_apid(temp);
    s.read(buf, strlen(prolog[i++])) >> temp; vhdr.set_spid(temp);
    s.read(buf, strlen(prolog[i++])) >> temp; vhdr.set_page_sz(temp);

    if ( !s || vhdr.page_sz() != page_sz ||
        vhdr.format_version() != volume_format_version ) {

        cout << "Volume format bad:" << endl;
        cout << "version " << vhdr.format_version() << endl;
        cout << "   expected " << volume_format_version << endl;
        cout << "page size " << vhdr.page_sz() << endl;
        cout << "   expected " << page_sz << endl;

        cout << "Other: " << endl;
        cout << "# pages " << vhdr.num_pages() << endl;
        cout << "# hdr pages " << vhdr.hdr_pages() << endl;
        cout << "1st apid " << vhdr.apid() << endl;
        cout << "spid " << vhdr.spid() << endl;

        cout << "Buffer: " << endl;
        cout << buf << endl;

        if (smlevel_0::log) {
            return RC(eBADFORMAT);
        }
    }

    }

    return RCOK;
}
    
    

/*********************************************************************
 *
 *  vol_t::read_vhdr(devname, vhdr)
 *
 *  Read the volume header for "devname" and return it in "vhdr".
 *
 *********************************************************************/
rc_t
vol_t::read_vhdr(const char* devname, volhdr_t& vhdr)
{
    w_rc_t e;
    int fd;

    e = me()->open(devname, smthread_t::OPEN_RDONLY, 0, fd);
    if (e.is_error())
        return e;
    
    e = read_vhdr(fd, vhdr);

    W_IGNORE(me()->close(fd));

    if (e.is_error())  {
        W_DO_MSG(e, << "device name=" << devname);
    }

    return RCOK;
}




/*--------------------------------------------------------------*
 *  vol_t::get_du_statistics()           DU DF
 *--------------------------------------------------------------*/
rc_t vol_t::get_du_statistics(struct volume_hdr_stats_t& st, bool)
{
    volume_hdr_stats_t new_stats;
    uint32_t unalloc_ext_cnt = 0;
    uint32_t alloc_ext_cnt = 0;
    new_stats.unalloc_ext_cnt = (unsigned) unalloc_ext_cnt;
    new_stats.alloc_ext_cnt = (unsigned) alloc_ext_cnt;
    new_stats.alloc_ext_cnt -= _hdr_pages;
    new_stats.hdr_ext_cnt = _hdr_pages;
    new_stats.extent_size = 0;

    /*
    if (audit) {
        if (!(new_stats.alloc_ext_cnt + new_stats.hdr_ext_cnt + 
                    new_stats.unalloc_ext_cnt == _num_exts)) {
            // return RC(fcINTERNAL);
            W_FATAL(eINTERNAL);
        };
        W_DO(new_stats.audit());
    }
    */
    st.add(new_stats);
    return RCOK;
}

/**\brief
 * Use attempt at first so we can get a rough idea of
 * the contention on this mutex.
 */
void                        
vol_t::acquire_mutex(vol_t::lock_state* _me, bool for_write) 
{
    assert_mutex_notmine(_me);
    if(for_write) {
        INC_TSTAT(need_vol_lock_w);  
        if(_mutex.attempt_write() ) {
            INC_TSTAT(nowait_vol_lock_w);  
            return;
        }
        _mutex.acquire_write();
    } else {
        INC_TSTAT(need_vol_lock_r);  
        if(_mutex.attempt_read() ) {
            INC_TSTAT(nowait_vol_lock_r);  
            return;
        }
        _mutex.acquire_read();
    }
    assert_mutex_mine(_me);
}


uint32_t vol_t::num_used_pages() const
{
    w_assert1(_alloc_cache);
    return num_pages() - _alloc_cache->get_total_free_page_count();
}

bool vol_t::is_allocated_page(shpid_t pid) const
{
    w_assert1(_alloc_cache);
    return _alloc_cache->is_allocated_page(pid);
}<|MERGE_RESOLUTION|>--- conflicted
+++ resolved
@@ -449,28 +449,10 @@
  *
  *********************************************************************/
 rc_t
-<<<<<<< HEAD
-vol_t::get_volume_meta_stats(SmVolumeMetaStats& volume_stats)
-{
-    volume_stats.numStores = stnode_page_h::max;
-
-    {
-        volume_stats.numAllocStores = 0;
-        for (slotid_t i = 1; (size_t)i < stnode_page_h::max; ++i) {
-            
-            if (_stnode_cache->get_root_pid(i) != 0) {
-                ++volume_stats.numAllocStores;
-            }
-        }
-    } // unpins stnode_page
-
-    volume_stats.numPages = _num_pages;
-=======
 vol_t::get_volume_meta_stats(SmVolumeMetaStats& volume_stats) {
     volume_stats.numStores      = stnode_page_h::max;
     volume_stats.numAllocStores = _stnode_cache->get_all_used_store_ID().size();
     volume_stats.numPages       = _num_pages;
->>>>>>> 105950d5
     volume_stats.numSystemPages = _hdr_pages;
 
     return RCOK;
