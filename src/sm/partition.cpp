--- conflicted
+++ resolved
@@ -69,25 +69,10 @@
 // needed for skip_log
 #include "logdef_gen.cpp"
 
-<<<<<<< HEAD
-// LOG_BUFFER and LOG_DIRECT_IO switch
-#include "logbuf_common.h"
-
-
-char *
-partition_t::_readbuf() { return _owner->readbuf(); }
-=======
->>>>>>> 6b16cba5
-
 #ifdef LOG_DIRECT_IO
 // use the log manager's write buffer as a temp buffer to store the last block of
 // the unflushed log records and a skip record
-<<<<<<< HEAD
-char *
-partition_t::_writebuf() { return _owner->writebuf(); }
-=======
 //char *             partition_t::writebuf { return _owner->writebuf(); }
->>>>>>> 6b16cba5
 #endif
 
 #if W_DEBUG_LEVEL > 2
@@ -203,13 +188,8 @@
     _fhdl_app = invalid_fhdl;
 }
 
-<<<<<<< HEAD
-void
-partition_t::init(log_core *owner)
-=======
 void              
 partition_t::init(log_storage *owner) 
->>>>>>> 6b16cba5
 {
     _owner = owner;
     _eop = owner->limit(); // always
@@ -297,13 +277,8 @@
     else {
         if (start2 != end2) {
             // case 2: wrapped, flush both start1 to end1 and start2 to end2
-<<<<<<< HEAD
-            w_assert1(start2 == 0);
-            w_assert1(end1 % log_core::BLOCK_SIZE == 0); // already aligned
-=======
             w_assert1(start2 == 0); 
             w_assert1(end1 % log_storage::BLOCK_SIZE == 0); // already aligned
->>>>>>> 6b16cba5
 
             // adjust down to the nearest full block
             w_assert1(start1 >= delta);
@@ -385,19 +360,11 @@
         temp_end += offset;
 
         // copy the skip record to the temp write buffer
-<<<<<<< HEAD
-        memcpy(_writebuf()+temp_end, (char*)s, s->length());
-        temp_end += s->length();
-
-        // pad zero to make the real end
-        memcpy(_writebuf()+temp_end, block_of_zeros(), zeros);
-=======
         memcpy(writebuf+temp_end, (char*)s, s->length()); 
         temp_end += s->length();
 
         // pad zero to make the real end 
         memcpy(writebuf+temp_end, block_of_zeros(), zeros); 
->>>>>>> 6b16cba5
         temp_end += zeros;
     }
     else {
@@ -413,19 +380,11 @@
         temp_end += offset;
 
         // copy the skip record to the temp write buffer
-<<<<<<< HEAD
-        memcpy(_writebuf()+temp_end, (char*)s, s->length());
-        temp_end += s->length();
-
-        // pad zero to make the real end
-        memcpy(_writebuf()+temp_end, block_of_zeros(), zeros);
-=======
         memcpy(writebuf+temp_end, (char*)s, s->length()); 
         temp_end += s->length();
 
         // pad zero to make the real end 
         memcpy(writebuf+temp_end, block_of_zeros(), zeros); 
->>>>>>> 6b16cba5
         temp_end += zeros;
     }
 
@@ -436,13 +395,8 @@
 
         iovec_t iov[] = {
             iovec_t((char*)buf+start1,                end1-start1),
-<<<<<<< HEAD
-            iovec_t((char*)buf+start2,                end2-start2),
-            iovec_t((char*)_writebuf(), temp_end),
-=======
             iovec_t((char*)buf+start2,                end2-start2), 
             iovec_t((char*)writebuf, temp_end),
->>>>>>> 6b16cba5
         };
 
         w_assert1((long)(buf+start1)%LOG_DIO_ALIGN == 0);
@@ -460,15 +414,9 @@
             smlevel_0::errlog->clog << fatal_prio
                                     << "ERROR: could not flush log buf:"
                                     << " fd=" << fd
-<<<<<<< HEAD
-                                    << " xfersize="
-                                    << log_core::BLOCK_SIZE
-                                    << " vec parts: "
-=======
                                     << " xfersize=" 
                                     << log_storage::BLOCK_SIZE
                                     << " vec parts: " 
->>>>>>> 6b16cba5
                                     << " " << iov[0].iov_len
                                     << " " << iov[1].iov_len
                                     << " " << iov[2].iov_len
@@ -478,15 +426,9 @@
             cerr
                 << "ERROR: could not flush log buf:"
                 << " fd=" << fd
-<<<<<<< HEAD
-                << " xfersize=" << log_core::BLOCK_SIZE
-                << log_core::BLOCK_SIZE
-                << " vec parts: "
-=======
                 << " xfersize=" << log_storage::BLOCK_SIZE
                 << log_storage::BLOCK_SIZE
                 << " vec parts: " 
->>>>>>> 6b16cba5
                 << " " << iov[0].iov_len
                 << " " << iov[1].iov_len
                 << " " << iov[2].iov_len
@@ -609,15 +551,9 @@
             smlevel_0::errlog->clog << fatal_prio
                                     << "ERROR: could not flush log buf:"
                                     << " fd=" << fd
-<<<<<<< HEAD
-                                << " xfersize="
-                                << log_core::BLOCK_SIZE
-                                << " vec parts: "
-=======
                                 << " xfersize=" 
                                 << log_storage::BLOCK_SIZE
                                 << " vec parts: " 
->>>>>>> 6b16cba5
                                 << " " << iov[0].iov_len
                                 << " " << iov[1].iov_len
                                 << " " << iov[2].iov_len
@@ -628,15 +564,9 @@
             cerr
                                     << "ERROR: could not flush log buf:"
                                     << " fd=" << fd
-<<<<<<< HEAD
-                                    << " xfersize=" << log_core::BLOCK_SIZE
-                                << log_core::BLOCK_SIZE
-                                << " vec parts: "
-=======
                                     << " xfersize=" << log_storage::BLOCK_SIZE
                                 << log_storage::BLOCK_SIZE
                                 << " vec parts: " 
->>>>>>> 6b16cba5
                                 << " " << iov[0].iov_len
                                 << " " << iov[1].iov_len
                                 << " " << iov[2].iov_len
@@ -943,23 +873,14 @@
 
 #ifdef LOG_DIRECT_IO
     char * _skipbuf = NULL;
-<<<<<<< HEAD
-    posix_memalign((void**)&_skipbuf, LOG_DIO_ALIGN, log_core::BLOCK_SIZE*2);
-=======
     posix_memalign((void**)&_skipbuf, LOG_DIO_ALIGN, log_storage::BLOCK_SIZE*2);    
->>>>>>> 6b16cba5
 #else
     char* _skipbuf = new char[log_storage::BLOCK_SIZE*2];
 #endif
     // FRJ: We always need to prime() partition ops (peek, open, etc)
     // always use a different buffer than log inserts.
-<<<<<<< HEAD
-    long offset = _owner->prime(_skipbuf, fd, start(), ll);
-
-=======
     long offset = _owner->prime(_skipbuf, ll, log_storage::BLOCK_SIZE);
     
->>>>>>> 6b16cba5
     // Make sure that flush writes a skip record
     this->flush(
 #ifdef LOG_DIRECT_IO
@@ -1083,7 +1004,7 @@
 
             // Try to get lsn of previous log record (for backward scan)
             if (prev_lsn) {
-                if (off >= sizeof(lsn_t)) {
+                if (off >= (int64_t)sizeof(lsn_t)) {
                     // most common and easy case -- prev_lsn is on the
                     // same block
                     *prev_lsn = *((lsn_t*) (readbuf + off - sizeof(lsn_t)));
@@ -1330,13 +1251,8 @@
     char *fname = new char[smlevel_0::max_devname];
     if (!fname)
         W_FATAL(fcOUTOFMEMORY);
-<<<<<<< HEAD
-    w_auto_delete_array_t<char> ad_fname(fname);
-    log_m::make_log_name(__num, fname, smlevel_0::max_devname);
-=======
     w_auto_delete_array_t<char> ad_fname(fname);        
     _owner->make_log_name(__num, fname, smlevel_0::max_devname);
->>>>>>> 6b16cba5
 
     smlevel_0::fileoff_t part_size = fileoff_t(0);
 
@@ -1521,12 +1437,8 @@
 #ifdef LOG_DIRECT_IO
 void
 partition_t::flush(
-<<<<<<< HEAD
-                   int fd, // IN: the file descriptor of the current log partition
-=======
                 char* writebuf,
                    int fd, // IN: the file descriptor of the current log partition 
->>>>>>> 6b16cba5
                    lsn_t lsn, // IN: the lsn of the first log record we want to flush
                    int64_t size, // IN: the total size of log records
                    int64_t write_size,  // IN: the aligned total size
@@ -1599,19 +1511,11 @@
     temp_end += offset;
 
     // copy the skip record to the temp write buffer
-<<<<<<< HEAD
-    memcpy(_writebuf()+temp_end, (char*)s, s->length());
-    temp_end += s->length();
-
-    // pad zero to make the real end aligned to blocksize
-    memcpy(_writebuf()+temp_end, block_of_zeros(), zeros);
-=======
     memcpy(writebuf+temp_end, (char*)s, s->length()); 
     temp_end += s->length();
 
     // pad zero to make the real end aligned to blocksize
     memcpy(writebuf+temp_end, block_of_zeros(), zeros); 
->>>>>>> 6b16cba5
     temp_end += zeros;
 
     typedef sdisk_base_t::iovec_t iovec_t;
@@ -1629,13 +1533,8 @@
             smlevel_0::errlog->clog << fatal_prio
                                     << "ERROR: could not flush log buf:"
                                     << " fd=" << fd
-<<<<<<< HEAD
-                                << " xfersize="
-                                << log_core::BLOCK_SIZE
-=======
                                 << " xfersize=" 
                                 << log_storage::BLOCK_SIZE
->>>>>>> 6b16cba5
                                     << ":" << endl
                                     << e
                                     << flushl;
@@ -1773,13 +1672,8 @@
             smlevel_0::errlog->clog << fatal_prio
                                     << "ERROR: could not flush log buf:"
                                     << " fd=" << fd
-<<<<<<< HEAD
-                                << " xfersize="
-                                << log_core::BLOCK_SIZE
-=======
                                 << " xfersize=" 
                                 << log_storage::BLOCK_SIZE
->>>>>>> 6b16cba5
                                     << ":" << endl
                                     << e
                                     << flushl;
