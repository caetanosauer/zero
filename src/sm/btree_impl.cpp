/*
 * (c) Copyright 2011-2013, Hewlett-Packard Development Company, LP
 */

#include "w_defines.h"

/**
 * Implementation of insert/remove/alloc functions in btree_impl.h.
 * Other functions are defined in btree_impl_xxx.cpp.
 */

#define SM_SOURCE
#define BTREE_C

#include "sm_int_2.h"
#include "btree_page.h"
#include "btree_impl.h"
#include "btcursor.h"
#include "crash.h"
#include "xct.h"
#include <vector>
#include "page_bf_inline.h"

rc_t
btree_impl::_ux_insert(
    volid_t vol, snum_t store,
    const w_keystr_t&    key,
    const cvec_t&        el)
{
    FUNC(btree_impl::_ux_insert);
    INC_TSTAT(bt_insert_cnt);
    while (true) {
        rc_t rc = _ux_insert_core (vol, store, key, el);
        if (rc.is_error() && rc.err_num() == eLOCKRETRY) {
            continue;
        }
        return rc;
    }
    return RCOK;
}
rc_t
btree_impl::_ux_insert_core(
    volid_t vol, snum_t store,
    const w_keystr_t&    key,
    const cvec_t&        el)
{

    // find the leaf (potentially) containing the key
    btree_page_h       leaf;
    W_DO( _ux_traverse(vol, store, key, t_fence_contain, LATCH_EX, leaf));
    w_assert1( leaf.is_fixed());
    w_assert1( leaf.is_leaf());
    w_assert1( leaf.latch_mode() == LATCH_EX);
    
    bool need_lock = g_xct_does_need_lock();
    
    // check if the same key already exists
    slotid_t slot;
    bool found;
    leaf.search_leaf(key, found, slot);
    bool alreay_took_XN = false;
    if (found) {
        // found! then we just lock the key (XN)
        if (need_lock) {
            W_DO (_ux_lock_key(leaf, key, LATCH_EX, XN, false));
            alreay_took_XN = true;
        }

        bool is_ghost = leaf.is_ghost(slot);
        
        //If the same key exists and non-ghost, exit with error (duplicate).
        if (!is_ghost) {
            return RC(eDUPLICATE);
        }

        // if the ghost record is enough spacious, we can just reuse it
        if (leaf._is_enough_spacious_ghost (key, slot, el)) {
            W_DO(leaf.replace_ghost(key, el));
            return RCOK;
        }
    }
    
    // then, we need to create (or expand) a ghost record for this key as a preparation to insert.
    // first, make sure this page is enough spacious (a bit conservative test).
    while (!leaf.check_space_for_insert_leaf(key, el)
        || (leaf.is_insertion_extremely_skewed_right() && leaf.check_chance_for_norecord_split(key))) {
        // See if there's room for the insert.
        // here, we start system transaction to split page
        lpid_t new_page_id;
        W_DO( _sx_split_foster(leaf, new_page_id, key) );
        
        // after split, should the old page contain the new tuple?
        if (!leaf.fence_contains(key)) {
            // if not, we should now insert to the new page.
            // because "leaf" is EX locked beforehand, no one
            // can have any latch on the new page, so we can always get this latch
            btree_page_h another_leaf; // latch coupling
            w_assert1(leaf.get_foster() == new_page_id.page);
            W_DO( another_leaf.fix_nonroot(leaf, leaf.vol(), new_page_id.page, LATCH_EX));
            w_assert1(another_leaf.is_fixed());                        
            w_assert2(another_leaf.fence_contains(key));
            leaf.unfix();
            leaf = another_leaf;
            w_assert2( leaf.is_fixed());
        }
    } // check for need to split

    // now we are sure the current page is enough spacious in any cases
    if (!found) {
        // corresponding ghost record didn't exist even before split.
        // so, it surely doesn't exist. we just create a new ghost record
        // by system transaction.
        
        if (need_lock) {
            W_DO(_ux_lock_range(leaf, key, -1, // search again because it might be split
                LATCH_EX, XN, NX, true)); // this lock "goes away" once it's taken
        }
        
        // so far deferring is disabled
        W_DO (_sx_reserve_ghost(leaf, key, el.size(), false));
    }
    
    // now we know the page has the desired ghost record. let's just replace it.
    if (need_lock && !alreay_took_XN) { // if "expand" case, do not need to get XN again
        W_DO (_ux_lock_key(leaf, key, LATCH_EX, XN, false));
    }
    W_DO(leaf.replace_ghost(key, el));

    return RCOK;
}

rc_t
btree_impl::_ux_put(
    volid_t vol, snum_t store,
    const w_keystr_t&    key,
    const cvec_t&        el)
{
    while (true) {
        rc_t rc = _ux_put_core (vol, store, key, el);
        if (rc.is_error() && rc.err_num() == eLOCKRETRY) {
            continue;
        }
        return rc;
    }
    return RCOK;
}
rc_t
btree_impl::_ux_put_core(
    volid_t vol, snum_t store,
    const w_keystr_t&    key,
    const cvec_t&        el)
{
    bool need_lock;
    slotid_t slot;
    bool found;
    bool took_XN;
    bool is_ghost;
    btree_page_h leaf;
    W_DO(_ux_get_page_and_status(vol, store, key, need_lock, slot, found, took_XN, is_ghost, leaf));
    if (!found || is_ghost) {
        return _ux_insert_core_tail(vol, store, key, el, need_lock, slot, found, took_XN, is_ghost, leaf);
    } else {    
        return _ux_update_core_tail(vol, store, key, el, need_lock, slot, found, is_ghost, leaf);
    }
}


rc_t
btree_impl::_ux_get_page_and_status(volid_t vol, snum_t store,
 			            const w_keystr_t& key,
                                    bool& need_lock, slotid_t& slot, bool& found, bool& took_XN, 
                                    bool& is_ghost, btree_page_h& leaf) {
                        
    // find the leaf (potentially) containing the key
    // passed in...btree_page_h       leaf;
    W_DO( _ux_traverse(vol, store, key, t_fence_contain, LATCH_EX, leaf));
    w_assert1( leaf.is_fixed());
    w_assert1( leaf.is_leaf());
    w_assert1( leaf.latch_mode() == LATCH_EX);
    
    // passed in...bool need_lock 
    need_lock = g_xct_does_need_lock();
    
    // check if the same key already exists
    // passed in...slotid_t slot;
    // passed in...bool found;
    leaf.search_leaf(key, found, slot);
    // passed in...bool alreay_took_XN 
    took_XN = false;
    if (found) {
        // found! then we just lock the key (XN)
        if (need_lock) {
            W_DO (_ux_lock_key(leaf, key, LATCH_EX, XN, false));
            took_XN = true;
        }

        is_ghost = leaf.is_ghost(slot);
    }
    return RCOK;
}
<<<<<<< HEAD

rc_t btree_impl::_ux_insert_core_tail(volid_t /* vol */, snum_t /* store */,
                                      const w_keystr_t& key, const cvec_t& el,
                                      bool& need_lock, slotid_t& slot, bool& found, 
                                      bool& alreay_took_XN, bool& is_ghost, btree_p& leaf) {
=======
rc_t btree_impl::_ux_insert_core_tail(volid_t vol, snum_t store,
			const w_keystr_t& key,const cvec_t& el,
                        bool& need_lock, slotid_t& slot, bool& found, bool& alreay_took_XN, 
                                      bool& is_ghost, btree_page_h& leaf) {
>>>>>>> 81c39db8
    if (found) {
        
        //If the same key exists and non-ghost, exit with error (duplicate).
        if (!is_ghost) {
            return RC(eDUPLICATE);
        }

        // if the ghost record is enough spacious, we can just reuse it
        if (leaf._is_enough_spacious_ghost (key, slot, el)) {
            W_DO(leaf.replace_ghost(key, el));
            return RCOK;
        }
    }
    
    // then, we need to create (or expand) a ghost record for this key as a preparation to insert.
    // first, make sure this page is enough spacious (a bit conservative test).
    while (!leaf.check_space_for_insert_leaf(key, el)
        || (leaf.is_insertion_extremely_skewed_right() && leaf.check_chance_for_norecord_split(key))) {
        // See if there's room for the insert.
        // here, we start system transaction to split page
        lpid_t new_page_id;
        W_DO( _sx_split_foster(leaf, new_page_id, key) );
        
        // after split, should the old page contain the new tuple?
        if (!leaf.fence_contains(key)) {
            // if not, we should now insert to the new page.
            // because "leaf" is EX locked beforehand, no one
            // can have any latch on the new page, so we can always get this latch
            btree_page_h another_leaf; // latch coupling
            W_DO( another_leaf.fix_nonroot(leaf, leaf.vol(), new_page_id.page, LATCH_EX) );
            w_assert1(another_leaf.is_fixed());                        
            w_assert2(another_leaf.fence_contains(key));
            leaf.unfix();
            leaf = another_leaf;
            w_assert2( leaf.is_fixed());
        }
    } // check for need to split

    // now we are sure the current page is enough spacious in any cases
    if (!found) {
        // corresponding ghost record didn't exist even before split.
        // so, it surely doesn't exist. we just create a new ghost record
        // by system transaction.
        
        if (need_lock) {
            W_DO(_ux_lock_range(leaf, key, -1, // search again because it might be split
                LATCH_EX, XN, NX, true)); // this lock "goes away" once it's taken
        }
        
        // so far deferring is disabled
        W_DO (_sx_reserve_ghost(leaf, key, el.size(), false));
    }
    
    // now we know the page has the desired ghost record. let's just replace it.
    if (need_lock && !alreay_took_XN) { // if "expand" case, do not need to get XN again
        W_DO (_ux_lock_key(leaf, key, LATCH_EX, XN, false));
    }
    W_DO(leaf.replace_ghost(key, el));

    return RCOK;
}


rc_t btree_impl::_sx_reserve_ghost(btree_page_h &leaf, const w_keystr_t &key, int elem_len, bool defer_apply)
{
    FUNC(btree_impl::_sx_reserve_ghost);
    sys_xct_section_t sxs (true); // this transaction will output only one log!
    W_DO(sxs.check_error_on_start());
    rc_t ret = _ux_reserve_ghost_core(leaf, key, elem_len, defer_apply);
    W_DO (sxs.end_sys_xct (ret));
    return ret;
}

rc_t btree_impl::_ux_reserve_ghost_core(btree_page_h &leaf, const w_keystr_t &key, int elem_len, bool defer_apply)
{
    w_assert1 (xct()->is_sys_xct());
    w_assert1 (leaf.fence_contains(key));
    size_t rec_size = key.get_length_as_keystr() - leaf.get_prefix_length()
        + elem_len + sizeof(int16_t) * 2;
    w_assert1 (leaf.usable_space() >= btree_page_h::slot_sz + rec_size);

    if (defer_apply) {
        W_DO (log_btree_ghost_reserve (leaf, key, rec_size));
    } else {
        // so far deferring is disabled
        // ssx_defer_section_t ssx_defer (&leaf); // auto-commit for deferred ssx log on leaf
        W_DO (log_btree_ghost_reserve (leaf, key, rec_size));
        leaf.reserve_ghost(key, rec_size);
    }
    return RCOK;
}

rc_t
btree_impl::_ux_update(volid_t vol, snum_t store, const w_keystr_t &key, const cvec_t &el)
{
    while (true) {
        rc_t rc = _ux_update_core (vol, store, key, el);
        if (rc.is_error() && rc.err_num() == eLOCKRETRY) {
            continue;
        }
        return rc;
    }
    return RCOK;
}

rc_t
btree_impl::_ux_update_core(volid_t vol, snum_t store, const w_keystr_t &key, const cvec_t &el)
{
    bool need_lock = g_xct_does_need_lock();
    btree_page_h         leaf;

    // find the leaf (potentially) containing the key
    W_DO( _ux_traverse(vol, store, key, t_fence_contain, LATCH_EX, leaf));

    w_assert3(leaf.is_fixed());
    w_assert3(leaf.is_leaf());

    slotid_t       slot = -1;
    bool            found = false;
    leaf.search(key, found, slot);

    if(!found) {
        if (need_lock) {
            // re-latch mode is SH because this is "not-found" case.
            W_DO(_ux_lock_range(leaf, key, slot,
                        LATCH_SH, XN, NS, false));
        }
        return RC(eNOTFOUND);
    }
    
    // it's found (whether it's ghost or not)! so, let's just
    // lock the key.
    if (need_lock) {
        // only the key is locked (XN)
        W_DO (_ux_lock_key(leaf, key, LATCH_EX, XN, false));
    }

    // get the old data and log
    bool ghost;
    const char *old_el;
    smsize_t old_elen;
    leaf.dat_leaf_ref(slot, old_el, old_elen, ghost);
    // it might be ghost..
    if (ghost) {
        return RC(eNOTFOUND);
    }
    
    // are we expanding?
    if (old_elen < el.size()) {
        if (!leaf.check_space_for_insert_leaf(key, el)) {
            // this page needs split. As this is a rare case,
            // we just call remove and then insert to simplify the code
            W_DO(_ux_remove(vol, store, key));
            W_DO(_ux_insert(vol, store, key, el));
            return RCOK;
        }
    }
    
    W_DO(log_btree_update (leaf, key, old_el, old_elen, el));
    
    W_DO(leaf.replace_el_nolog(slot, el));
    return RCOK;
}

rc_t
btree_impl::_ux_update_core_tail(volid_t vol, snum_t store,
     				 const w_keystr_t &key, const cvec_t &el,
                                 bool& need_lock, slotid_t& slot, bool& found, bool& is_ghost,
                                 btree_page_h& leaf) {

    if(!found) {
        if (need_lock) {
            // re-latch mode is SH because this is "not-found" case.
            W_DO(_ux_lock_range(leaf, key, slot,
                        LATCH_SH, XN, NS, false));
        }
        return RC(eNOTFOUND);
    }
    
    // it might be ghost..
    if (is_ghost) {
        return RC(eNOTFOUND);
    }
    const char *old_el;
    smsize_t old_elen;
    leaf.dat_leaf_ref(slot, old_el, old_elen, is_ghost);
    
    // are we expanding?
    if (old_elen < el.size()) {
        if (!leaf.check_space_for_insert_leaf(key, el)) {
            // this page needs split. As this is a rare case,
            // we just call remove and then insert to simplify the code
            W_DO(_ux_remove(vol, store, key));
            W_DO(_ux_insert(vol, store, key, el));
            return RCOK;
        }
    }
    
    W_DO(log_btree_update (leaf, key, old_el, old_elen, el));
    
    W_DO(leaf.replace_el_nolog(slot, el));
    return RCOK;
}

rc_t btree_impl::_ux_overwrite(
        volid_t vol, snum_t store, 
        const w_keystr_t&                 key,
        const char *el, smsize_t offset, smsize_t elen)
{
    while (true) {
        rc_t rc = _ux_overwrite_core (vol, store, key, el, offset, elen);
        if (rc.is_error() && rc.err_num() == eLOCKRETRY) {
            continue;
        }
        return rc;
    }
    return RCOK;
}

rc_t btree_impl::_ux_overwrite_core(
        volid_t vol, snum_t store, 
        const w_keystr_t&                 key,
        const char *el, smsize_t offset, smsize_t elen)
{
    // basically same as ux_update
    bool need_lock = g_xct_does_need_lock();
    btree_page_h         leaf;

    W_DO( _ux_traverse(vol, store, key, t_fence_contain, LATCH_EX, leaf));

    w_assert3(leaf.is_fixed());
    w_assert3(leaf.is_leaf());

    slotid_t       slot = -1;
    bool            found = false;
    leaf.search(key, found, slot);

    if(!found) {
        if (need_lock) {
            W_DO(_ux_lock_range(leaf, key, slot,
                        LATCH_SH, XN, NS, false));
        }
        return RC(eNOTFOUND);
    }
    
    if (need_lock) {
        W_DO (_ux_lock_key(leaf, key, LATCH_EX, XN, false));
    }

    // get the old data and log
    bool ghost;
    const char *old_el;
    smsize_t old_elen;
    leaf.dat_leaf_ref(slot, old_el, old_elen, ghost);
    if (ghost) {
        return RC(eNOTFOUND);
    }
    if (old_elen < offset + elen) {
        return RC(eRECWONTFIT);
    }
    
    W_DO(log_btree_overwrite (leaf, key, old_el, el, offset, elen));    
    leaf.overwrite_el_nolog(slot, offset, el, elen);
    return RCOK;
}

rc_t
btree_impl::_ux_remove(volid_t vol, snum_t store, const w_keystr_t &key)
{
    FUNC(btree_impl::_ux_remove);
    INC_TSTAT(bt_remove_cnt);
    while (true) {
        rc_t rc = _ux_remove_core (vol, store, key);
        if (rc.is_error() && rc.err_num() == eLOCKRETRY) {
            continue;
        }
        return rc;
    }
    return RCOK;
}

rc_t
btree_impl::_ux_remove_core(volid_t vol, snum_t store, const w_keystr_t &key)
{
    bool need_lock = g_xct_does_need_lock();
    btree_page_h         leaf;

    // find the leaf (potentially) containing the key
    W_DO( _ux_traverse(vol, store, key, t_fence_contain, LATCH_EX, leaf));

    w_assert3(leaf.is_fixed());
    w_assert3(leaf.is_leaf());

    slotid_t       slot = -1;
    bool            found = false;
    leaf.search(key, found, slot);

    if(!found) {
        if (need_lock) {
            // re-latch mode is SH because this is "not-found" case.
            W_DO(_ux_lock_range(leaf, key, slot,
                        LATCH_SH, XN, NS, false));
        }
        return RC(eNOTFOUND);
    }
    
    // it's found (whether it's ghost or not)! so, let's just
    // lock the key.
    if (need_lock) {
        // only the key is locked (XN)
        W_DO (_ux_lock_key(leaf, key, LATCH_EX, XN, false));
    }
    
    // it might be already ghost..
    if (leaf.is_ghost(slot)) {
        return RC(eNOTFOUND);
    }

    // log first
    vector<slotid_t> slots;
    slots.push_back(slot);
    W_DO(log_btree_ghost_mark (leaf, slots));
    
    // then mark it as ghost
    leaf.mark_ghost (slot);
    return RCOK;
}

rc_t
btree_impl::_ux_undo_ghost_mark(volid_t vol, snum_t store, const w_keystr_t &key)
{
    FUNC(btree_impl::_ux_undo_ghost_mark);
    w_assert1(key.is_regular());
    btree_page_h         leaf;
    W_DO( _ux_traverse(vol, store, key, t_fence_contain, LATCH_EX, leaf));
    w_assert3(leaf.is_fixed());
    w_assert3(leaf.is_leaf());

    slotid_t       slot = -1;
    bool            found = false;
    leaf.search(key, found, slot);

    if(!found) {
        return RC(eNOTFOUND);
    }
    leaf.unmark_ghost (slot);
    return RCOK;
}

uint8_t btree_impl::s_ex_need_counts[1 << btree_impl::GAC_HASH_BITS];
uint8_t btree_impl::s_foster_children_counts[1 << btree_impl::GAC_HASH_BITS];
queue_based_lock_t btree_impl::s_ex_need_mutex[1 << GAC_HASH_BITS];<|MERGE_RESOLUTION|>--- conflicted
+++ resolved
@@ -198,18 +198,10 @@
     }
     return RCOK;
 }
-<<<<<<< HEAD
-
 rc_t btree_impl::_ux_insert_core_tail(volid_t /* vol */, snum_t /* store */,
                                       const w_keystr_t& key, const cvec_t& el,
                                       bool& need_lock, slotid_t& slot, bool& found, 
-                                      bool& alreay_took_XN, bool& is_ghost, btree_p& leaf) {
-=======
-rc_t btree_impl::_ux_insert_core_tail(volid_t vol, snum_t store,
-			const w_keystr_t& key,const cvec_t& el,
-                        bool& need_lock, slotid_t& slot, bool& found, bool& alreay_took_XN, 
-                                      bool& is_ghost, btree_page_h& leaf) {
->>>>>>> 81c39db8
+                                      bool& alreay_took_XN, bool& is_ghost, btree_page_h& leaf) {
     if (found) {
         
         //If the same key exists and non-ghost, exit with error (duplicate).
