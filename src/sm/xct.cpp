--- conflicted
+++ resolved
@@ -2189,7 +2189,6 @@
     return RCOK;
 }
 
-<<<<<<< HEAD
 void _update_page_lsns(const fixable_page_h *page, const lsn_t &new_lsn) {
     if (page != NULL) {
         w_assert1(page->latch_mode() == LATCH_EX);
@@ -2198,9 +2197,6 @@
     }
 }
 
-// See comments above get_logbuf, above
-=======
->>>>>>> e48875e2
 rc_t
 xct_t::give_logbuf(logrec_t* l, const fixable_page_h *page, const fixable_page_h *page2)
 {
