/*
 * (c) Copyright 2011-2013, Hewlett-Packard Development Company, LP
 */

#include "w_defines.h"

#define SM_SOURCE
#define XCT_C
// These #defines must precede inclusion of xct.h
// USE_BLOCK_ALLOC_FOR_LOGREC is in xct.h only for the purpose
// of a friend declaration.
// USE_BLOCK_ALLOC_FOR_XCT_IMPL is in xct.h only for the purpose
// of private/public declaration of xct_core.
#define USE_BLOCK_ALLOC_FOR_LOGREC 1
#define USE_BLOCK_ALLOC_FOR_XCT_IMPL 1

#define SSX_LOGBUFFER_SIZE (sizeof(logrec_t))

#include <new>
#define SM_LEVEL 0
#include "sm_int_1.h"

#if USE_BLOCK_ALLOC_FOR_LOGREC 
#include "block_alloc.h"
#endif
#include "tls.h"

#include "lock.h"
#include <sm_int_4.h>
#include "xct_dependent.h"
#include "xct.h"
#include "logrec.h"
#include "lock_x.h"
#include "lock_lil.h"
#include <w_strstream.h>

#include <sm.h>
#include "tls.h"
#include "chkpt_serial.h"
#include <sstream>
#include "crash.h"
#include "chkpt.h"
#include "bf_tree.h"
#include "page_bf_inline.h"

#ifdef EXPLICIT_TEMPLATE
template class w_list_t<xct_t, queue_based_lock_t>;
template class w_list_i<xct_t, queue_based_lock_t>;
template class w_list_t<xct_dependent_t,queue_based_lock_t>;
template class w_list_i<xct_dependent_t,queue_based_lock_t>;
template class w_keyed_list_t<xct_t, queue_based_lock_t, tid_t>;
template class w_descend_list_t<xct_t, queue_based_lock_t, tid_t>;
template class w_list_t<stid_list_elem_t, queue_based_lock_t>;
template class w_list_i<stid_list_elem_t, queue_based_lock_t>;
template class w_auto_delete_array_t<lock_mode_t>;
template class w_auto_delete_array_t<lockid_t>;
template class w_auto_delete_array_t<stid_t>;

#endif /* __GNUG__*/

// definition of LOGTRACE is in crash.h
#define DBGX(arg) DBG(<<" th."<<me()->id << " " << "tid." << _tid  arg)

// If we run into btree shrinking activity, we'll bump up the
// fudge factor, b/c to undo a lot of btree removes (incremental
// tree removes) takes about 4X the logging... 
extern double logfudge_factors[logrec_t::t_max_logrec]; // in logstub.cpp
#define UNDO_FUDGE_FACTOR(t, nbytes) int((logfudge_factors[t])*(nbytes))

#ifdef W_TRACE
extern "C" void debugflags(const char *);
void
debugflags(const char *a) 
{
   _w_debug.setflags(a);
}
#endif /* W_TRACE */

SPECIALIZE_CS(xct_t, int _dummy, (_dummy=0),
            _mutex->acquire_1thread_xct_mutex(), 
            _mutex->release_1thread_xct_mutex());

int auto_rollback_t::_count = 0;

/*********************************************************************
 *
 *  The xct list is sorted for easy access to the oldest and
 *  youngest transaction. All instantiated xct_t objects are
 *  in the list.
 *
 *  Here are the transaction list and the mutex that protects it.
 *
 *********************************************************************/

queue_based_lock_t        xct_t::_xlist_mutex;

w_descend_list_t<xct_t, queue_based_lock_t, tid_t>   
        xct_t::_xlist(W_KEYED_ARG(xct_t, _tid,_xlink), &_xlist_mutex);

bool xct_t::xlist_mutex_is_mine() 
{
     bool is =
        me()->get_xlist_mutex_node()._held 
        && 
        (me()->get_xlist_mutex_node()._held->
            is_mine(&me()->get_xlist_mutex_node()));
     return is;
}
void xct_t::assert_xlist_mutex_not_mine() 
{
    w_assert1(
            (me()->get_xlist_mutex_node()._held == 0)
           || 
           (me()->get_xlist_mutex_node()._held->
               is_mine(&me()->get_xlist_mutex_node())==false));
}
void xct_t::assert_xlist_mutex_is_mine() 
{
#if W_DEBUG_LEVEL > 1
    bool res = 
     me()->get_xlist_mutex_node()._held 
        && (me()->get_xlist_mutex_node()._held->
            is_mine(&me()->get_xlist_mutex_node()));
    if(!res) {
        fprintf(stderr, "held: %p\n", 
             me()->get_xlist_mutex_node()._held );
        if ( me()->get_xlist_mutex_node()._held  )
        {
        fprintf(stderr, "ismine: %d\n", 
            me()->get_xlist_mutex_node()._held->
            is_mine(&me()->get_xlist_mutex_node()));
        }
        w_assert1(0);
    }
#else
     w_assert1(me()->get_xlist_mutex_node()._held 
        && (me()->get_xlist_mutex_node()._held->
            is_mine(&me()->get_xlist_mutex_node())));
#endif
}

w_rc_t  xct_t::acquire_xlist_mutex()
{
     assert_xlist_mutex_not_mine();
     _xlist_mutex.acquire(&me()->get_xlist_mutex_node());
     assert_xlist_mutex_is_mine();
     return RCOK;
}

void  xct_t::release_xlist_mutex()
{
     assert_xlist_mutex_is_mine();
     _xlist_mutex.release(me()->get_xlist_mutex_node());
     assert_xlist_mutex_not_mine();
}

/*********************************************************************
 *
 *  _nxt_tid is used to generate unique transaction id
 *  _1thread_name is the name of the mutex protecting the xct_t from
 *          multi-thread access
 *
 *********************************************************************/
tid_t                                 xct_t::_nxt_tid = tid_t::null;

/*********************************************************************
 *
 *  _oldest_tid is the oldest currently-running tx (well, could be
 *  committed by now - the xct destructor updates this)
 *  This corresponds to the Shore-MT paper section 7.3, top of
 *  2nd column, page 10.
 *
 *********************************************************************/
tid_t                                xct_t::_oldest_tid = tid_t::null;

inline bool   xct_t::should_consume_rollback_resv(int t) const 
{
     if(state() == xct_aborting) {
         w_assert0(_rolling_back);
     } // but not the reverse: rolling_back
     // could be true while we're active
     // _core->xct_aborted means we called abort but
     // we might be in freeing_space state right now, in
     // which case, _rolling_back isn't true.
    return 
        // _rolling_back means in rollback(),
        // which can be in abort or in
        // rollback_work.
        _rolling_back || _core->_xct_aborting
        // compensate is a special case:
        // consume rollback space
        || t == logrec_t::t_compensate ;
 }

/*********************************************************************
 *
 *  Constructors and destructor
 *
 *********************************************************************/
#if defined(USE_BLOCK_ALLOC_FOR_XCT_IMPL) && (USE_BLOCK_ALLOC_FOR_XCT_IMPL==1)
DECLARE_TLS(block_alloc<xct_t>, xct_pool);
DECLARE_TLS(block_alloc<xct_t::xct_core>, core_pool);
#define NEW_XCT new (*xct_pool)
#define DELETE_XCT(xd) xct_pool->destroy_object(xd)
#define NEW_CORE new (*core_pool)
#define DELETE_CORE(c) core_pool->destroy_object(c)
#else
#define NEW_XCT new
#define DELETE_XCT(xd) delete xd
#define NEW_CORE new
#define DELETE_CORE(c) delete c
#endif

xct_t*
xct_t::new_xct(
        sm_stats_info_t* stats, 
        timeout_in_ms timeout,
        bool sys_xct,
        bool single_log_sys_xct, bool deferred_ssx
              )
{
    xct_core* core = NEW_CORE xct_core(_nxt_tid.atomic_incr(),
                       xct_active, timeout);
    xct_t* xd = NEW_XCT xct_t(core, stats, lsn_t(), lsn_t(),
                              sys_xct, single_log_sys_xct, deferred_ssx);
    me()->attach_xct(xd);
    return xd;
}

xct_t*
xct_t::new_xct(const tid_t& t, state_t s, const lsn_t& last_lsn,
             const lsn_t& undo_nxt, timeout_in_ms timeout, bool sys_xct,
             bool single_log_sys_xct, bool deferred_ssx
              ) 
{

    // Uses user(recovery)-provided tid
    _nxt_tid.atomic_assign_max(t);
    xct_core* core = NEW_CORE xct_core(t, s, timeout);
    xct_t* xd = NEW_XCT xct_t(core, 0, last_lsn, undo_nxt,
        sys_xct, single_log_sys_xct, deferred_ssx);
    
    /// Don't attach
    w_assert1(me()->xct() == 0);
    return xd;
}

void
xct_t::destroy_xct(xct_t* xd) 
{
    LOGREC_ACCOUNTING_PRINT // see logrec.h
    // xct_core* core = xd->_core;
    DELETE_XCT(xd);
   //  DELETE_CORE(core);
}

#if W_DEBUG_LEVEL > 2
/* debugger-callable */
extern "C" void dumpXct(const xct_t *x) { if(x) { cout << *x <<endl;} }

/* help for debugger-callable dumpThreadById() below */
class PrintSmthreadById : public SmthreadFunc
{
    public:
        PrintSmthreadById(ostream& out, int i ) : o(out), _i(0) {
                _i = sthread_base_t::id_t(i);
        };
        void operator()(const smthread_t& smthread);
    private:
        ostream&        o;
        sthread_base_t::id_t                 _i;
};
void PrintSmthreadById::operator()(const smthread_t& smthread)
{
    if (smthread.id == _i)  {
        o << "--------------------" << "\n" << smthread;
    }
}

/* debugger-callable */
extern "C" void 
dumpThreadById(int i) { 
    PrintSmthreadById f(cout, i);
    smthread_t::for_each_smthread(f);
}
#endif 

/*
 * Clean up existing transactions at ssm shutdown.
 * -- called from ~ss_m, so this should never be 
 * subject to multiple threads using the xct list.
 *
 * Must abort the transactions as if they had been
 * called through ssm API to preserve assertions deep
 * in the ssm regarding update-threads.
 */
int
xct_t::cleanup(bool dispose_prepared)
{
    bool        changed_list;
    int         nprepared = 0;
    xct_t*      xd;
    W_COERCE(acquire_xlist_mutex());
    do {
        /*
         *  We cannot delete an xct while iterating. Use a loop
         *  to iterate and delete one xct for each iteration.
         */
        xct_i i(false); // do acquire the list mutex. Noone
        // else should be iterating over the xcts at this point.
        changed_list = false;
        xd = i.next();
        if (xd) {
            // Release the mutex so we can delete the xd if need be...
            release_xlist_mutex();
            switch(xd->state()) {
            case xct_active: {
                    me()->attach_xct(xd);
                    int num = xd->attach_update_thread();
                    /*
                     *  We usually want to shutdown cleanly. For debugging
                     *  purposes, it is sometimes desirable to simply quit.
                     *
                     *  NB:  if a vas has multiple threads running on behalf
                     *  of a tx at this point, it's going to run into trouble.
                     */
                    if (shutdown_clean) {
                        w_assert0(num==1);
                        W_COERCE( xd->abort() );
                    } else {
                        W_COERCE( xd->dispose() );
                    }
                    xd->destroy_xct(xd);
                    // delete xd;
                    changed_list = true;
                } 
                break;

            case xct_freeing_space:
            case xct_ended: {
                    DBG(<< xd->tid() <<"deleting " 
                            << " w/ state=" << xd->state() );
                    xd->destroy_xct(xd);
                    // delete xd;
                    changed_list = true;
                }
                break;

            case xct_prepared: {
                    if(dispose_prepared) {
                        me()->attach_xct(xd);
                        W_COERCE( xd->dispose() );
                        xd->destroy_xct(xd);
                        // delete xd;
                        changed_list = true;
                    } else {
                        DBG(<< xd->tid() <<"keep -- prepared ");
                        nprepared++;
                    }
                } 
                break;

            default: {
                    DBG(<< xd->tid() <<"skipping " 
                            << " w/ state=" << xd->state() );
                }
                break;
            
            } // switch on xct state
            W_COERCE(acquire_xlist_mutex());
        } // xd not null
    } while (xd && changed_list);
    release_xlist_mutex();
    return nprepared;
}




/*********************************************************************
 *
 *  xct_t::num_active_xcts()
 *
 *  Return the number of active transactions (equivalent to the
 *  size of _xlist.
 *
 *********************************************************************/
uint32_t
xct_t::num_active_xcts()
{
    uint32_t num;
    W_COERCE(acquire_xlist_mutex());
    num = _xlist.num_members();
    release_xlist_mutex();
    return  num;
}



/*********************************************************************
 *
 *  xct_t::look_up(tid)
 *
 *  Find the record for tid and return it. If not found, return 0.
 *
 *********************************************************************/
xct_t* 
xct_t::look_up(const tid_t& tid)
{
    xct_t* xd;
    xct_i iter(true);

    while ((xd = iter.next())) {
        if (xd->tid() == tid) {
            return xd;
        }
    }
    return 0;
}

xct_lock_info_t*
xct_t::lock_info() const {
    return _core->_lock_info;
}

lil_private_table* xct_t::lil_lock_info() const
{
    return _core->_lil_lock_info;
}

timeout_in_ms
xct_t::timeout_c() const {
    return _core->_timeout;
}

/*********************************************************************
 *
 *  xct_t::oldest_tid()
 *
 *  Return the tid of the oldest active xct.
 *
 *********************************************************************/
tid_t
xct_t::oldest_tid()
{
    return _oldest_tid;
}


rc_t
xct_t::abort(bool save_stats_structure /* = false */)
{
    if(is_instrumented() && !save_stats_structure) {
        delete __stats;
        __stats = 0;
    }
    return _abort();
}

/*********************************************************************
 *
 *  xct_t::recover2pc(...)
 *
 *  Locate a prepared tx with this global tid
 *
 *********************************************************************/

rc_t 
xct_t::recover2pc(const gtid_t &g,
        bool        /*mayblock*/,
        xct_t        *&xd)
{
    w_list_i<xct_t, queue_based_lock_t> i(_xlist);
    while ((xd = i.next()))  {
        if( xd->state() == xct_prepared ) {
            if(xd->gtid() &&
                *(xd->gtid()) == g) {
                // found
                // TODO  try to reach the coordinator
                return RCOK;
            }
        }
    }
    return RC(eNOSUCHPTRANS);
}

/*********************************************************************
 *
 *  xct_t::query_prepared(...)
 *
 *  given a buffer into which to write global transaction ids, fill
 *  in those for all prepared tx's
 *
 *********************************************************************/
rc_t 
xct_t::query_prepared(int list_len, gtid_t list[])
{
    w_list_i<xct_t, queue_based_lock_t> iter(_xlist);
    int i=0;
    xct_t *xd;
    while ((xd = iter.next()))  {
        if( xd->state() == xct_prepared ) {
            if(xd->gtid()) {
                if(i < list_len) {
                    list[i++]=*(xd->gtid());
                } else {
                    return RC(fcFULL);
                }
            // } else {
                // was not external 2pc
            }
        }
    }
    return RCOK;
}

/*********************************************************************
 *
 *  xct_t::query_prepared(...)
 *
 *  Tell how many prepared tx's there are.
 *
 *********************************************************************/
rc_t 
xct_t::query_prepared(int &numtids)
{
    w_list_i<xct_t, queue_based_lock_t> iter(_xlist);
    numtids=0;
    xct_t *xd;
    while ((xd = iter.next()))  {
        if( xd->state() == xct_prepared ) {
            numtids++;
        }
    }
    return RCOK;
}

int
xct_t::num_threads()
{
    return _core->_threads_attached;
}

#if CHECK_NESTING_VARIABLES


int
xct_t::compensated_op_depth() const
{
    return _in_compensated_op;
}

int
check_compensated_op_nesting::compensated_op_depth(xct_t* xd, int dflt)
{
    // all bets are off if there's another thread attached to this xct.
    // return the default, which will allow the asserts to pass
    if(xd->num_threads() > 1) return dflt;
    return xd->compensated_op_depth();
}
#endif



void
xct_t::force_nonblocking()
{
//    lock_info()->set_nonblocking();
}

rc_t
xct_t::commit(bool lazy,lsn_t* plastlsn)
{
    // w_assert9(one_thread_attached());
    // removed because a checkpoint could
    // be going on right now.... see comments
    // in log_prepared and chkpt.cpp

    return _commit(t_normal | (lazy ? t_lazy : t_normal), plastlsn);
}

rc_t
xct_t::commit_as_group_member()
{
    w_assert1(me()->xct() == this);
    return _commit(t_normal|t_group);
}

/* Group commit: static; write the list of xct ids in the single loc record */
rc_t
xct_t::group_commit(const xct_t *list[], int listlen)
{
    // can we fit this list into the log record?
    if(listlen > xct_list_t::max) 
        return RC(eLISTTOOLONG);

    // Log the whole bunch.
    return log_xct_end_group(list, listlen);
}

rc_t
xct_t::chain(bool lazy)
{
    w_assert9(one_thread_attached());
    return _commit(t_chain | (lazy ? t_lazy : t_chain));
}

xct_log_t*          
xct_t::new_xct_log_t()
{
    xct_log_t*  l = new xct_log_t; 
    if (!l) W_FATAL(eOUTOFMEMORY);
    return l;
}

/**\brief Used by smthread upon attach_xct() to avoid excess heap activity.
 *
 * \details
 * If the xct has a stashed copy of the caches, hand them over to the
 * calling smthread. If not, allocate some off the stack.
 */
void                        
xct_t::steal(xct_log_t*&x)
{
    /* See comments in smthread_t::new_xct() */
    w_assert1(is_1thread_xct_mutex_mine());

    if( (x = __saved_xct_log_t) ) {
        __saved_xct_log_t = 0;
    } else {
        x = new_xct_log_t(); // deleted when thread detaches or xct finishes
    }
    // Don't dup release
    // release_1thread_xct_mutex();
}

/**\brief Used by smthread upon detach_xct() to avoid excess heap activity.
 *
 * \details
 * If the xct has a stashed copy of the caches, free the caches
 * passed in, otherwise, hang onto them to hand over to the next
 * thread that attaches to this xct.
 */
void                        
xct_t::stash(xct_log_t*&x)
{
    /* See comments in smthread_t::new_xct() */
    w_assert1(is_1thread_xct_mutex_mine());

    if(__saved_xct_log_t) {
        DBGX(<<"stash: delete " << x);
        delete x; 
    }
    else { __saved_xct_log_t = x; }
    x = 0;
    // dup acquire/release removed release_1thread_xct_mutex();
}

rc_t                        
xct_t::obtain_locks(lock_mode_t mode, int num, const lockid_t *locks)
{
    int  i;
    rc_t rc;

    for (i=0; i<num; i++) {
        DBG(<<"Obtaining lock : " << locks[i] << " in mode " << int(mode));

        rc =lm->lock(locks[i], mode, false, WAIT_IMMEDIATE);
        if(rc.is_error()) {
            lm->dump(smlevel_0::errlog->clog);
            smlevel_0::errlog->clog << fatal_prio
                << "can't obtain lock " <<rc <<endl;
            W_FATAL(eINTERNAL);
        }
    }

    return RCOK;
}

rc_t                        
xct_t::obtain_one_lock(lock_mode_t mode, const lockid_t &lock)
{
    DBG(<<"Obtaining 1 lock : " << lock << " in mode " << int(mode));

    rc_t rc;
    rc = lm->lock(lock, mode, false, WAIT_IMMEDIATE);
    if(rc.is_error()) {
        lm->dump(smlevel_0::errlog->clog);
        smlevel_0::errlog->clog << fatal_prio
            << "can't obtain lock " <<rc <<endl;
        W_FATAL(eINTERNAL);
    }
    return RCOK;
}

/**\brief Set the log state for this xct/thread pair to the value \e s.
 */
smlevel_0::switch_t 
xct_t::set_log_state(switch_t s) 
{
    xct_log_t *mine = me()->xct_log();

    switch_t old = (mine->xct_log_is_off()? OFF: ON);

    if(s==OFF) mine->set_xct_log_off();

    else mine->set_xct_log_on();

    return old;
}

void
xct_t::restore_log_state(switch_t s) 
{
    (void) set_log_state(s);
}


tid_t
xct_t::youngest_tid()
{
    ASSERT_FITS_IN_LONGLONG(tid_t);
    return _nxt_tid;
}

void
xct_t::update_youngest_tid(const tid_t &t)
{
    _nxt_tid.atomic_assign_max(t);
}


void
xct_t::force_readonly() 
{
    acquire_1thread_xct_mutex();
    _core->_forced_readonly = true;
    release_1thread_xct_mutex();
}

void 
xct_t::put_in_order() {
    W_COERCE(acquire_xlist_mutex());
    _xlist.put_in_order(this);
    _oldest_tid = _xlist.last()->_tid;
    release_xlist_mutex();

#if W_DEBUG_LEVEL > 2
    W_COERCE(acquire_xlist_mutex());
    {
        // make sure that _xlist is in order
        w_list_i<xct_t, queue_based_lock_t> i(_xlist);
        tid_t t = tid_t::null;
        xct_t* xd;
        while ((xd = i.next()))  {
            w_assert1(t < xd->_tid);
        }
        w_assert1(t <= _nxt_tid);
    }
    release_xlist_mutex();
#endif 
}


smlevel_0::fileoff_t
xct_t::get_log_space_used() const
{
    return _log_bytes_used
    + _log_bytes_ready
    + _log_bytes_rsvd;
}

rc_t
xct_t::wait_for_log_space(fileoff_t amt) {
    rc_t rc = RCOK;
    if(log) {
        fileoff_t still_needed = amt;
        // check whether we even need to wait...
        if(log->reserve_space(still_needed)) {
            _log_bytes_reserved_space += still_needed;
            w_assert1(_log_bytes_reserved_space >= 0);
            still_needed = 0;
        }
        else {
            timeout_in_ms timeout = first_lsn().valid()? 100 : WAIT_FOREVER;
            fprintf(stderr, "%s:%d: first_lsn().valid()? %d    timeout=%d\n",
                __FILE__, __LINE__, first_lsn().valid(), timeout);
            rc = log->wait_for_space(still_needed, timeout);
            if(rc.is_error()) {
            //rc = RC(eOUTOFLOGSPACE);
            }
        }
        
        // update our reservation with whatever we got
        _log_bytes_ready += amt - still_needed;
    }
    return rc;
}

void
xct_t::dump(ostream &out) 
{
    W_COERCE(acquire_xlist_mutex());
    out << "xct_t: "
            << _xlist.num_members() << " transactions"
        << endl;
    w_list_i<xct_t, queue_based_lock_t> i(_xlist);
    xct_t* xd;
    while ((xd = i.next()))  {
        out << "********************" << "\n";
        out << *xd << endl;
    }
    release_xlist_mutex();
}

void                        
xct_t::set_timeout(timeout_in_ms t) 
{ 
    _core->_timeout = t; 
}

w_rc_t 
xct_log_warn_check_t::check(xct_t *& _victim) 
{
    /* FRJ: TODO: use this with the new log reservation code. One idea
       would be to return eLOGSPACEWARN if this transaction (or some
       other?) has been forced nonblocking. Another would be to hook
       in with the LOG_RESERVATIONS stuff and warn if transactions are
       having to wait to acquire log space. Yet another way would be
       to hook in with the checkpoint thread and see if it feels
       stressed...
     */
    /* 
     * NEH In the meantime, we do this crude check in prologues
     * to sm routines, if for no other reason than to test
     * the callbacks.  User can turn off log_warn_check at will with option:
     * -sm_log_warn
     */

    DBG(<<"generate_log_warnings " <<  me()->generate_log_warnings());

    // default is true 
    // User can turn it off, too
    if (me()->generate_log_warnings() && 
            smlevel_0::log &&
            smlevel_0::log_warn_trigger > 0)  
    {
        _victim = NULL;
        w_assert1(smlevel_1::log != NULL);

        // Heuristic, pretty crude:
        smlevel_0::fileoff_t left = smlevel_1::log->space_left() ;
        DBG(<<"left " << left << " trigger " << smlevel_0::log_warn_trigger
                << " log durable_lsn " << log->durable_lsn()
                << " log curr_lsn " << log->curr_lsn()
                << " segment_size " << log->segment_size()
                );

        if( left < smlevel_0::log_warn_trigger ) 
        {
            // Try to force the log first
            log->flush(log->curr_lsn());
        }
        if( left < smlevel_0::log_warn_trigger ) 
        {
            if(log_warn_callback) {
                xct_t *v = xct();
                // Check whether we have log warning on - to avoid
                // cascading errors.
                if(v && v->log_warn_is_on()) {
                    xct_i i(true);
                    lsn_t l = smlevel_1::log->global_min_lsn();
                    char  buf[max_devname];
                    log_m::make_log_name(l.file(), buf, max_devname);
                    w_rc_t rc = (*log_warn_callback)(
                        &i,   // iterator
                        v,    // victim
                        left, // space left  
                        smlevel_0::log_warn_trigger, // threshold
                        buf
                    );
                    if(rc.is_error() && (rc.err_num() == eUSERABORT)) {
                        _victim = v;
                    }
                    return rc;
                }
            } else {
                return  RC(eLOGSPACEWARN);
            }
        }
    }
    return RCOK;
}

struct lock_info_ptr {
    xct_lock_info_t* _ptr;
    
    lock_info_ptr() : _ptr(0) { }
    
    xct_lock_info_t* take() {
        if(xct_lock_info_t* rval = _ptr) {
            _ptr = 0;
            return rval;
        }
        return new xct_lock_info_t;
    }
    void put(xct_lock_info_t* ptr) {
        if(_ptr)
            delete _ptr;
        _ptr = ptr? ptr->reset_for_reuse() : 0;
    }
    
    ~lock_info_ptr() { put(0); }
};

DECLARE_TLS(lock_info_ptr, agent_lock_info);

struct lil_lock_info_ptr {
    lil_private_table* _ptr;
    
    lil_lock_info_ptr() : _ptr(0) { }
    
    lil_private_table* take() {
        if(lil_private_table* rval = _ptr) {
            _ptr = 0;
            return rval;
        }
        return new lil_private_table;
    }
    void put(lil_private_table* ptr) {
        if(_ptr)
            delete _ptr;
        if (ptr) {
            ptr->clear();
        }
        _ptr = ptr;
    }
    
    ~lil_lock_info_ptr() { put(0); }
};

DECLARE_TLS(lil_lock_info_ptr, agent_lil_lock_info);



/*********************************************************************
 *
 *  Print out tid and status
 *
 *********************************************************************/
ostream&
operator<<(ostream& o, const xct_t& x)
{
    o << "tid="<< x.tid();

    o << " global_tid=";
    if (x._core->_global_tid)  {
        o << *x._core->_global_tid;
    }  else  {
        o << "<NONE>";
    }

    o << "\n" << " state=" << x.state() << " num_threads=" << x._core->_threads_attached << "\n" << "   ";

    o << " defaultTimeout=";
    print_timeout(o, x.timeout_c());
    o << " first_lsn=" << x._first_lsn << " last_lsn=" << x._last_lsn << "\n" << "   ";

    o << " num_storesToFree=" << x._core->_storesToFree.num_members()
      << " num_loadStores=" << x._core->_loadStores.num_members() << "\n" << "   ";

    o << " in_compensated_op=" << x._in_compensated_op << " anchor=" << x._anchor;

    if(x.lock_info()) {
         o << *x.lock_info();
    }

    return o;
}

#if USE_BLOCK_ALLOC_FOR_LOGREC 
// Pool from which the xct_t allocates logrec_t for
// the _log_buf. There is one per xct.  
DECLARE_TLS(block_alloc<logrec_t>, logrec_pool);
#endif

xct_t::xct_core::xct_core(tid_t const &t, state_t s, timeout_in_ms timeout)
    :
    _tid(t), 
    _timeout(timeout),
    _warn_on(true),
    _lock_info(agent_lock_info->take()),    
    _lil_lock_info(agent_lil_lock_info->take()),    
    _updating_operations(0),
    _threads_attached(0),
    _state(s),
    _forced_readonly(false),
    _vote(vote_bad), 
    _global_tid(0),
    _coord_handle(0),
    _read_only(false),
    _storesToFree(stid_list_elem_t::link_offset(), &_1thread_xct),
    _loadStores(stid_list_elem_t::link_offset(), &_1thread_xct),
    _xct_ended(0), // for assertions
    _xct_aborting(0)
{
    _lock_info->set_tid(_tid);
    w_assert1(_tid == _lock_info->tid());

    w_assert1(_lil_lock_info);
    
    DO_PTHREAD(pthread_mutex_init(&_waiters_mutex, NULL));
    DO_PTHREAD(pthread_cond_init(&_waiters_cond, NULL));

    INC_TSTAT(begin_xct_cnt);

}

/*********************************************************************
 *
 *  xct_t::xct_t(that, type)
 *
 *  Begin a transaction. The transaction id is assigned automatically,
 *  and the xct record is inserted into _xlist.
 *
 *********************************************************************/
xct_t::xct_t(xct_core* core, sm_stats_info_t* stats,
           const lsn_t& last_lsn, const lsn_t& undo_nxt, bool sys_xct,
           bool single_log_sys_xct, bool deferred_ssx
            ) 
    :   
    __stats(stats),
    __saved_lockid_t(0),
    __saved_xct_log_t(0),
    _tid(core->_tid), 
    _xct_chain_len(0),
    _query_concurrency (smlevel_0::t_cc_none),
    _query_exlock_for_select(false),
    _piggy_backed_single_log_sys_xct(false),
    _sys_xct (sys_xct),
    _single_log_sys_xct (single_log_sys_xct),
    _deferred_ssx (deferred_ssx),
    _inquery_verify(false),
    _inquery_verify_keyorder(false),
    _inquery_verify_space(false),
    // _first_lsn, _last_lsn, _undo_nxt, 
    _last_lsn(last_lsn),
    _undo_nxt(undo_nxt),
    _read_watermark(lsn_t::null),
    _elr_mode (elr_none),
    _dependent_list(W_LIST_ARG(xct_dependent_t, _link), &core->_1thread_xct),
    _last_log(0),
    _log_buf(0),
    _log_bytes_rsvd(0),
    _log_bytes_ready(0),
    _log_bytes_used(0),
    _log_bytes_reserved_space(0),
    _rolling_back(false),
#if CHECK_NESTING_VARIABLES
#endif
    _in_compensated_op(0),
    _core(core)
#if W_DEBUG_LEVEL > 2
    ,
    _had_error(false)
#endif
{
    w_assert1(tid() == core->_tid);
    w_assert3(tid() <= _nxt_tid);
    w_assert2(tid() <= _nxt_tid);
    w_assert1(tid() == core->_lock_info->tid());

#if USE_BLOCK_ALLOC_FOR_LOGREC 
    _log_buf = new (*logrec_pool) logrec_t; // deleted when xct goes away
#else
    _log_buf = new logrec_t; // deleted when xct goes away
#endif
    _log_buf_for_piggybacked_ssx = new char[SSX_LOGBUFFER_SIZE]; // TODO this should be pooled too
    _log_buf_for_piggybacked_ssx_target = NULL;
    _log_buf_for_piggybacked_ssx_used = 0;

    // so far only 2 (ssx + user log), but in future can be many more
    typedef logrec_t* logrec_ptr;
    typedef lsn_t* lsn_ptr;
    _tmp_array_for_rs = new logrec_ptr[2];
    _tmp_array_for_ret_lsns = new lsn_ptr[2];
    
#ifdef ZERO_INIT
    memset(_log_buf, '\0', sizeof(logrec_t));
    memset(_log_buf_for_piggybacked_ssx, '\0', SSX_LOGBUFFER_SIZE);
#endif

    if (!_log_buf || !_log_buf_for_piggybacked_ssx)  {
        W_FATAL(eOUTOFMEMORY);
    }

    if (timeout_c() == WAIT_SPECIFIED_BY_THREAD) {
        // override in this case
        set_timeout(me()->lock_timeout());
    }
    w_assert9(timeout_c() >= 0 || timeout_c() == WAIT_FOREVER);

    put_in_order();
}


xct_t::xct_core::~xct_core()
{
    w_assert3(_state == xct_ended);
    delete _global_tid;
    delete _coord_handle;
    if(_lock_info) {
        agent_lock_info->put(_lock_info);
    }
    if (_lil_lock_info) {
        agent_lil_lock_info->put(_lil_lock_info);
    }
}
/*********************************************************************
 *
 *  xct_t::~xct_t()
 *
 *  Clean up and free up memory used by the transaction. The 
 *  transaction has normally ended (committed or aborted) 
 *  when this routine is called.
 *
 *********************************************************************/
xct_t::~xct_t()
{
    FUNC(xct_t::~xct_t);
    DBGX( << " ended: _log_bytes_rsvd " << _log_bytes_rsvd  
            << " _log_bytes_ready " << _log_bytes_ready
            << " _log_bytes_used " << _log_bytes_used
            );

    w_assert9(__stats == 0);

    _teardown(false);
    w_assert3(_in_compensated_op==0);

    if (shutdown_clean)  {
        // if this transaction is system transaction,
        // the thread might be still conveying another thread
        w_assert1(is_sys_xct() || me()->xct() == 0);
    }

    w_assert1(one_thread_attached());
    {
        CRITICAL_SECTION(xctstructure, *this);
        // w_assert1(is_1thread_xct_mutex_mine());

        while (_dependent_list.pop()) ;

#if USE_BLOCK_ALLOC_FOR_LOGREC 
        logrec_pool->destroy_object(_log_buf);
#else
        delete _log_buf;
#endif
        // w_assert1(_log_buf_for_piggybacked_ssx_used == 0); could happen in crash
        delete[] _log_buf_for_piggybacked_ssx;

        delete[] _tmp_array_for_rs;
        delete[] _tmp_array_for_ret_lsns;

        // clean up what's stored in the thread
        me()->no_xct(this);
    }

    if(__saved_lockid_t)  { 
        delete[] __saved_lockid_t; 
        __saved_lockid_t=0; 
    }

    if(__saved_xct_log_t) { 
        delete __saved_xct_log_t; 
        __saved_xct_log_t=0; 
    }
    if(_core) DELETE_CORE(_core);
    _core = NULL;
}

// common code needed by _commit(t_chain) and ~xct_t()
void
xct_t::_teardown(bool is_chaining) {
    W_COERCE(acquire_xlist_mutex());

    _xlink.detach();
    if(is_chaining) {
        _tid = _core->_tid = _nxt_tid.atomic_incr();
        _core->_lock_info->set_tid(_tid); // WARNING: duplicated in
        // lock_x and in core
        _xlist.put_in_order(this);
    }
    
    // find the new oldest xct
    xct_t* xd = _xlist.last();
    _oldest_tid = xd ? xd->_tid : _nxt_tid;
    release_xlist_mutex();

    DBGX( << " commit: _log_bytes_rsvd " << _log_bytes_rsvd  
         << " _log_bytes_ready " << _log_bytes_ready
         << " _log_bytes_used " << _log_bytes_used
         );
    if(long leftovers = _log_bytes_rsvd + _log_bytes_ready) {
        w_assert2(smlevel_0::log);
        smlevel_0::log->release_space(leftovers);
        _log_bytes_reserved_space -= leftovers;
        w_assert1(_log_bytes_reserved_space >= 0);

        DBG( <<  "At commit: rsvd " << _log_bytes_rsvd
            << " ready " << _log_bytes_ready
            << " used " << _log_bytes_used);

        DBG( << "Log space available is now " << log->space_left() );
    };
    _log_bytes_reserved_space =
    _log_bytes_rsvd = _log_bytes_ready = _log_bytes_used = 0;
    
}

/*********************************************************************
 *
 *  xct_t::set_coordinator(...)
 *  xct_t::get_coordinator(...)
 *
 *  get and set the coordinator handle
 *  The handle is an opaque value that's
 *  logged in the prepare record.
 *
 *********************************************************************/
void
xct_t::set_coordinator(const server_handle_t &h) 
{
    DBGX(<<"set_coord for tid " << tid()
        << " handle is " << h);
    /*
     * Make a copy 
     */
    if(!_core->_coord_handle) {
        _core->_coord_handle = new server_handle_t; // deleted when xct goes way
        if(!_core->_coord_handle) {
            W_FATAL(eOUTOFMEMORY);
        }
    }

    *_core->_coord_handle = h;
}

const server_handle_t &
xct_t::get_coordinator() const
{
    // caller can copy
    return *_core->_coord_handle;
}

/*********************************************************************
 *
 *  xct_t::change_state(new_state)
 *
 *  Change the status of the transaction to new_state. All 
 *  dependents are informed of the change.
 *
 *********************************************************************/
void
xct_t::change_state(state_t new_state)
{
    FUNC(xct_t::change_state);
    w_assert1(one_thread_attached());

    CRITICAL_SECTION(xctstructure, *this);
    w_assert1(is_1thread_xct_mutex_mine());

    w_assert2(_core->_state != new_state);
    w_assert2((new_state > _core->_state) || 
            (_core->_state == xct_chaining && new_state == xct_active));

    state_t old_state = _core->_state;
    _core->_state = new_state;
    switch(new_state) {
        case xct_aborting: _core->_xct_aborting = true; break;
        // the whole poiint of _xct_aborting is to
        // preserve it through xct_freeing space
        // rather than create two versions of xct_freeing_space, which
        // complicates restart
        case xct_freeing_space: break;
        case xct_ended: break; // arg see comments and logic in xct_t::_abort
        default: _core->_xct_aborting = false; break;
    }

    w_list_i<xct_dependent_t,queue_based_lock_t> i(_dependent_list);
    xct_dependent_t* d;
    while ((d = i.next()))  {
        d->xct_state_changed(old_state, new_state);
    }
}


/**\todo Figure out how log space warnings will interact with mtxct */
void
xct_t::log_warn_disable()
{
    _core->_warn_on = true;
}

void
xct_t::log_warn_resume()
{
    _core->_warn_on = false;
}

bool
xct_t::log_warn_is_on() const
{
    return _core->_warn_on;
}

/**\todo Figure out how _updating_operations will interact with mtxct */
int
xct_t::attach_update_thread()
{
    w_assert2(_core->_updating_operations >= 0);
    int res = _core->_updating_operations++ + 1;
    me()->set_is_update_thread(true); 
    return res;
}

void
xct_t::detach_update_thread()
{
    me()->set_is_update_thread(false); 
    _core->_updating_operations--;
    w_assert2(_core->_updating_operations >= 0);
}

int
xct_t::update_threads() const
{ 
    return _core->_updating_operations;
} 

/*********************************************************************
 *
 *  xct_t::add_dependent(d)
 *  xct_t::remove_dependent(d)
 *
 *  Add a dependent to the dependent list of the transaction.
 *
 *********************************************************************/
rc_t
xct_t::add_dependent(xct_dependent_t* dependent)
{
    FUNC(xct_t::add_dependent);
    CRITICAL_SECTION(xctstructure, *this);
    w_assert9(dependent->_link.member_of() == 0);
    
    w_assert1(is_1thread_xct_mutex_mine());
    _dependent_list.push(dependent);
    dependent->xct_state_changed(_core->_state, _core->_state);
    return RCOK;
}
rc_t
xct_t::remove_dependent(xct_dependent_t* dependent)
{
    FUNC(xct_t::remove_dependent);
    CRITICAL_SECTION(xctstructure, *this);
    w_assert9(dependent->_link.member_of() != 0);
    
    w_assert1(is_1thread_xct_mutex_mine());
    dependent->_link.detach(); // is protected
    return RCOK;
}

/*********************************************************************
 *
 *  xct_t::find_dependent(d)
 *
 *  Return true iff a given dependent(ptr) is in the transaction's
 *  list.   This must cleanly return false (rather than crashing) 
 *  if d is a garbage pointer, so it cannot dereference d
 *
 *  **** Used by value-added servers. ****
 *
 *********************************************************************/
bool
xct_t::find_dependent(xct_dependent_t* ptr)
{
    FUNC(xct_t::find_dependent);
    xct_dependent_t        *d;
    CRITICAL_SECTION(xctstructure, *this);
    w_assert1(is_1thread_xct_mutex_mine());
    w_list_i<xct_dependent_t,queue_based_lock_t>    iter(_dependent_list);
    while((d=iter.next())) {
        if(d == ptr) {
            return true;
        }
    }
    return false;
}


/*********************************************************************
 *
 *  xct_t::prepare()
 *
 *  Enter prepare state. For 2 phase commit protocol.
 *  Set vote_abort or vote_commit if any
 *  updates were done, else return vote_readonly
 *
 *  We are called here if we are participating in external 2pc,
 *  OR we're just committing 
 *
 *  This does NOT do the commit
 *
 *********************************************************************/
rc_t 
xct_t::prepare()
{
    // This is to be applied ONLY to the local thread.

    // W_DO(check_one_thread_attached()); // now checked in prologue
    w_assert1(one_thread_attached());

    // must convert all these stores before entering the prepared state
    // just as if we were committing.
    W_DO( ConvertAllLoadStoresToRegularStores() );

    w_assert1(_core->_state == xct_active);

    // default unless all works ok
    _core->_vote = vote_abort;

    _core->_read_only = (_first_lsn == lsn_t::null);

    if(_core->_read_only || forced_readonly()) {
        _core->_vote = vote_readonly;
        // No need to log prepare record
#if W_DEBUG_LEVEL > 5
        // This is really a bogus assumption,
        // since a tx could have explicitly
        // forced an EX lock and then never
        // updated anything.  We'll leave it
        // in until we can run all the scripts.
        // The question is: should the lock 
        // be held until the tx is resolved,
        if(!forced_readonly()) {
            int        total_EX, total_IX, total_SIX;
            W_DO(lock_info()->get_lock_totals(total_EX, total_IX, total_SIX));
            if(total_EX != 0) {
                cout 
                   << "WARNING: " << total_EX 
                   << " write locks held by a read-only transaction thread. "
                   << " ****** voting read-only ***** "
                   << "\n";
             }
            // w_assert9(total_EX == 0);
        }
#endif 
        // If commit is done in the readonly case,
        // it's done by ss_m::_prepare_xct(), NOT HERE

        change_state(xct_prepared);
        // Let the stat indicate how many prepare records were
        // logged
        INC_TSTAT(s_prepared);
        return RCOK;
    }
#if X_LOG_COMMENT_ON
    {
        w_ostrstream s;
        s << "prepare "
        << " lb_rsvd " << _log_bytes_rsvd
        << " lb_ready " << _log_bytes_ready
        << " lb_used " << _log_bytes_used
        << " space_left " << log->space_left();
        W_DO(log_comment(s.c_str()));
    }
#endif

    ///////////////////////////////////////////////////////////
    // NOT read only
    ///////////////////////////////////////////////////////////

    if(is_extern2pc() ) {
        DBGX(<<"logging prepare because e2pc=" << is_extern2pc());
        W_DO(log_prepared());

    } else {
        // Not distributed -- no need to log prepare
    }

    /******************************************
    // Don't set the state until after the
    // log records are written, so that
    // if a checkpoint is going on right now,
    // it'll not log this tx in the checkpoint
    // while we are logging it.
    ******************************************/

    change_state(xct_prepared);
    INC_TSTAT(prepare_xct_cnt);

    _core->_vote = vote_commit;
    return RCOK;
}

/*********************************************************************
 * xct_t::log_prepared(bool in_chkpt)
 *  
 * log a prepared tx 
 * (fuzzy, so to speak -- can be intermixed with other records)
 * 
 * 
 * called from xct_t::prepare() when tx requests prepare,
 * also called during checkpoint, to checkpoint already prepared
 * transactions
 * When called from checkpoint, the argument should be true, false o.w.
 *
 *********************************************************************/

rc_t
xct_t::log_prepared(bool in_chkpt)
{
    FUNC(xct_t::log_prepared);
    w_assert1(_core->_state == (in_chkpt?xct_prepared:xct_active));

    w_rc_t rc;

    if( !in_chkpt)  {
        // grab the mutex that serializes prepares & chkpts
        chkpt_serial_m::trx_acquire();
    }


    SSMTEST("prepare.unfinished.0");

    if( ! _core->_coord_handle ) {
                return RC(eNOHANDLE);
    }
    rc = log_xct_prepare_st(_core->_global_tid, *_core->_coord_handle);
    if (rc.is_error()) { RC_AUGMENT(rc); goto done; }

    SSMTEST("prepare.unfinished.1");
    {

    /*
     * We will not get here if this is a read-only
     * transaction -- according to _read_only, above
    */

    /*
     *  Figure out how to package the locks
     *  If they all fit in one record, do that.
     *  If there are lots of some kind of lock (most
     *  likely EX in that case), split those off and
     *  write them in a record of uniform lock mode.
     */  
    int i = 0;
    // TODO now we have multiple types of EX locks
    // that we need to record. Need to rethink

    if (i < prepare_lock_t::max_locks_logged)  {
            // EX ONLY
            // we can fit them *all* in one record
            lockid_t* space_l = new lockid_t[i]; // auto-del
            w_auto_delete_array_t<lockid_t> auto_del_l(space_l);

            // TODO get all EX/XN/XS/... locks

            SSMTEST("prepare.unfinished.2");

            rc = log_xct_prepare_lk( i, EX, space_l);
            if (rc.is_error()) { RC_AUGMENT(rc); goto done; }
    }
    }

    W_DO( PrepareLogAllStoresToFree() );

    SSMTEST("prepare.unfinished.5");

    //TODO EX lock counts
    rc = log_xct_prepare_fi(0, 0, 0,
        this->first_lsn(), 
        int(_log_bytes_rsvd), int(_log_bytes_ready), int(_log_bytes_used)
        );
    if (rc.is_error()) { RC_AUGMENT(rc); goto done; }

done:
    // We have to force the log record to the log
    // If we're not in a chkpt, we also have to make
    // it durable
    if( !in_chkpt)  {
        _sync_logbuf();

        // free the mutex that serializes prepares & chkpts
        chkpt_serial_m::trx_release();
    }
    return rc;
}

/* 
 * called by log record xct_prepare_fi.redo() 
 * to restore the log reservation info
 * so that the prepared xct can reserve what it needs to
 * abort.
 */
void
xct_t::prepare_restore_log_resv(int rsvd, int ready, int used,
        int prepare_fi_size)
{
    DBG( << "rsvd " << _log_bytes_rsvd << " ready " << _log_bytes_ready
            << " used " << _log_bytes_used);
    DBG( << "At prepare-end: rsvd was " << rsvd << " ready was " << ready
            << " used was " << used );
    DBG( << "Log space available is now " << log->space_left()  );

    fileoff_t needed = rsvd;
    needed += prepare_fi_size;
    if(!log->reserve_space(needed)) {
        cerr<< "Could not reserve space for prepared xct!" << "\n"
            << "Need "<<needed<<" (rsvd "<<rsvd<<",ready "<<ready<<" ,used "<<used<<")" <<"\n";
        W_FATAL(eOUTOFLOGSPACE);
    }
    _log_bytes_reserved_space = needed;
    w_assert1(_log_bytes_reserved_space >= 0);

    // Split up the log reservation:
    // enough in ready to write a small log record; the
    // rest for aborting.  The ready amount below doesn't
    // have to be the size of a prepare record.
    _log_bytes_rsvd = fileoff_t(rsvd); // to abort
    // whatever was ready before the crash should now be avail space
    // in the log manager. 
    _log_bytes_ready = prepare_fi_size; 
    _log_bytes_used = fileoff_t(used + prepare_fi_size); // from before 
    // the crash/restart, will have had used, followed by the
    // prepare_fi record.
    
    DBG( << "Now rsvd " << _log_bytes_rsvd << " ready " << _log_bytes_ready
            << " used " << _log_bytes_used);
    DBG( << "Log space available is now " << log->space_left()  );
}


/*********************************************************************
 *
 *  xct_t::commit(flags)
 *
 *  Commit the transaction. If flag t_lazy, log is not synced.
 *  If flag t_chain, a new transaction is instantiated inside
 *  this one, and inherits all its locks.
 *
 *  In *plastlsn it returns the lsn of the last log record for this
 *  xct.
 *
 *********************************************************************/
rc_t
xct_t::_commit(uint32_t flags, lsn_t* plastlsn /* default NULL*/)
{
    DBGX( << " commit: _log_bytes_rsvd " << _log_bytes_rsvd  
            << " _log_bytes_ready " << _log_bytes_ready
            << " _log_bytes_used " << _log_bytes_used
            );
    // W_DO(check_one_thread_attached()); // now checked in prologue
    w_assert1(one_thread_attached());

    // first, empty the wait map because no chance this xct can cause deadlock any more.
    {
        xct_lock_info_t *linfo = lock_info();
        if (linfo) {
            linfo->clear_wait_map();
        }
    }
    
    if (_log_buf_for_piggybacked_ssx_used > 0) {
        W_DO(_flush_piggyback_ssx_logbuf());
    }

    // "normal" means individual commit; not group commit.
    // Group commit cannot be lazy or chained.
    bool individual = ! (flags & xct_t::t_group);
    w_assert2(individual || ((flags & xct_t::t_chain) ==0));
    w_assert2(individual || ((flags & xct_t::t_lazy) ==0));

    if(is_extern2pc()) {
        w_assert1(_core->_state == xct_prepared);
    } else {
        w_assert1(_core->_state == xct_active || _core->_state == xct_prepared);
    };

    w_assert1(_core->_xct_ended++ == 0);

//    W_DO( ConvertAllLoadStoresToRegularStores() );

    change_state(flags & xct_t::t_chain ? xct_chaining : xct_committing);

    // when chaining, we inherit the read_watermark from the previous xct
    // in case the next transaction are read-only.    
    lsn_t inherited_read_watermark;

    if (_last_lsn.valid() || !smlevel_1::log)  {
        /*
         *  If xct generated some log, write a synchronous
         *  Xct End Record.
         *  Do this if logging is turned off. If it's turned off,
         *  we won't have a _last_lsn, but we still have to do 
         *  some work here to complete the tx; in particular, we
         *  have to destroy files...
         * 
         *  Logging a commit must be serialized with logging
         *  prepares (done by chkpt).
         */
        
        // wait for the checkpoint to finish
        chkpt_serial_m::trx_acquire();

        // Have to re-check since in the meantime another thread might
        // have attached. Of course, that's always the case... we
        // can't avoid such server errors.
        W_DO(check_one_thread_attached());

        // OLD: don't allow a chkpt to occur between changing the 
        // state and writing the log record, 
        // since otherwise it might try to change the state
        // to the current state (which causes an assertion failure).
        // NEW: had to allow this below, because the freeing of
        // locks needs to happen after the commit log record is written.

        state_t old_state = _core->_state;
        change_state(xct_freeing_space);
        rc_t rc = RCOK;
        if (!is_sys_xct()) { // system transaction has nothing to free, so this log is not needed
            rc = log_xct_freeing_space();
        }
        chkpt_serial_m::trx_release();
        if(rc.is_error()) {
            // Log insert failed.
            // restore the state.
            // Do this by hand; we'll fail the asserts if we
            // use change_state.
            _core->_state = old_state;
            return rc;
        }

        // We should always be able to insert this log
        // record, what with log reservations.
        if(individual && !is_single_log_sys_xct()) { // is commit record fused?
            W_COERCE(log_xct_end());
        }
        // now we have xct_end record though it might not be flushed yet. so,        
        // let's do ELR
        W_DO(early_lock_release());

        if (!(flags & xct_t::t_lazy))  {
            _sync_logbuf();
        }
        else { // IP: If lazy, wake up the flusher but do not block
            _sync_logbuf(false, !is_sys_xct()); // if system transaction, don't even wake up flusher
        }

        // IP: Before destroying anything copy last_lsn
        if (plastlsn != NULL) *plastlsn = _last_lsn;

        change_state(xct_ended);

        // Free all locks. Do not free locks if chaining.
        if(individual && ! (flags & xct_t::t_chain) && _elr_mode != elr_sx)  {
            W_DO(commit_free_locks());
        }

        if(flags & xct_t::t_chain)  {
            // in this case the dependency is the previous xct itself, so take the commit LSN.
            inherited_read_watermark = _last_lsn;
        }
    }  else  {
        // Nothing logged; no need to write a log record.
        change_state(xct_ended);

        if(individual && !is_sys_xct() && ! (flags & xct_t::t_chain)) {
            W_DO(commit_free_locks());

            // however, to make sure the ELR for X-lock and CLV is
            // okay (ELR for S-lock is anyway okay) we need to make
            // sure this read-only xct (no-log=read-only) didn't read
            // anything not yet durable. Thus,
            if ((_elr_mode==elr_sx || _elr_mode==elr_clv) && 
                _query_concurrency != t_cc_none && _query_concurrency != t_cc_bad && _read_watermark.valid()) {
                // to avoid infinite sleep because of dirty pages changed by aborted xct,
                // we really output a log and flush it
                bool flushed = false;
                timeval start, now, result;
                ::gettimeofday(&start,NULL);
                while (true) {
                    W_DO(log->flush(_read_watermark, false, true, &flushed));
                    if (flushed) {
                        break;
                    }

                    // in some OS, usleep() has a very low accuracy.
                    // So, we check the current time rather than assuming
                    // elapsed time = ELR_READONLY_WAIT_MAX_COUNT * ELR_READONLY_WAIT_USEC.
                    ::gettimeofday(&now,NULL);
                    timersub(&now, &start, &result);
                    int elapsed = (result.tv_sec * 1000000 + result.tv_usec);
                    if (elapsed > ELR_READONLY_WAIT_MAX_COUNT * ELR_READONLY_WAIT_USEC) {
#if W_DEBUG_LEVEL>0
                        // this is NOT an error. it's fine.
                        cout << "ELR timeout happened in readonly xct's watermark check. outputting xct_end log..." << endl;
#endif // W_DEBUG_LEVEL>0
                        break; // timeout
                    }
                    ::usleep(ELR_READONLY_WAIT_USEC);
                }
                
                if (!flushed) {
                    // now we suspect that we might saw a bogus tag for some reason.
                    // so, let's output a real xct_end log and flush it. 
                    // See jira ticket:99 "ELR for X-lock" (originally trac ticket:101).
                    // NOTE this should not be needed now that our algorithm is based
                    // on lock bucket tag, which is always exact, not too conservative.
                    // should consider removing this later, but for now keep it.
                    W_COERCE(log_xct_end());
                    _sync_logbuf();
                }
                _read_watermark = lsn_t::null;
            }
        } else {
            if(flags & xct_t::t_chain)  {
                inherited_read_watermark = _read_watermark;
            }
            // even if chaining or grouped xct, we can do ELR
            W_DO(early_lock_release());
        }
    }
    
    INC_TSTAT(commit_xct_cnt);

    me()->detach_xct(this);        // no transaction for this thread

    /*
     *  Xct is now committed
     */

    if (flags & xct_t::t_chain)  {
        w_assert0(!is_sys_xct()); // system transaction cannot chain (and never has to)

        w_assert1(individual==true);

        ++_xct_chain_len;
        /*
         *  Start a new xct in place
         */
        _teardown(true);
        _first_lsn = _last_lsn = _undo_nxt = lsn_t::null;
        if (inherited_read_watermark.valid()) {
            _read_watermark = inherited_read_watermark;
        }
        // we do NOT reset _read_watermark here. the last xct of the chain
        // is responsible to flush if it's read-only. (if read-write, it anyway flushes)
        _core->_xct_ended = 0;
        w_assert1(_core->_xct_aborting == false);
        _last_log = 0;

        // should already be out of compensated operation
        w_assert3( _in_compensated_op==0 );

        me()->attach_xct(this);
        INC_TSTAT(begin_xct_cnt);
        _core->_state = xct_chaining; // to allow us to change state back
        // to active: there's an assert about this where we don't
        // have context to know that it's where we're chaining.
        change_state(xct_active);
    } else {
        _xct_chain_len = 0;
    }

    return RCOK;
}

rc_t
xct_t::commit_free_locks(bool read_lock_only, lsn_t commit_lsn)
{
    // system transaction doesn't acquire locks
    if (!is_sys_xct()) {
        W_COERCE( lm->unlock_duration(read_lock_only, commit_lsn) );
    }
    return RCOK;
}

rc_t xct_t::early_lock_release() {
    if (!_sys_xct) { // system transaction anyway doesn't have locks
        switch (_elr_mode) {
            case elr_none: break;
            case elr_s:
                // release only S and U locks
                W_DO(commit_free_locks(true));
                break;
            case elr_sx:
                // simply release all locks
                // update tag for safe SX-ELR with _last_lsn which should be the commit lsn
                // (we should have called log_xct_end right before this)
                W_DO(commit_free_locks(false, _last_lsn));
                break;
            case elr_clv:
                // release no locks, but give permission to violate ours:
                lm->give_permission_to_violate(_last_lsn);
                break;
            default:
                w_assert1(false); // wtf??
        }
    }
    return RCOK;
}



/*********************************************************************
 *
 *  xct_t::abort()
 *
 *  Abort the transaction by calling rollback().
 *
 *********************************************************************/
rc_t
xct_t::_abort()
{
    // If there are too many threads attached, tell the VAS and let it
    // ensure that only one does this.
    // W_DO(check_one_thread_attached()); // now done in the prologues.
    
    w_assert1(one_thread_attached());
    w_assert1(_core->_state == xct_active || _core->_state == xct_prepared
            || _core->_state == xct_committing /* if it got an error in commit*/
            || _core->_state == xct_freeing_space /* if it got an error in commit*/
            );
    if(_core->_state != xct_committing && _core->_state != xct_freeing_space) {
        w_assert1(_core->_xct_ended++ == 0);
    }

    // first, empty the wait map because no chance this xct can cause deadlock any more.
    {
        xct_lock_info_t *linfo = lock_info();
        if (linfo) {
            linfo->clear_wait_map();
        }
    }

    if (_log_buf_for_piggybacked_ssx_used > 0) {
        W_DO(_flush_piggyback_ssx_logbuf());
    }

#if X_LOG_COMMENT_ON
    // Do this BEFORE changing state so that we
    // have, for log-space-reservations purposes,
    // ensured that we inserted a record during
    // forward processing, thereby reserving something
    // for aborting, even if this is a read-only xct.
    {
        w_ostrstream s;
        s << "aborting... ";
        W_DO(log_comment(s.c_str()));
    }
#endif
    change_state(xct_aborting);

    /*
     * clear the list of load stores as they are going to be destroyed
     */
    //ClearAllLoadStores();

    W_DO( rollback(lsn_t::null) );
    
    // if this is not part of chain or both-SX-ELR mode,
    // we can safely release all locks at this point.
    bool all_lock_released = false;
    if (_xct_chain_len == 0 || _elr_mode == elr_sx) {
        W_COERCE( commit_free_locks());
        all_lock_released = true;
    } else {
        // if it's a part of chain, we have to make preceding
        // xcts durable. so, unless it's SX-ELR, we can release only S-locks
        W_COERCE( commit_free_locks(true));
    }

    if (_last_lsn.valid()) {
        LOGREC_ACCOUNT_END_XCT(true); // see logrec.h
        /*
         *  If xct generated some log, write a Xct End Record. 
         *  We flush because if this was a prepared
         *  transaction, it really must be synchronous 
         */

        // don't allow a chkpt to occur between changing the state and writing
        // the log record, since otherwise it might try to change the state
        // to the current state (which causes an assertion failure).
        
        // NOTE: you cannot insert a log comment here; it'll break
        // on an assertion having to do with the xct state. Wait until
        // state is changed from aborting to something else.

        chkpt_serial_m::trx_acquire();
        change_state(xct_freeing_space);
        rc_t rc = log_xct_freeing_space();
        chkpt_serial_m::trx_release();

        W_DO(rc);

        if (_xct_chain_len > 0 || state() == xct_prepared) {
            // we need to flush only if it's chained or prepared xct
            _sync_logbuf();
        } else {
            // otherwise, we don't have to flush
            _sync_logbuf(false);
        }

        // don't allow a chkpt to occur between changing the state and writing
        // the log record, since otherwise it might try to change the state
        // to the current state (which causes an assertion failure).

        chkpt_serial_m::trx_acquire();
        change_state(xct_ended);
        rc =  log_xct_abort();
        chkpt_serial_m::trx_release();

        W_DO(rc);
    }  else  {
        change_state(xct_ended);
    }

    if (!all_lock_released) {
        W_COERCE( commit_free_locks());
    }

    _core->_xct_aborting = false; // couldn't have xct_ended do this, arg
    _xct_chain_len = 0;

    me()->detach_xct(this);        // no transaction for this thread
    INC_TSTAT(abort_xct_cnt);
    return RCOK;
}


/*********************************************************************
 *
 *  xct_t::enter2pc(...)
 *
 *  Mark this tx as a thread of a global tx (participating in EXTERNAL
 *  2PC)
 *
 *********************************************************************/
rc_t 
xct_t::enter2pc(const gtid_t &g)
{
    W_DO(check_one_thread_attached());// ***NOT*** checked in prologue
    w_assert1(_core->_state == xct_active);

    if(is_extern2pc()) {
        return RC(eEXTERN2PCTHREAD);
    }
    _core->_global_tid = new gtid_t; //deleted when xct goes away
    if(!_core->_global_tid) {
        W_FATAL(eOUTOFMEMORY);
    }
    DBGX(<<"ente2pc for tid " << tid() 
        << " global tid is " << g);
    *_core->_global_tid = g;

    return RCOK;
}


/*********************************************************************
 *
 *  xct_t::save_point(lsn)
 *
 *  Generate and return a save point in "lsn".
 *
 *********************************************************************/
rc_t
xct_t::save_point(lsn_t& lsn)
{
    // cannot do this with >1 thread attached
    // W_DO(check_one_thread_attached()); // now checked in prologue
    w_assert1(one_thread_attached());

    lsn = _last_lsn;
    return RCOK;
}


/*********************************************************************
 *
 *  xct_t::dispose()
 *
 *  Make the transaction disappear.
 *  This is only for simulating crashes.  It violates
 *  all tx semantics.
 *
 *********************************************************************/
rc_t
xct_t::dispose()
{
    delete __stats;
    __stats = 0;
    
    W_DO(check_one_thread_attached());
    W_COERCE( commit_free_locks());
    ClearAllStoresToFree();
    ClearAllLoadStores();
    _core->_state = xct_ended; // unclean!
    me()->detach_xct(this);
    return RCOK;
}

/*********************************************************************
 *
 *  xct_t::_flush_logbuf()
 *
 *  Write the log record buffered and update lsn pointers.
 *
 *********************************************************************/
w_rc_t
xct_t::_flush_logbuf()
{
    DBGX( << " _flush_logbuf: _log_bytes_rsvd " << _log_bytes_rsvd  
            << " _log_bytes_ready " << _log_bytes_ready
            << " _log_bytes_used " << _log_bytes_used);
    // ASSUMES ALREADY PROTECTED BY MUTEX

    if (_last_log)  {

        DBGX ( << " xct_t::_flush_logbuf " << _last_lsn
                << " _last_log rec type is " << _last_log->type());
        // Fill in the _xid_prev field of the log rec if this record hasn't
        // already been compensated.
        if (!_last_log->is_single_sys_xct()) { // single-log sys xct doesn't have xid/xid_prev
            _last_log->fill_xct_attr(tid(), _last_lsn);
        }

        //
        // debugging prints a * if this record was written
        // during rollback
        //
        DBGX( << " " 
                << ((char *)(state()==xct_aborting)?"RB":"FW")
                << " approx lsn:" << log->curr_lsn() 
                << " rec:" << *_last_log 
                << " size:" << _last_log->length()  
                << " xid_prevlsn:" << (_last_log->is_single_sys_xct() ? lsn_t::null : _last_log->xid_prev() )
                );

        if(log) {
            logrec_t* l = _last_log;
            bool      consuming = should_consume_rollback_resv(l->type());
            _last_log = 0;
            size_t old_ssx_used = _log_buf_for_piggybacked_ssx_used; // remember it before we flush
            W_DO( _flush_user_logbuf(l, &_last_lsn) );

            LOGTRACE( << setiosflags(ios::right) << _last_lsn
                      << resetiosflags(ios::right) << " I: " << *l
                      );

            LOGREC_ACCOUNT(*l, !consuming); // see logrec.h
            
            /* LOG_RESERVATIONS

               Now that we know the size of the log record which was
               generated, charge the bytes to the appropriate location.

               Normal log inserts consume /length/ available bytes and
               reserve an additional /length/ bytes against future
               rollbacks; undo records consume /length/ previously
               reserved bytes and leave available bytes unchanged..
               
               NOTE: we only track reservations during forward
               processing. The SM can no longer run out of log space,
               so during recovery we can assume that the log was not
               wedged at the time of the crash and will not become so
               during recovery (because redo generates only log
               compensations and undo was already accounted for)
            */
            if(smlevel_0::operating_mode == t_forward_processing) {
                long bytes_used = l->length() + old_ssx_used;
                if(consuming)
                {
                    ADD_TSTAT(log_bytes_generated_rb,bytes_used);
                    DBG(<<"_log_bytes_rsvd " << _log_bytes_rsvd
                            << "(about to subtract bytes_used " << bytes_used 
                            << ") _log_bytes_used " << _log_bytes_used
                            );

                    // NOTE: this assert can fail when we are rolling
                    // back a btree activity and find that we need to
                    // perform a compensating SMO 
                    // that wasn't done by this xct.
                    // So I've added the OR consuming here, and
                    // and for safety, don't let the _log_bytes_rsvd
                    // go negative.
                    w_assert1((_log_bytes_rsvd >= bytes_used) || consuming);

                    _log_bytes_rsvd -= bytes_used;
                    if(consuming && _log_bytes_rsvd < 0) {
                        _log_bytes_rsvd = 0;
                    }

                    if(_log_bytes_rsvd < 0) {
                        // print some useful info
                        w_ostrstream out;
                        out 
                        << " _log_bytes_rsvd " << _log_bytes_rsvd
                        << " bytes_used " << bytes_used
                        << " _rolling_back " << _rolling_back
                        << " consuming " << consuming
                        << "\n"
                        << " xct state " << state()
                        << " fudge factor is " 
                        << UNDO_FUDGE_FACTOR(l->type(),1)
                        ;

                        fprintf(stderr, "%s\n", out.c_str());
                    }
                    w_assert0(_log_bytes_rsvd >= 0);
                    // This is what happens when we didn't
                    // reserve enough space for the rollback
                    // because our fudge factor was insufficient.
                    // It's a lousy heuristic.
                    // Arg.
                }
                else {
                    long to_reserve = UNDO_FUDGE_FACTOR(l->type(), bytes_used);
                    w_assert0(_log_bytes_ready >= bytes_used + to_reserve);
                    DBG(<<"_log_bytes_ready " << _log_bytes_ready
                            << "(about to subtract bytes_used "
                            << bytes_used << " + to_reserve(undo fudge) " << to_reserve 
                            << ") "
                            );
                    _log_bytes_ready -= bytes_used + to_reserve;
                    DBG(<<"_log_bytes_rsvd " << _log_bytes_rsvd
                            << "(about to subtract to_reserve " << to_reserve 
                            << ") "
                            );
                    _log_bytes_rsvd += to_reserve;
                }
                _log_bytes_used += bytes_used;
            }

            // log insert effectively set_lsn to the lsn of the *next* byte of
            // the log.
            if ( ! _first_lsn.valid())  _first_lsn = _last_lsn;
        
            if (!l->is_single_sys_xct()) {
                _undo_nxt = ( l->is_undoable_clr() ? _last_lsn :
                           l->is_cpsn() ? l->undo_nxt() : _last_lsn);
            }
        } // log non-null
    }

    return RCOK;
}

/*********************************************************************
 *
 *  xct_t::_sync_logbuf()
 *
 *  Force log entries up to the most recently written to disk.
 *
 *  block: If not set it does not block, but kicks the flusher. The
 *         default is to block, the no block option is used by AsynchCommit
 * signal: Whether we even fire the log buffer
 *********************************************************************/
w_rc_t
xct_t::_sync_logbuf(bool block, bool signal)
{
    if(log) {
        INC_TSTAT(xct_log_flush);
        return log->flush(_last_lsn,block,signal);
    }
    return RCOK;
}

/*********************************************************************
 *
 *  xct_t::get_logbuf(ret)
 *  xct_t::give_logbuf(ret, page)
 *
 *  Flush the logbuf and return it in "ret" for use. Caller must call
 *  give_logbuf(ret) to free it after use.
 *  Leaves the xct's log mutex acquired
 *
 *  These are used in the log_stub.i functions
 *  and ONLY there.  THE ERROR RETURN (running out of log space)
 *  IS PREDICATED ON THAT -- in that it's expected that in the case of
 *  a normal  return (no error), give_logbuf will be called, but in
 *  the error case (out of log space), it will not, and so we must
 *  release the mutex in get_logbuf error cases.
 *
 *********************************************************************/
rc_t 
<<<<<<< HEAD
xct_t::get_logbuf(logrec_t*& ret, int t, page_p const*)
=======
xct_t::get_logbuf(logrec_t*& ret, int t, fixable_page_h const* p)
>>>>>>> 81c39db8
{
    // then , use tentative log buffer.
    if (is_piggy_backed_single_log_sys_xct()) {
        ret = reinterpret_cast<logrec_t*>(_log_buf_for_piggybacked_ssx + _log_buf_for_piggybacked_ssx_used);
        return RCOK;
    }
    
    // protect the log buf that we'll return
#if W_DEBUG_LEVEL > 0
    fileoff_t rsvd = _log_bytes_rsvd;
    fileoff_t ready = _log_bytes_ready;
    fileoff_t used = _log_bytes_used;
    fileoff_t requested = _log_bytes_reserved_space;
    w_assert1(_log_bytes_reserved_space >= 0);
#endif

    ret = 0;

    INC_TSTAT(get_logbuf);

    // Instead of flushing here, we'll flush at the end of give_logbuf()
    // and assert here that we've got nothing buffered:
    w_assert1(!_last_log);

    if(smlevel_0::operating_mode == t_forward_processing) {
    /* LOG_RESERVATIONS
    // logrec_t is 3 pages, even though the real record is shorter.
    
       The log keeps its idea what space is available and as long
       as every xct calls log->reserve_space(amt) before inserting, to
       make sure there is adequate space for the insertion, we're ok.
       The xct, for its part, "carves" up the amt and puts in in one
       of two "pools": ready space -- for log insertions prior to
       rollback, and rsvd space -- for rolling back if needed. 
       When the xct ends, it gives back to the log that which it
       no longer needs.

       Log reservations are not done in recovery with the following
       two exceptions: prepared xcts, and checkpoints.
       The log constructor initializes its space available; checkpoint
       and prepared transactions may reserve some of that during redo
       and end-of-recovery checkpoint; then the sm "activates " reservations,
       meaning simply that the log then figures out how much space it
       has left, and then we go into forward_processing mode. From then 
       on, the xcts have the responsibility for making log reservations.

       -----------------

       Make sure we have enough space, both to continue now and to
       guarantee the ability to roll back should something go wrong
       later. This means we need to reserve double space for each log
       record inserted (one for now, one for the potential undo).

       Unfortunately, we don't actually know the size of the log
       record to be inserted, so we have to be conservative and assume
       maximum size. Similarly, we don't know whether we'll eventually
       abort. We'll deal with the former by adjusting our reservation
       in _flush_logbuf, where we do know the log record's size; we deal
       with the undo reservation at commit time, releasing it all en
       masse.

       NOTE: during rollback we don't check reservations because undo
       was already paid-for when the original record was inserted.

       NOTE: we require three logrec_t worth of reservation: one each
       for forward and undo of the log record we're about to insert,
       and the third to handle asymmetric log records required to end
       the transaction, such as the commit/abort record and any
       top-level actions generated unexpectedly during rollback.
     */

    static u_int const MIN_BYTES_READY = 2*sizeof(logrec_t) + 
                                         UNDO_FUDGE_FACTOR(t,sizeof(logrec_t));
    static u_int const MIN_BYTES_RSVD =  sizeof(logrec_t);
    DBGX(<<" get_logbuf: START reserved for rollback " << _log_bytes_reserved_space
            << "\n"
            << " need ready " << MIN_BYTES_READY
            << " have " << _log_bytes_ready
            );
    bool reserving = should_reserve_for_rollback(t);
    if(reserving
       && _log_bytes_ready < MIN_BYTES_READY) {
        fileoff_t needed = MIN_BYTES_READY;
        DBGX(<<" try to reserve " << needed);
        if(!log->reserve_space(needed)) {
            DBGX(<<" no luck: my first_lsn " << _first_lsn
                    << " global min " << log->global_min_lsn()
                    );
            /*
               Yikes! Log full!

               In order to reclaim space the oldest log partition must
               have no dirty pages or active transactions associated
               with it. If we're one of those overly old transactions
               we have no choice but to abort.
             */
            INC_TSTAT(log_full);
            bool badnews=false;
            if(_first_lsn.valid() && _first_lsn.hi() == 
                    log->global_min_lsn().hi()) {
                INC_TSTAT(log_full_old_xct);
                badnews = true;
            }

            DBGX(<<" no luck: forcing my dirty pages " 
                    << " badnews " << badnews);
            if(!badnews) {
                /* Now it's safe to wait for more log space to open up
                   But before we do anything, let's try to grab the
                   chkpt serial mutex so ongoing checkpoint has a
                   chance to complete before we go crazy.
                */
                chkpt_serial_m::trx_acquire(); // wait for chkpt to finish
                chkpt_serial_m::trx_release();

                static queue_based_block_lock_t emergency_log_flush_mutex;
                CRITICAL_SECTION(cs, emergency_log_flush_mutex);                
                for(int tries_left=3; tries_left > 0; tries_left--) {
                    DBGX(<<" wait for more log space tries_left " << tries_left);
                    if(tries_left == 1) {
                    // the checkpoint should also do this, but just in case...
                    lsn_t target = log_m::first_lsn(log->global_min_lsn().hi()+1);
                    w_rc_t rc = bf->force_until_lsn(target);
                    // did the force succeed?
                    if(rc.is_error()) {
                        INC_TSTAT(log_full_giveup);
                        fprintf(stderr, "Log recovery failed\n");
#if W_DEBUG_LEVEL > 0
                        extern void dump_all_sm_stats();
                        dump_all_sm_stats();
#endif
                        if(rc.err_num() == eBPFORCEFAILED) 
                        return RC(eOUTOFLOGSPACE);
                        return rc;
                    }
                    }

                    // most likely it's well aware, but just in case...
                    chkpt->wakeup_and_take();
                    W_IGNORE(log->wait_for_space(needed, 100));
                    if(!needed) {
                        if(tries_left > 1) {
                            INC_TSTAT(log_full_wait);
                        }
                        else {
                            INC_TSTAT(log_full_force);
                        }
                        goto success;
                    }
                    
                    // try again...
                }

                if(!log->reserve_space(needed)) {
                    // won't do any good now...
                    log->release_space(MIN_BYTES_READY - needed); 
                    _log_bytes_reserved_space -= (MIN_BYTES_READY - needed);
                    w_assert1(_log_bytes_reserved_space >= 0);
                    
                    // nothing's working... give up and abort
                    stringstream tmp;
                    tmp << "Log too full. me=" << me()->id
                    << " pthread=" << pthread_self()
                    << ": min_chkpt_rec_lsn=" << log->min_chkpt_rec_lsn()
                    << ", curr_lsn=" << log->curr_lsn() 
                    // also print info that shows why we didn't croak
                    // on the first check
                    << "; space left " << log->space_left()
                    << "\n";
                    fprintf(stderr, "%s\n", tmp.str().c_str());
                    INC_TSTAT(log_full_giveup);
                    badnews = true;
                }
            }

            if(badnews) {

#if W_DEBUG_LEVEL > 1
                // Dump relevant information
                stringstream tmp;
                tmp << "Log too full. " << __LINE__ << " " << __FILE__
                << "\n";
                tmp << "Thread: me=" << me()->id
                << " pthread=" << pthread_self()  
                << "\n";
                tmp
                << " xct() " << tid() 
                << " _rolling_back " << _rolling_back
                << " _core->_xct_aborting " << _core->_xct_aborting
                << " _state " << _core->_state
                << " _log_bytes_ready " << _log_bytes_ready
                << " log bytes needed " << needed
                << "\n";

                tmp 
                << " _log_bytes_used for fwd " << _log_bytes_used
                << " _log_bytes_rsvd for rollback " << _log_bytes_rsvd
                << " rollback/used= " << double(_log_bytes_rsvd)/
                double(_log_bytes_used)
                << " fudge factor is " << UNDO_FUDGE_FACTOR(t, 1)
                << "\n";

                tmp 
                    << " first_lsn="  << _first_lsn
                << "\n";
                tmp 
                << "Log: min_chkpt_rec_lsn=" << log->min_chkpt_rec_lsn()
                << ", curr_lsn=" << log->curr_lsn() << "\n";

                tmp 
                << "; master_lsn " << log->master_lsn() 
                << "; durable_lsn " << log->durable_lsn() 
                << "; curr_lsn " << log->curr_lsn() 
                << ", global_min_lsn=" << log->global_min_lsn()
                << "\n";

                tmp
                // also print info that shows why we didn't croak
                // on the first check
                << "; space left " << log->space_left()
                << "; rsvd for checkpoint " << log->space_for_chkpt() 
                << "; max checkpoint size " << log->max_chkpt_size() 
                << "\n";

                tmp
                << " MIN_BYTES_READY " << MIN_BYTES_READY
                << " MIN_BYTES_RSVD " << MIN_BYTES_RSVD
                << "\n";

                if(errlog) {
                    errlog->clog << error_prio 
                    << tmp.str().c_str()
                    << flushl;
                } else {
                    fprintf(stderr, "%s\n", tmp.str().c_str());
                }
#endif

                return RC(eOUTOFLOGSPACE);
            }
        }
    success:
        _log_bytes_reserved_space += needed;
        w_assert1(_log_bytes_reserved_space >= 0);
        _log_bytes_ready += MIN_BYTES_READY;
        DBGX( << " get_logbuf: now "
            << " _log_bytes_ready " << _log_bytes_ready
            << " _log_bytes_used " << _log_bytes_used
            << " _log_bytes_reserved_space (for rollback)" 
            << _log_bytes_reserved_space
            );
    }

    /* Transactions must make some log entries as they complete
       (commit or abort), so we have to have always some bytes
       reserved. This is the third of those three logrec_t in
       MIN_BYTES_READY, so we don't have to reserve more ready bytes
       just because of this.
     */
    DBGX(<< " get_logbuf: NEAR END "
                << " _log_bytes_rsvd " << _log_bytes_rsvd
                << " MIN_BYTES_RSVD " << MIN_BYTES_RSVD
                );
    if(reserving
            && _log_bytes_rsvd < MIN_BYTES_RSVD) {
        // transfer bytes from the ready pool to the reserved pool
        _log_bytes_ready -= MIN_BYTES_RSVD;
        _log_bytes_rsvd += MIN_BYTES_RSVD;
        DBGX(<< " get_logbuf: NEAR END transferred from ready to rsvd " 
                << MIN_BYTES_RSVD
                << " bytes because _log_bytes_rsvd < MIN_BYTES_RSVD " 
                );
    }
    
    DBGX( << " get_logbuf: END _log_bytes_rsvd " << _log_bytes_rsvd  
            << " _log_bytes_ready " << _log_bytes_ready
            << " _log_bytes_used " << _log_bytes_used
            );
    }
    ret = _last_log = _log_buf;


#if W_DEBUG_LEVEL > 0
    DBG( 
            << " state() " << state()
            << " _rolling_back " << _rolling_back
            << " _core->_xct_aborting " << _core->_xct_aborting
            << " should_reserve_for_rollback( " << t
            << ") = " << should_reserve_for_rollback(t)
            << "\n"
            << " _log_bytes_rsvd " << _log_bytes_rsvd
                << " orig rsvd " << rsvd
            << "\n"
                << " _log_bytes_used " << _log_bytes_used
                << " orig used " << used
            << "\n"
                << " _log_bytes_ready " << _log_bytes_ready
                << " orig ready " << ready
                << " _log_bytes_reserved_space " << _log_bytes_reserved_space
                << " orig reserved " << requested
                );
    w_assert1(_log_bytes_reserved_space >= 0);
    w_assert1(_log_bytes_ready <= _log_bytes_reserved_space);
    w_assert1(_log_bytes_rsvd <= _log_bytes_reserved_space);
    w_assert1((_log_bytes_used <= _log_bytes_reserved_space) || 
            state() == xct_prepared ||
            should_consume_rollback_resv(t)
            );

    if(smlevel_0::operating_mode == t_forward_processing) {
    if(should_reserve_for_rollback(t))
    {
        // Must be reserving for rollback
        w_assert1(_log_bytes_rsvd >= rsvd); // monotonically increasing here 
        w_assert1(_log_bytes_used == used); // consumed in _flush_logbuf 
        w_assert1(_log_bytes_reserved_space >= requested); //monotonically incr
    } 
    else
    {
        // Must be consuming rollback space
        w_assert1(_log_bytes_rsvd == rsvd); // strictly decreasing, in 
                                            // _flush_logbuf
        w_assert1(_log_bytes_used == used); // increasing,  in _flush_logbuf
        w_assert1(_log_bytes_reserved_space >= requested); //monotonically incr
    }
    }
    else
    {
        w_assert1(_log_bytes_reserved_space == requested); 
        w_assert1(_log_bytes_rsvd == rsvd); 
        w_assert1(_log_bytes_used == used); 
        w_assert1(_log_bytes_ready == ready); 
    }
#endif

    return RCOK;
}

// See comments above get_logbuf, above
rc_t
xct_t::give_logbuf(logrec_t* l, const fixable_page_h *page)
{
    FUNC(xct_t::give_logbuf);
    // then, buffer it internally. (can be defered until next log of the _outer_ transaction)
    if (is_piggy_backed_single_log_sys_xct()) {
        w_assert1(l->is_single_sys_xct());
        if (_deferred_ssx) {
            // in this case, we don't push it to log manager for now.
            w_assert1(page != NULL);
            W_DO(_append_piggyback_ssx_logbuf (l, const_cast<fixable_page_h*>(page)));
            w_assert1(_log_buf_for_piggybacked_ssx_used != 0);
            w_assert1(_log_buf_for_piggybacked_ssx_target != NULL);
        } else {
            // otherwise we do it right now.
            lsn_t lsn;
            W_DO( log->insert(*l, &lsn) );
            if (page != NULL) {
                (const_cast<fixable_page_h*> (page))->set_lsns(lsn);
            }
            w_assert1(_log_buf_for_piggybacked_ssx_used == 0);
            w_assert1(_log_buf_for_piggybacked_ssx_target == NULL);
        }
        return RCOK;
    }
    
#if W_DEBUG_LEVEL > 0
    fileoff_t rsvd = _log_bytes_rsvd;
    fileoff_t ready = _log_bytes_ready;
    fileoff_t used = _log_bytes_used;
    fileoff_t requested = _log_bytes_reserved_space;
    w_assert1(_log_bytes_reserved_space >= 0);
#endif
    DBGX(<<"_last_log contains: "   << *l );
        
    // ALREADY PROTECTED from get_logbuf() call

    w_assert1(l == _last_log);

    rc_t rc = _flush_logbuf(); 
                      // stuffs tid, _last_lsn into our record,
                      // then inserts it into the log, getting _last_lsn
    if(rc.is_error())
    goto done;
    
    if (page != NULL) {
        w_assert2(page->latch_mode() == LATCH_EX);
        const_cast<fixable_page_h*>(page)->set_lsns(_last_lsn);
        const_cast<fixable_page_h*>(page)->set_dirty();
    }

 done:
#if W_DEBUG_LEVEL > 0
    DBG( 
            << " state() " << state()
            << " _rolling_back " << _rolling_back
            << " _core->_xct_aborting " << _core->_xct_aborting
            << " should_reserve_for_rollback( " << l->type()
            << ") = " << should_reserve_for_rollback(l->type())
            << "\n"
            << " _log_bytes_rsvd " << _log_bytes_rsvd
                << " orig rsvd " << rsvd
            << "\n"
                << " _log_bytes_used " << _log_bytes_used
                << " orig used " << used
            << "\n"
                << " _log_bytes_ready " << _log_bytes_ready
                << " orig ready " << ready
                << " _log_bytes_reserved_space " << _log_bytes_reserved_space
                << " orig reserved " << requested
                );
    if(smlevel_0::operating_mode == t_forward_processing) {
    if(should_reserve_for_rollback(l->type()))
    {
        // Must be reserving for rollback
        w_assert1(_log_bytes_rsvd >= rsvd); // consumed in _flush_logbuf
        w_assert1(_log_bytes_used > used); // consumed in _flush_logbuf 
        // but the above 2 numbers are increased by the actual
        // log bytes used or a fudge function of that size.
        w_assert1(_log_bytes_reserved_space >= requested); //monotonically incr
    } 
    else
    {
        // Must be consuming rollback space (or is xct_freeing_space)
        // would be < but for special rollback case, in which
        // we do a SMO, in which case they both can be 0.
        w_assert1(_log_bytes_rsvd <= rsvd); // consumed in _flush_logbuf
        w_assert1(_log_bytes_used >= used); // consumed in _flush_logbuf
        // but the above 2 numbers are adjusted by the actual
        // log bytes used 
        w_assert1(_log_bytes_reserved_space >= requested); //monotonically incr
    }
    }
    else 
    {
        w_assert1(_log_bytes_reserved_space == requested); 
        w_assert1(_log_bytes_rsvd == rsvd); 
        w_assert1(_log_bytes_used == used); 
        w_assert1(_log_bytes_ready == ready); 
    }

#endif

    return rc;
}

w_rc_t xct_t::_append_piggyback_ssx_logbuf(logrec_t* l, fixable_page_h *page)
{
    w_assert1(is_piggy_backed_single_log_sys_xct());

    if(!log) {
        return RCOK;
    }
    
    // so far we don't allow more than 1 deferred ssx log (but possible, try this later)
    w_assert0(_log_buf_for_piggybacked_ssx_used == 0);
    
    size_t len = l->length();
    _log_buf_for_piggybacked_ssx_used += len;
    w_assert1(_log_buf_for_piggybacked_ssx_used <= SSX_LOGBUFFER_SIZE);
    _log_buf_for_piggybacked_ssx_target = page;
    return RCOK;
}
w_rc_t xct_t::_flush_piggyback_ssx_logbuf()
{
    if(!log || _log_buf_for_piggybacked_ssx_used == 0) {
        return RCOK;
    }
    w_assert1(_log_buf_for_piggybacked_ssx_target);
    w_assert1(_log_buf_for_piggybacked_ssx_target->is_fixed());
    w_assert1(_log_buf_for_piggybacked_ssx_target->latch_mode() == LATCH_EX);
    lsn_t lsn;
    W_DO( log->insert(*reinterpret_cast<logrec_t*>(_log_buf_for_piggybacked_ssx), &lsn) );
    _log_buf_for_piggybacked_ssx_target->set_lsns(lsn);
    _log_buf_for_piggybacked_ssx_used = 0;
    _log_buf_for_piggybacked_ssx_target = NULL;
    
    return RCOK;
}
w_rc_t xct_t::_flush_user_logbuf (logrec_t *l, lsn_t *ret_lsn) {
    if (_log_buf_for_piggybacked_ssx_used == 0) {
        return log->insert(*l, ret_lsn); // then just as usual
    }
    w_assert1(_log_buf_for_piggybacked_ssx_target);

    // there IS a deferred ssx log. so, let's record it together and also apply.
    // See jira ticket:75 "Log-centric model (in single-log system transaction)" (originally trac ticket:77) for why we can do this
    // so far we allow only one ssx log. could be multiple in future.
    logrec_t* ssx_log = reinterpret_cast<logrec_t*>(_log_buf_for_piggybacked_ssx);
    _tmp_array_for_rs[0] = ssx_log;
    _tmp_array_for_rs[1] = l;

    lsn_t ssx_lsn;
    _tmp_array_for_ret_lsns[0] = &ssx_lsn;
    _tmp_array_for_ret_lsns[1] = ret_lsn;
    
    rc_t rc = log->insert_multiple (2, _tmp_array_for_rs, _tmp_array_for_ret_lsns); // this enters critical section only once!
    if (!rc.is_error()) {
        _log_buf_for_piggybacked_ssx_target->set_lsns(ssx_lsn);
        ssx_log->redo(_log_buf_for_piggybacked_ssx_target); // also apply the change to the page
    }
    _log_buf_for_piggybacked_ssx_used = 0;
    _log_buf_for_piggybacked_ssx_target = NULL;
    
    return rc;
}

/*********************************************************************
 *
 *  xct_t::release_anchor(and_compensate)
 *
 *  stop critical sections vis-a-vis compensated operations
 *  If and_compensate==true, it makes the _last_log a clr
 *
 *********************************************************************/
void
xct_t::release_anchor( bool and_compensate ADD_LOG_COMMENT_SIG )
{
    FUNC(xct_t::release_anchor);

#if X_LOG_COMMENT_ON
    if(and_compensate) {
        w_ostrstream s;
        s << "release_anchor at " 
            << debugmsg;
        W_COERCE(log_comment(s.c_str()));
    }
#endif
    DBGX(    
            << " RELEASE ANCHOR " 
            << " in compensated op==" << _in_compensated_op
            << " holds xct_mutex_1==" 
            /*<< (const char *)(_1thread_xct.is_mine()? "true" : "false"*)*/
    );

    w_assert3(_in_compensated_op>0);

    if(_in_compensated_op == 1) { // will soon be 0

        // NB: this whole section could be made a bit
        // more efficient in the -UDEBUG case, but for
        // now, let's keep in all the checks

        // don't flush unless we have popped back
        // to the last compensate() of the bunch

        // Now see if this last item was supposed to be
        // compensated:
        if(and_compensate && (_anchor != lsn_t::null)) {
           VOIDSSMTEST("compensate");
           if(_last_log) {
               if ( _last_log->is_cpsn()) {
                    DBGX(<<"already compensated");
                    w_assert3(_anchor == _last_log->undo_nxt());
               } else {
                   DBGX(<<"SETTING anchor:" << _anchor);
                   w_assert3(_anchor <= _last_lsn);
                   _last_log->set_clr(_anchor);
               }
           } else {
               DBGX(<<"no _last_log:" << _anchor);
               /* Can we update the log record in the log buffer ? */
               if( log && 
                   !log->compensate(_last_lsn, _anchor).is_error()) {
                   // Yup.
                    INC_TSTAT(compensate_in_log);
               } else {
                   // Nope, write a compensation log record.
                   // Really, we should return an rc from this
                   // method so we can W_DO here, and we should
                   // check for eBADCOMPENSATION here and
                   // return all other errors  from the
                   // above log->compensate(...)
                   
                   // compensations use _log_bytes_rsvd, 
                   // not _log_bytes_ready
                   W_COERCE(log_compensate(_anchor));
                   INC_TSTAT(compensate_records);
               }
            }
        }

        _anchor = lsn_t::null;

    }
    // UN-PROTECT 
    _in_compensated_op -- ;

    DBGX(    
        << " out compensated op=" << _in_compensated_op
        << " holds xct_mutex_1==" 
        /*        << (const char *)(_1thread_xct.is_mine()? "true" : "false")*/
    );
}

/*********************************************************************
 *
 *  xct_t::anchor( bool grabit )
 *
 *  Return a log anchor (begin a top level action).
 *
 *  If argument==true (most of the time), it stores
 *  the anchor for use with compensations.  
 *
 *  When the  argument==false, this is used (by I/O monitor) not
 *  for compensations, but only for concurrency control.
 *
 *********************************************************************/
const lsn_t& 
xct_t::anchor(bool grabit)
{
    // PROTECT
    _in_compensated_op ++;

    INC_TSTAT(anchors);
    DBGX(    
            << " GRAB ANCHOR " 
            << " in compensated op==" << _in_compensated_op
    );


    if(_in_compensated_op == 1 && grabit) {
        // _anchor is set to null when _in_compensated_op goes to 0
        w_assert3(_anchor == lsn_t::null);
        _anchor = _last_lsn;
        DBGX(    << " anchor =" << _anchor);
    }
    DBGX(    << " anchor returns " << _last_lsn );

    return _last_lsn;
}


/*********************************************************************
 *
 *  xct_t::compensate_undo(lsn)
 *
 *  compensation during undo is handled slightly differently--
 *  the gist of it is the same, but the assertions differ, and
 *  we have to acquire the mutex first
 *********************************************************************/
void 
xct_t::compensate_undo(const lsn_t& lsn)
{
    DBGX(    << " compensate_undo (" << lsn << ") -- state=" << state());

    w_assert3(_in_compensated_op);
    // w_assert9(state() == xct_aborting); it's active if in sm::rollback_work

    _compensate(lsn, _last_log?_last_log->is_undoable_clr() : false);

}

/*********************************************************************
 *
 *  xct_t::compensate(lsn, bool undoable)
 *
 *  Generate a compensation log record to compensate actions 
 *  started at "lsn" (commit a top level action).
 *  Generates a new log record only if it has to do so.
 *
 *********************************************************************/
void 
xct_t::compensate(const lsn_t& lsn, bool undoable ADD_LOG_COMMENT_SIG)
{
    DBGX(    << " compensate(" << lsn << ") -- state=" << state());

    // acquire_1thread_mutex(); should already be mine

    _compensate(lsn, undoable);

    release_anchor(true ADD_LOG_COMMENT_USE);
}

/*********************************************************************
 *
 *  xct_t::_compensate(lsn, bool undoable)
 *
 *  
 *  Generate a compensation log record to compensate actions 
 *  started at "lsn" (commit a top level action).
 *  Generates a new log record only if it has to do so.
 *
 *  Special case of undoable compensation records is handled by the
 *  boolean argument. (NOT USED FOR NOW -- undoable_clrs were removed
 *  in 1997 b/c they weren't needed anymore;they were originally
 *  in place for an old implementation of extent-allocation. That's
 *  since been replaced by the dealaying of store deletion until end
 *  of xct).  The calls to the methods and infrastructure regarding
 *  undoable clrs was left in place in case it must be resurrected again.
 *  The reason it was removed is that there was some complexity involved
 *  in hanging onto the last log record *in the xct* in order to be
 *  sure that the compensation happens *in the correct log record*
 *  (because an undoable compensation means the log record holding the
 *  compensation isn't being compensated around, whereas turning any
 *  other record into a clr or inserting a stand-alone clr means the
 *  last log record inserted is skipped on undo).
 *  That complexity remains, since log records are flushed to the log
 *  immediately now (which was precluded for undoable_clrs ).
 *
 *********************************************************************/
void 
xct_t::_compensate(const lsn_t& lsn, bool undoable)
{
    DBGX(    << "_compensate(" << lsn << ") -- state=" << state());

    bool done = false;
    if ( _last_log ) {
        // We still have the log record here, and
        // we can compensate it.
        // NOTE: we used to use this a lot but now the only
        // time this is possible (due to the fact that we flush
        // right at insert) is when the logging code is hand-written,
        // rather than Perl-generated.

        /*
         * lsn is got from anchor(), and anchor() returns _last_lsn.
         * _last_lsn is the lsn of the last log record
         * inserted into the log, and, since
         * this log record hasn't been inserted yet, this
         * function can't make a log record compensate to itself.
         */
        w_assert3(lsn <= _last_lsn);
        _last_log->set_clr(lsn);
        INC_TSTAT(compensate_in_xct);
        done = true;
    } else {
        /* 
        // Log record has already been inserted into the buffer.
        // Perhaps we can update the log record in the log buffer.
        // However,  it's conceivable that nothing's been written
        // since _last_lsn, and we could be trying to compensate
        // around nothing.  This indicates an error in the calling
        // code.
        */
        if( lsn >= _last_lsn) {
            INC_TSTAT(compensate_skipped);
        }
        if( log && (! undoable) && (lsn < _last_lsn)) {
            if(!log->compensate(_last_lsn, lsn).is_error()) {
                INC_TSTAT(compensate_in_log);
                done = true;
            }
        }
    }

    if( !done && (lsn < _last_lsn) ) {
        /*
        // If we've actually written some log records since
        // this anchor (lsn) was grabbed, 
        // force it to write a compensation-only record
        // either because there's no record on which to 
        // piggy-back the compensation, or because the record
        // that's there is an undoable/compensation and will be
        // undone (and we *really* want to compensate around it)
        */

        // compensations use _log_bytes_rsvd, not _log_bytes_ready
        W_COERCE(log_compensate(lsn));
        INC_TSTAT(compensate_records);
    }
}



/*********************************************************************
 *
 *  xct_t::rollback(savept)
 *
 *  Rollback transaction up to "savept".
 *
 *********************************************************************/
rc_t
xct_t::rollback(const lsn_t &save_pt)
{
    FUNC(xct_t::rollback);
    DBGTHRD(<< "xct_t::rollback to " << save_pt);
    // W_DO(check_one_thread_attached()); // now checked in prologue
    // w_assert1(one_thread_attached());
    // Now we must just assert that at most 1 update thread is
    // attached
    w_assert0(update_threads()<=1);

    if(!log) { 
        ss_m::errlog->clog  << emerg_prio
        << "Cannot roll back with logging turned off. " 
        << flushl; 
        return RC(eNOABORT);
    }

    w_rc_t            rc;
    logrec_t*         buf =0;

    if(_in_compensated_op > 0) {
        w_assert3(save_pt >= _anchor);
    } else {
        w_assert3(_anchor == lsn_t::null);
    }

    DBGX( << " in compensated op depth " <<  _in_compensated_op
            << " save_pt " << save_pt << " anchor " << _anchor);
    _in_compensated_op++;

    // rollback is only one type of compensated op, and it doesn't nest
    w_assert0(!_rolling_back); 
    _rolling_back = true; 

    lsn_t nxt = _undo_nxt;

    LOGTRACE( << setiosflags(ios::right) << nxt
              << resetiosflags(ios::right) 
              << " Roll back " << " " << tid()
              << " to " << save_pt );
    _log_bytes_used_fwd  = _log_bytes_used; // for debugging

    { // Contain the scope of the following __copy__buf:

    logrec_t* __copy__buf = new logrec_t; // auto-del
    if(! __copy__buf) { W_FATAL(eOUTOFMEMORY); }
    w_auto_delete_t<logrec_t> auto_del(__copy__buf);
    logrec_t&         r = *__copy__buf;

    while (save_pt < nxt)  {
        rc =  log->fetch(nxt, buf, 0);
        if(rc.is_error() && rc.err_num()==eEOF) {
            LOGTRACE2( << "U: end of log looking to fetch nxt=" << nxt);
            DBGX(<< " fetch returns EOF" );
            log->release(); 
            goto done;
        } else
        {
             LOGTRACE2( << "U: fetch nxt=" << nxt << "  returns rc=" << rc);
             logrec_t& temp = *buf;
             w_assert3(!temp.is_skip());
          
             /* Only copy the valid portion of 
              * the log record, then release it 
              */
             memcpy(__copy__buf, &temp, temp.length());
             log->release();
        }

        if (r.is_undo()) {
            w_assert1(!r.is_single_sys_xct());
            /*
             *  Undo action of r.
             */
            LOGTRACE1( << setiosflags(ios::right) << nxt
                      << resetiosflags(ios::right) << " U: " << r );

#if W_DEBUG_LEVEL > 2
            u_int    was_rsvd = _log_bytes_rsvd;
#endif 
            lpid_t pid = r.construct_pid();
            fixable_page_h page;

            if (! r.is_logical()) {
                DBGOUT3 (<<"physical UNDO.. which is not quite good");
                // tentatively use fix_direct for this. eventually all physical UNDOs should go away
                rc = page.fix_direct(pid.vol().vol, pid.page, LATCH_EX);
                if(rc.is_error()) {
                    goto done;
                }
                w_assert1(page.pid() == pid);
            }


            r.undo(page.is_fixed() ? &page : 0);

#if W_DEBUG_LEVEL > 2
            if(was_rsvd - _log_bytes_rsvd  > r.length()) {
                  LOGTRACE2(<< "U: len=" << r.length() << " B= " <<
                          (was_rsvd - _log_bytes_rsvd));
            }
#endif 
            if(r.is_cpsn()) {
                w_assert1(r.is_undoable_clr());
                LOGTRACE2( << "U: compensating to " << r.undo_nxt() );
                nxt = r.undo_nxt();
            } else {
                LOGTRACE2( << "U: undoing to " << r.xid_prev() );
                nxt = r.xid_prev();
            }

        } else  if (r.is_cpsn())  {
            LOGTRACE2( << setiosflags(ios::right) << nxt
                      << resetiosflags(ios::right) << " U: " << r 
                      << " compensating to " << r.undo_nxt() );
            if (r.is_single_sys_xct()) {
                nxt = lsn_t::null;
            } else {
                nxt = r.undo_nxt();
            }
            // r.xid_prev() could just as well be null

        } else {
            LOGTRACE2( << setiosflags(ios::right) << nxt
               << resetiosflags(ios::right) << " U: " << r 
               << " skipping to " << r.xid_prev());
            if (r.is_single_sys_xct()) {
                nxt = lsn_t::null;
            } else {
                nxt = r.xid_prev();
            }
            // w_assert9(r.undo_nxt() == lsn_t::null);
        }
    }

    // close scope so the
    // auto-release will free the log rec copy buffer, __copy__buf
    }

    _undo_nxt = nxt;
    _read_watermark = lsn_t::null;
    _xct_chain_len = 0;

done:

    DBGX( << "leaving rollback: compensated op " << _in_compensated_op);
    _in_compensated_op --;
    _rolling_back = false;
    w_assert3(_anchor == lsn_t::null ||
                _anchor == save_pt);

    if(save_pt != lsn_t::null) {
        INC_TSTAT(rollback_savept_cnt);
    }

    DBGTHRD(<< "xct_t::rollback done to " << save_pt);
    return rc;
}

void xct_t::AddStoreToFree(const stid_t& stid)
{
    FUNC(x);
    CRITICAL_SECTION(xctstructure, *this);
    _core->_storesToFree.push(new stid_list_elem_t(stid));
}

void xct_t::AddLoadStore(const stid_t& stid)
{
    FUNC(x);
    CRITICAL_SECTION(xctstructure, *this);
    _core->_loadStores.push(new stid_list_elem_t(stid));
}

/*
 * clear the list of stores to be freed upon xct completion
 * this is used by abort since rollback will recreate the
 * proper list of stores to be freed.
 *
 * don't *really* need mutex since only called when aborting => 1 thread
 * but we have the acquire here for internal documentation 
 */
void
xct_t::ClearAllStoresToFree()
{
    w_assert2(one_thread_attached());
    stid_list_elem_t*        s = 0;
    while ((s = _core->_storesToFree.pop()))  {
        delete s;
    }

    w_assert3(_core->_storesToFree.is_empty());
}


/*
 * this function will free all the stores which need to freed
 * by this completing xct.
 *
 * don't REALLY need mutex since only called when committing/aborting
 * => 1 thread attached
 */
void
xct_t::FreeAllStoresToFree()
{
    // TODO not implemented
}

rc_t
xct_t::PrepareLogAllStoresToFree()
{
    // TODO not implemented
    return RCOK;
}


void
xct_t::DumpStoresToFree()
{
    stid_list_elem_t*                e;
    w_list_i<stid_list_elem_t,queue_based_lock_t>        i(_core->_storesToFree);

    FUNC(xct_t::DumpStoresToFree);
    CRITICAL_SECTION(xctstructure, *this);
    cout << "list of stores to free";
    while ((e = i.next()))  {
        cout << " <- " << e->stid;
    }
    cout << endl;
}

/*
 * Moved here to work around a gcc/egcs bug that
 * caused compiler to choke.
 */
class VolidCnt {
    private:
        int unique_vols;
        int vol_map[xct_t::max_vols];
        snum_t vol_cnts[xct_t::max_vols];
    public:
        VolidCnt() : unique_vols(0) {};
        int Lookup(int vol)
            {
                for (int i = 0; i < unique_vols; i++)
                    if (vol_map[i] == vol)
                        return i;
                
                w_assert9(unique_vols < xct_t::max_vols);
                vol_map[unique_vols] = vol;
                vol_cnts[unique_vols] = 0;
                return unique_vols++;
            };
        int Increment(int vol)
            {
                return ++vol_cnts[Lookup(vol)];
            };
        int Decrement(int vol)
            {
                w_assert9(vol_cnts[Lookup(vol)]);
                return --vol_cnts[Lookup(vol)];
            };
#if W_DEBUG_LEVEL > 2
        ~VolidCnt()
            {
                for (int i = 0; i < unique_vols; i ++)
                    w_assert9(vol_cnts[i] == 0);
            };
#endif 
};

rc_t
xct_t::ConvertAllLoadStoresToRegularStores()
{

#if X_LOG_COMMENT_ON
    {
        static int uniq=0;
        static int last_uniq=0;
	
        // int    nv =  atomic_inc_nv(uniq);
        int nv =  lintel::unsafe::atomic_fetch_add(&uniq, 1);
        //Even if someone else slips in here, the
        //values should never match. 
        w_assert1(last_uniq != nv);
        *&last_uniq = nv;

        // this is to help us figure out if we
        // are issuing duplicate commits/log entries or
        // if the problem is in the log code or the
        // grabbing of the 1thread log mutex 
        w_ostrstream s;
        s << "ConvertAllLoadStores uniq=" << uniq 
            << " xct state " << _core->_state
            << " xct aborted " << _core->_xct_aborting
            << " xct ended " << _core->_xct_ended
            << " tid " << tid()
            << " thread " << me()->id;
        W_DO(log_comment(s.c_str()));
    }
#endif

    w_assert2(one_thread_attached());
    stid_list_elem_t*        s = 0;
    VolidCnt cnt;

    {
        w_list_i<stid_list_elem_t,queue_based_lock_t> i(_core->_loadStores);

        while ((s = i.next()))  {
            cnt.Increment(s->stid.vol);
        }
    }

    while ((s = _core->_loadStores.pop()))  {
        bool sync_volume = (cnt.Decrement(s->stid.vol) == 0);
        store_flag_t f;
        W_DO( io->get_store_flags(s->stid, f, true /*ok if deleting*/));
        // if any combo of  st_tmp, st_insert_file, st_load_file, convert
        // but only insert and load are put into this list.
        if(f != st_regular) {
            W_DO( io->set_store_flags(s->stid, st_regular, sync_volume) );
        }
        delete s;
    }

    w_assert3(_core->_loadStores.is_empty());

    return RCOK;
}


void
xct_t::ClearAllLoadStores()
{
    w_assert2(one_thread_attached());
    stid_list_elem_t*        s = 0;
    while ((s = _core->_loadStores.pop()))  {
        delete s;
    }

    w_assert3(_core->_loadStores.is_empty());
}

void 
xct_t::attach_thread() 
{
    FUNC(xct_t::attach_thread);
    smthread_t *thr = g_me();
    CRITICAL_SECTION(xctstructure, *this);

    w_assert2(is_1thread_xct_mutex_mine());
    
    if (_core->_threads_attached++ > 0) {
        INC_TSTAT(mpl_attach_cnt);
    }
    w_assert2(_core->_threads_attached >=0);
    w_assert2(is_1thread_xct_mutex_mine());
    thr->new_xct(this);
    w_assert2(is_1thread_xct_mutex_mine());
    // set the fingerprint of this thread to the xct's wait-bitmap
    xct_lock_info_t *linfo = lock_info();
    if (linfo) {
        linfo->init_wait_map(thr);
    }
}


void
xct_t::detach_thread() 
{
    FUNC(xct_t::detach_thread);
    CRITICAL_SECTION(xctstructure, *this);
    w_assert3(is_1thread_xct_mutex_mine());
    _core->_threads_attached--;
    w_assert2(_core->_threads_attached >=0);
    me()->no_xct(this);
}

w_rc_t
xct_t::lockblock(timeout_in_ms /*timeout*/)
{
    /*
// Used by lock manager. (lock_core_m)
// Another thread in our xct is blocking. We're going to have to
// wait on another resource, until our partner thread unblocks,
// and then try again.
    CRITICAL_SECTION(bcs, _core->_waiters_mutex);
    w_rc_t rc;
    if(num_threads() > 1) {
        DBGX(<<"blocking on condn variable");
        // Don't block if other thread has gone away
        // GNATS 119 This is still racy!  multi.1 shows us that.
        //
        xct_lock_info_t*       the_xlinfo = lock_info();
        if(! the_xlinfo->waiting_request()) {
            // No longer has waiting request - return w/o blocking.
            return RCOK;
        }

        // this code taken from scond_t implementation, from when
        // _waiters_cond was an scond_t:
        if(timeout == WAIT_IMMEDIATE)  return RC(sthread_t::stTIMEOUT);
        if(timeout == WAIT_FOREVER)  {
            DO_PTHREAD(pthread_cond_wait(&_core->_waiters_cond, &_core->_waiters_mutex));
        } else {
            struct timespec when;
            sthread_t::timeout_to_timespec(timeout, when);
            DO_PTHREAD_TIMED(pthread_cond_timedwait(&_core->_waiters_cond, &_core->_waiters_mutex, &when));
        }

        DBGX(<<"not blocked on cond'n variable");
    }
    if(rc.is_error()) {
        return RC_AUGMENT(rc);
    } 
    return rc;
    */
    return RCOK;
}

void
xct_t::lockunblock()
{
// Used by lock manager. (lock_core_m)
// This thread in our xct is no longer blocking. Wake up anyone
// who was waiting on this other resource because I was 
// blocked in the lock manager.
    CRITICAL_SECTION(bcs, _core->_waiters_mutex);
    if(num_threads() > 1) {
        DBGX(<<"signalling waiters on cond'n variable");
        DO_PTHREAD(pthread_cond_broadcast(&_core->_waiters_cond));
        DBGX(<<"signalling cond'n variable done");
    }
}

//
// one_thread_attached() does not acquire the 1thread mutex; it
// just checks that the vas isn't calling certain methods
// when other threads are still working on behalf of the same xct.
// It doesn't protect the vas from trying calling, say, commit and
// later attaching another thread while the commit is going on.
// --- Can't protect a vas from itself in all cases.
rc_t
xct_t::check_one_thread_attached() const
{
    if(one_thread_attached()) return RCOK;
    return RC(eTWOTHREAD);
}

bool
xct_t::one_thread_attached() const
{
    // wait for the checkpoint to finish
    if( _core->_threads_attached > 1) {
        chkpt_serial_m::trx_acquire();
        if( _core->_threads_attached > 1) {
            chkpt_serial_m::trx_release();
#if W_DEBUG_LEVEL > 2
            fprintf(stderr, 
            "Fatal VAS or SSM error: %s %d %s %d.%d \n",
            "Only one thread allowed in this operation at any time.",
            _core->_threads_attached, 
            "threads are attached to xct",
            tid().get_hi(), tid().get_lo()
            );
#endif
            return false;
        }
    }
    return true;
}

bool
xct_t::is_1thread_xct_mutex_mine() const
{
  return _core->_1thread_xct.is_mine(&me()->get_1thread_xct_me());
}

// Should be used with CRITICAL_SECTION
void
xct_t::acquire_1thread_xct_mutex() const // default: true
{
    w_assert1( ! is_1thread_xct_mutex_mine()) ;
    // We can already own the 1thread log mutx, if we're
    // in a top-level action or in the io_m.
    DBGX( << " acquire xct mutex");
    if(is_1thread_xct_mutex_mine()) {
        w_assert0(0); // we should not already own this.
        DBGX(<< "already mine");
        return;
    }
    // the queue_based_lock_t implementation can tell if it was
    // free or held; the w_pthread_lock_t cannot,
    // and always returns false.
    bool was_contended = _core->_1thread_xct.acquire(&me()->get_1thread_xct_me());
    if(was_contended) 
        INC_TSTAT(await_1thread_xct);
    DBGX(    << " acquireD xct mutex");
    w_assert2(is_1thread_xct_mutex_mine());
}

void
xct_t::release_1thread_xct_mutex() const
{
    DBGX( << " release xct mutex");
    w_assert1(is_1thread_xct_mutex_mine());
    _core->_1thread_xct.release(me()->get_1thread_xct_me());
    DBGX(    << " releaseD xct mutex");
    w_assert1(!is_1thread_xct_mutex_mine());
}

ostream &
xct_t::dump_locks(ostream &out) const
{
    return lock_info()->dump_locks(out);
}


smlevel_0::switch_t 
xct_t::set_log_state(switch_t s, bool &) 
{
    xct_log_t *mine = me()->xct_log();
    switch_t old = (mine->xct_log_is_off()? OFF: ON);
    if(s==OFF) mine->set_xct_log_off();
    else mine->set_xct_log_on();
    return old;
}

void
xct_t::restore_log_state(switch_t s, bool n ) 
{
    (void) set_log_state(s, n);
}

NORET
xct_dependent_t::xct_dependent_t(xct_t* xd) : _xd(xd), _registered(false)
{
}

void
xct_dependent_t::register_me() {
    // it's possible that there is no active xct when this
    // function is called, so be prepared for null
    xct_t* xd = _xd;
    if (xd) {
        W_COERCE( xd->add_dependent(this) );
    }
    _registered = true;
}

NORET
xct_dependent_t::~xct_dependent_t()
{
    w_assert2(_registered);
    // it's possible that there is no active xct the constructor
    // was called, so be prepared for null
    if (_link.member_of() != NULL) {
        w_assert1(_xd);
        // Have to remove it under protection of the 1thread_xct_mutex
        W_COERCE(_xd->remove_dependent(this));
    }
}
/**\endcond skip */


sys_xct_section_t::sys_xct_section_t(bool single_log_sys_xct, bool deferred_ssx)
{
    _original_xct_depth = me()->get_tcb_depth();
    _error_on_start = ss_m::begin_sys_xct(single_log_sys_xct, deferred_ssx);
}
sys_xct_section_t::~sys_xct_section_t()
{
    size_t xct_depth = me()->get_tcb_depth();
    if (xct_depth > _original_xct_depth) {
        rc_t result = ss_m::abort_xct();
        if (result.is_error()) {
#if W_DEBUG_LEVEL>0
            cerr << "system transaction automatic abort failed: " << result.err_num() << "\n";
#endif // W_DEBUG_LEVEL>0
        }
    }
}
rc_t sys_xct_section_t::end_sys_xct (rc_t result)
{
    if (result.is_error()) {
        W_DO (ss_m::abort_xct());
    } else {
        W_DO (ss_m::commit_sys_xct());
    }
    return RCOK;
}

ssx_defer_section_t::ssx_defer_section_t (fixable_page_h *page, xct_t *x) : _page(page), _x(x)
{
#if W_DEBUG_LEVEL>0
    w_assert1(page);
    w_assert1(page->is_fixed());
    w_assert1(page->latch_mode() == LATCH_EX);
    w_assert1(x);
    _pid = page->pid();
#endif // W_DEBUG_LEVEL>0    
}

ssx_defer_section_t::~ssx_defer_section_t()
{
#if W_DEBUG_LEVEL>0
    w_assert1(_page->is_fixed());
    w_assert1(_page->latch_mode() == LATCH_EX);
    w_assert1(_pid == _page->pid());
#endif // W_DEBUG_LEVEL>0
    if (_x->_log_buf_for_piggybacked_ssx_used == 0) {
        return;
    }
        
    // oh, the outer transaction has dangling log to push/apply!
    rc_t rc = _x->_flush_piggyback_ssx_logbuf();
    if (rc.is_error()) {
        W_FATAL(rc.err_num());
    } else {
        w_assert1(_x->_log_buf_for_piggybacked_ssx_used == 0);
    }
}<|MERGE_RESOLUTION|>--- conflicted
+++ resolved
@@ -2295,11 +2295,7 @@
  *
  *********************************************************************/
 rc_t 
-<<<<<<< HEAD
-xct_t::get_logbuf(logrec_t*& ret, int t, page_p const*)
-=======
-xct_t::get_logbuf(logrec_t*& ret, int t, fixable_page_h const* p)
->>>>>>> 81c39db8
+xct_t::get_logbuf(logrec_t*& ret, int t, fixable_page_h const*)
 {
     // then , use tentative log buffer.
     if (is_piggy_backed_single_log_sys_xct()) {
@@ -3531,11 +3527,11 @@
             chkpt_serial_m::trx_release();
 #if W_DEBUG_LEVEL > 2
             fprintf(stderr, 
-            "Fatal VAS or SSM error: %s %d %s %d.%d \n",
-            "Only one thread allowed in this operation at any time.",
-            _core->_threads_attached, 
-            "threads are attached to xct",
-            tid().get_hi(), tid().get_lo()
+                    "Fatal VAS or SSM error: %s %d %s %d.%d \n",
+                    "Only one thread allowed in this operation at any time.",
+                    _core->_threads_attached.load(),
+                    "threads are attached to xct",
+                    tid().get_hi(), tid().get_lo()
             );
 #endif
             return false;
