/*
 * (c) Copyright 2011-2014, Hewlett-Packard Development Company, LP
 */

#include "w_defines.h"

#define SM_SOURCE
#define XCT_C
// These #defines must precede inclusion of xct.h
// USE_BLOCK_ALLOC_FOR_LOGREC is in xct.h only for the purpose
// of a friend declaration.
// USE_BLOCK_ALLOC_FOR_XCT_IMPL is in xct.h only for the purpose
// of private/public declaration of xct_core.
#define USE_BLOCK_ALLOC_FOR_LOGREC 1
#define USE_BLOCK_ALLOC_FOR_XCT_IMPL 1

#include <new>
#define SM_LEVEL 0
#include "sm_int_1.h"

#if USE_BLOCK_ALLOC_FOR_LOGREC
#include "block_alloc.h"
#endif
#include "tls.h"

#include "lock.h"
#include <sm_int_4.h>
#include "xct_dependent.h"
#include "xct.h"
#include "logrec.h"
#include "lock_x.h"
#include "lock_lil.h"
#include <w_strstream.h>

#include <sm.h>
#include "tls.h"
#include "chkpt_serial.h"
#include <sstream>
#include "crash.h"
#include "chkpt.h"
#include "bf_tree.h"
#include "lock_raw.h"
#include "log_lsn_tracker.h"

#ifdef EXPLICIT_TEMPLATE
template class w_list_t<xct_t, queue_based_lock_t>;
template class w_list_i<xct_t, queue_based_lock_t>;
template class w_list_t<xct_dependent_t,queue_based_lock_t>;
template class w_list_i<xct_dependent_t,queue_based_lock_t>;
template class w_keyed_list_t<xct_t, queue_based_lock_t, tid_t>;
template class w_descend_list_t<xct_t, queue_based_lock_t, tid_t>;
template class w_list_t<stid_list_elem_t, queue_based_lock_t>;
template class w_list_i<stid_list_elem_t, queue_based_lock_t>;
template class w_auto_delete_array_t<lockid_t>;
template class w_auto_delete_array_t<stid_t>;

#endif /* __GNUG__*/

// definition of LOGTRACE is in crash.h
#define DBGX(arg) DBG(<<" th."<<me()->id << " " << "tid." << _tid  arg)

// If we run into btree shrinking activity, we'll bump up the
// fudge factor, b/c to undo a lot of btree removes (incremental
// tree removes) takes about 4X the logging...
extern double logfudge_factors[logrec_t::t_max_logrec]; // in logstub.cpp
#define UNDO_FUDGE_FACTOR(t, nbytes) int((logfudge_factors[t])*(nbytes))

#ifdef W_TRACE
extern "C" void debugflags(const char *);
void
debugflags(const char *a)
{
   _w_debug.setflags(a);
}
#endif /* W_TRACE */

SPECIALIZE_CS(xct_t, int _dummy, (_dummy=0),
            _mutex->acquire_1thread_xct_mutex(),
            _mutex->release_1thread_xct_mutex());

int auto_rollback_t::_count = 0;

/*********************************************************************
 *
 *  The xct list is sorted for easy access to the oldest and
 *  youngest transaction. All instantiated xct_t objects are
 *  in the list.
 *
 *  Here are the transaction list and the mutex that protects it.
 *
 *********************************************************************/

queue_based_lock_t        xct_t::_xlist_mutex;

w_descend_list_t<xct_t, queue_based_lock_t, tid_t>
        xct_t::_xlist(W_KEYED_ARG(xct_t, _tid,_xlink), &_xlist_mutex);

bool xct_t::xlist_mutex_is_mine()
{
     bool is =
        me()->get_xlist_mutex_node()._held
        &&
        (me()->get_xlist_mutex_node()._held->
            is_mine(&me()->get_xlist_mutex_node()));
     return is;
}
void xct_t::assert_xlist_mutex_not_mine()
{
    w_assert1(
            (me()->get_xlist_mutex_node()._held == 0)
           ||
           (me()->get_xlist_mutex_node()._held->
               is_mine(&me()->get_xlist_mutex_node())==false));
}
void xct_t::assert_xlist_mutex_is_mine()
{
#if W_DEBUG_LEVEL > 1
    bool res =
     me()->get_xlist_mutex_node()._held
        && (me()->get_xlist_mutex_node()._held->
            is_mine(&me()->get_xlist_mutex_node()));
    if(!res) {
        fprintf(stderr, "held: %p\n",
             me()->get_xlist_mutex_node()._held );
        if ( me()->get_xlist_mutex_node()._held  )
        {
        fprintf(stderr, "ismine: %d\n",
            me()->get_xlist_mutex_node()._held->
            is_mine(&me()->get_xlist_mutex_node()));
        }
        w_assert1(0);
    }
#else
     w_assert1(me()->get_xlist_mutex_node()._held
        && (me()->get_xlist_mutex_node()._held->
            is_mine(&me()->get_xlist_mutex_node())));
#endif
}

w_rc_t  xct_t::acquire_xlist_mutex()
{
     assert_xlist_mutex_not_mine();
     _xlist_mutex.acquire(&me()->get_xlist_mutex_node());
     assert_xlist_mutex_is_mine();
     return RCOK;
}

void  xct_t::release_xlist_mutex()
{
     assert_xlist_mutex_is_mine();
     _xlist_mutex.release(me()->get_xlist_mutex_node());
     assert_xlist_mutex_not_mine();
}

/*********************************************************************
 *
 *  _nxt_tid is used to generate unique transaction id
 *  _1thread_name is the name of the mutex protecting the xct_t from
 *          multi-thread access
 *
 *********************************************************************/
tid_t                                 xct_t::_nxt_tid = tid_t::null;

/*********************************************************************
 *
 *  _oldest_tid is the oldest currently-running tx (well, could be
 *  committed by now - the xct destructor updates this)
 *  This corresponds to the Shore-MT paper section 7.3, top of
 *  2nd column, page 10.
 *
 *********************************************************************/
tid_t                                xct_t::_oldest_tid = tid_t::null;

inline bool   xct_t::should_consume_rollback_resv(int t) const
{
     if(state() == xct_aborting) {
         w_assert0(_rolling_back);
     } // but not the reverse: rolling_back
     // could be true while we're active
     // _core->xct_aborted means we called abort but
     // we might be in freeing_space state right now, in
     // which case, _rolling_back isn't true.
    return
        // _rolling_back means in rollback(),
        // which can be in abort or in
        // rollback_work.
        _rolling_back || _core->_xct_aborting
        // compensate is a special case:
        // consume rollback space
        || t == logrec_t::t_compensate ;
 }

/*********************************************************************
 *
 *  Constructors and destructor
 *
 *********************************************************************/
#if defined(USE_BLOCK_ALLOC_FOR_XCT_IMPL) && (USE_BLOCK_ALLOC_FOR_XCT_IMPL==1)
DECLARE_TLS(block_alloc<xct_t>, xct_pool);
DECLARE_TLS(block_alloc<xct_t::xct_core>, core_pool);
#define NEW_XCT new (*xct_pool)
#define DELETE_XCT(xd) xct_pool->destroy_object(xd)
#define NEW_CORE new (*core_pool)
#define DELETE_CORE(c) core_pool->destroy_object(c)
#else
#define NEW_XCT new
#define DELETE_XCT(xd) delete xd
#define NEW_CORE new
#define DELETE_CORE(c) delete c
#endif

xct_t*
xct_t::new_xct(
        sm_stats_info_t* stats,
        timeout_in_ms timeout,
        bool sys_xct,
        bool single_log_sys_xct,
        bool loser_xct)
{
    // For normal user transaction

    xct_core* core = NEW_CORE xct_core(_nxt_tid.atomic_incr(),
                       xct_active, timeout);
    xct_t* xd = NEW_XCT xct_t(core, stats, lsn_t(), lsn_t(),
                              sys_xct, single_log_sys_xct, loser_xct);
    me()->attach_xct(xd);
    return xd;
}

xct_t*
xct_t::new_xct(const tid_t& t, state_t s, const lsn_t& last_lsn,
             const lsn_t& undo_nxt, timeout_in_ms timeout, bool sys_xct,
             bool single_log_sys_xct, bool loser_xct)
{
    // For transaction from Log Analysis phase in Recovery

    // Uses user(recovery)-provided tid
    _nxt_tid.atomic_assign_max(t);
    xct_core* core = NEW_CORE xct_core(t, s, timeout);
    xct_t* xd = NEW_XCT xct_t(core, 0, last_lsn, undo_nxt,
        sys_xct, single_log_sys_xct, loser_xct);

    /// Don't attach
    w_assert1(me()->xct() == 0);
    return xd;
}

void
xct_t::destroy_xct(xct_t* xd)
{
    if (!xd->_sys_xct && smlevel_0::log) {
        smlevel_0::log->get_oldest_lsn_tracker()->leave(reinterpret_cast<uintptr_t>(xd));
    }
    LOGREC_ACCOUNTING_PRINT // see logrec.h
    // xct_core* core = xd->_core;
    DELETE_XCT(xd);
   //  DELETE_CORE(core);
}

#if W_DEBUG_LEVEL > 2
/* debugger-callable */
extern "C" void dumpXct(const xct_t *x) { if(x) { cout << *x <<endl;} }

/* help for debugger-callable dumpThreadById() below */
class PrintSmthreadById : public SmthreadFunc
{
    public:
        PrintSmthreadById(ostream& out, int i ) : o(out), _i(0) {
                _i = sthread_base_t::id_t(i);
        };
        void operator()(const smthread_t& smthread);
    private:
        ostream&        o;
        sthread_base_t::id_t                 _i;
};
void PrintSmthreadById::operator()(const smthread_t& smthread)
{
    if (smthread.id == _i)  {
        o << "--------------------" << "\n" << smthread;
    }
}

/* debugger-callable */
extern "C" void
dumpThreadById(int i) {
    PrintSmthreadById f(cout, i);
    smthread_t::for_each_smthread(f);
}
#endif

/*
 * Clean up existing transactions at ssm shutdown.
 * -- called from ~ss_m, so this should never be
 * subject to multiple threads using the xct list.
 *
 * Must abort the transactions as if they had been
 * called through ssm API to preserve assertions deep
 * in the ssm regarding update-threads.
 */
int
xct_t::cleanup(bool /*dispose_prepared*/)
{
    bool        changed_list;
    int         nprepared = 0;
    xct_t*      xd;
    W_COERCE(acquire_xlist_mutex());
    do {
        /*
         *  We cannot delete an xct while iterating. Use a loop
         *  to iterate and delete one xct for each iteration.
         */
        xct_i i(false); // do acquire the list mutex. Noone
        // else should be iterating over the xcts at this point.
        changed_list = false;
        xd = i.next();
        if (xd) {
            // Release the mutex so we can delete the xd if need be...
            release_xlist_mutex();
            switch(xd->state()) {
            case xct_active: {
                    me()->attach_xct(xd);
                    int num = xd->attach_update_thread();
                    /*
                     *  We usually want to shutdown cleanly. For debugging
                     *  purposes, it is sometimes desirable to simply quit.
                     *
                     *  NB:  if a vas has multiple threads running on behalf
                     *  of a tx at this point, it's going to run into trouble.
                     */
                    if (shutdown_clean) {
                        w_assert0(num==1);
                        W_COERCE( xd->abort() );
                    } else {
                        W_COERCE( xd->dispose() );
                    }
                    xd->destroy_xct(xd);
                    // delete xd;
                    changed_list = true;
                }
                break;

            case xct_freeing_space:
            case xct_ended: {
                    DBG(<< xd->tid() <<"deleting "
                            << " w/ state=" << xd->state() );
                    xd->destroy_xct(xd);
                    // delete xd;
                    changed_list = true;
                }
                break;

            default: {
                    DBG(<< xd->tid() <<"skipping "
                            << " w/ state=" << xd->state() );
                }
                break;

            } // switch on xct state
            W_COERCE(acquire_xlist_mutex());
        } // xd not null
    } while (xd && changed_list);
    release_xlist_mutex();
    return nprepared;
}




/*********************************************************************
 *
 *  xct_t::num_active_xcts()
 *
 *  Return the number of active transactions (equivalent to the
 *  size of _xlist.
 *
 *********************************************************************/
uint32_t
xct_t::num_active_xcts()
{
    uint32_t num;
    W_COERCE(acquire_xlist_mutex());
    num = _xlist.num_members();
    release_xlist_mutex();
    return  num;
}



/*********************************************************************
 *
 *  xct_t::look_up(tid)
 *
 *  Find the record for tid and return it. If not found, return 0.
 *
 *********************************************************************/
xct_t*
xct_t::look_up(const tid_t& tid)
{
    xct_t* xd;
    xct_i iter(true);

    while ((xd = iter.next())) {
        if (xd->tid() == tid) {
            return xd;
        }
    }
    return 0;
}

xct_lock_info_t*
xct_t::lock_info() const {
    return _core->_lock_info;
}

lil_private_table* xct_t::lil_lock_info() const
{
    return _core->_lil_lock_info;
}
RawXct* xct_t::raw_lock_xct() const {
    return _core->_raw_lock_xct;
}

timeout_in_ms
xct_t::timeout_c() const {
    return _core->_timeout;
}

/*********************************************************************
 *
 *  xct_t::oldest_tid()
 *
 *  Return the tid of the oldest active xct.
 *
 *********************************************************************/
tid_t
xct_t::oldest_tid()
{
    return _oldest_tid;
}


rc_t
xct_t::abort(bool save_stats_structure /* = false */)
{
    if(is_instrumented() && !save_stats_structure) {
        delete __stats;
        __stats = 0;
    }
    return _abort();
}

int
xct_t::num_threads()
{
    return _core->_threads_attached;
}

#if CHECK_NESTING_VARIABLES


int
xct_t::compensated_op_depth() const
{
    return _in_compensated_op;
}

int
check_compensated_op_nesting::compensated_op_depth(xct_t* xd, int dflt)
{
    // all bets are off if there's another thread attached to this xct.
    // return the default, which will allow the asserts to pass
    if(xd->num_threads() > 1) return dflt;
    return xd->compensated_op_depth();
}
#endif



void
xct_t::force_nonblocking()
{
//    lock_info()->set_nonblocking();
}

rc_t
xct_t::commit(bool lazy,lsn_t* plastlsn)
{
    // w_assert9(one_thread_attached());
    // removed because a checkpoint could
    // be going on right now.... see comments
    // in log_prepared and chkpt.cpp

    return _commit(t_normal | (lazy ? t_lazy : t_normal), plastlsn);
}

rc_t
xct_t::commit_as_group_member()
{
    w_assert1(me()->xct() == this);
    return _commit(t_normal|t_group);
}

/* Group commit: static; write the list of xct ids in the single loc record */
rc_t
xct_t::group_commit(const xct_t *list[], int listlen)
{
    // can we fit this list into the log record?
    if(listlen > xct_list_t::max)
        return RC(eLISTTOOLONG);

    // Log the whole bunch.
    return log_xct_end_group(list, listlen);
}

rc_t
xct_t::chain(bool lazy)
{
    w_assert9(one_thread_attached());
    return _commit(t_chain | (lazy ? t_lazy : t_chain));
}

xct_log_t*
xct_t::new_xct_log_t()
{
    xct_log_t*  l = new xct_log_t;
    if (!l) W_FATAL(eOUTOFMEMORY);
    return l;
}

/**\brief Used by smthread upon attach_xct() to avoid excess heap activity.
 *
 * \details
 * If the xct has a stashed copy of the caches, hand them over to the
 * calling smthread. If not, allocate some off the stack.
 */
void
xct_t::steal(xct_log_t*&x)
{
    /* See comments in smthread_t::new_xct() */
    w_assert1(is_1thread_xct_mutex_mine());

    if( (x = __saved_xct_log_t) ) {
        __saved_xct_log_t = 0;
    } else {
        x = new_xct_log_t(); // deleted when thread detaches or xct finishes
    }
    // Don't dup release
    // release_1thread_xct_mutex();
}

/**\brief Used by smthread upon detach_xct() to avoid excess heap activity.
 *
 * \details
 * If the xct has a stashed copy of the caches, free the caches
 * passed in, otherwise, hang onto them to hand over to the next
 * thread that attaches to this xct.
 */
void
xct_t::stash(xct_log_t*&x)
{
    /* See comments in smthread_t::new_xct() */
    w_assert1(is_1thread_xct_mutex_mine());

    if(__saved_xct_log_t) {
        DBGX(<<"stash: delete " << x);
        delete x;
    }
    else { __saved_xct_log_t = x; }
    x = 0;
    // dup acquire/release removed release_1thread_xct_mutex();
}

/**\brief Set the log state for this xct/thread pair to the value \e s.
 */
smlevel_0::switch_t
xct_t::set_log_state(switch_t s)
{
    xct_log_t *mine = me()->xct_log();

    switch_t old = (mine->xct_log_is_off()? OFF: ON);

    if(s==OFF) mine->set_xct_log_off();

    else mine->set_xct_log_on();

    return old;
}

void
xct_t::restore_log_state(switch_t s)
{
    (void) set_log_state(s);
}


tid_t
xct_t::youngest_tid()
{
    ASSERT_FITS_IN_LONGLONG(tid_t);
    return _nxt_tid;
}

void
xct_t::update_youngest_tid(const tid_t &t)
{
    _nxt_tid.atomic_assign_max(t);
}


void
xct_t::put_in_order() {
    W_COERCE(acquire_xlist_mutex());
    _xlist.put_in_order(this);
    _oldest_tid = _xlist.last()->_tid;
    release_xlist_mutex();

// TODO(Restart)... enable the checking in retail build, also generate error in retail
//                           this is to prevent missing something in retail and weird error
//                           shows up in retail build much later

// #if W_DEBUG_LEVEL > 2
    W_COERCE(acquire_xlist_mutex());
    {
        // make sure that _xlist is in order
        w_list_i<xct_t, queue_based_lock_t> i(_xlist);
        tid_t t = tid_t::null;
        xct_t* xd;
        while ((xd = i.next()))  {
            if (t >= xd->_tid)
                ERROUT(<<"put_in_order: failed to satisfy t < xd->_tid, t: " << t << ", xd->tid: " << xd->_tid);
            w_assert1(t < xd->_tid);
        }
        if (t > _nxt_tid)
            ERROUT(<<"put_in_order: failed to satisfy t <= _nxt_tid, t: " << t << ", _nxt_tid: " << _nxt_tid);
        w_assert1(t <= _nxt_tid);
    }
    release_xlist_mutex();
// #endif
}


smlevel_0::fileoff_t
xct_t::get_log_space_used() const
{
    return _log_bytes_used
    + _log_bytes_ready
    + _log_bytes_rsvd;
}

rc_t
xct_t::wait_for_log_space(fileoff_t amt) {
    rc_t rc = RCOK;
    if(log) {
        fileoff_t still_needed = amt;
        // check whether we even need to wait...
        if(log->reserve_space(still_needed)) {
            _log_bytes_reserved_space += still_needed;
            w_assert1(_log_bytes_reserved_space >= 0);
            still_needed = 0;
        }
        else {
            timeout_in_ms timeout = first_lsn().valid()? 100 : WAIT_FOREVER;
            fprintf(stderr, "%s:%d: first_lsn().valid()? %d    timeout=%d\n",
                __FILE__, __LINE__, first_lsn().valid(), timeout);
            rc = log->wait_for_space(still_needed, timeout);
            if(rc.is_error()) {
            //rc = RC(eOUTOFLOGSPACE);
            }
        }

        // update our reservation with whatever we got
        _log_bytes_ready += amt - still_needed;
    }
    return rc;
}

void
xct_t::dump(ostream &out)
{
    W_COERCE(acquire_xlist_mutex());
    out << "xct_t: "
            << _xlist.num_members() << " transactions"
        << endl;
    w_list_i<xct_t, queue_based_lock_t> i(_xlist);
    xct_t* xd;
    while ((xd = i.next()))  {
        out << "********************" << "\n";
        out << *xd << endl;
    }
    release_xlist_mutex();
}

void
xct_t::set_timeout(timeout_in_ms t)
{
    _core->_timeout = t;
}

w_rc_t
xct_log_warn_check_t::check(xct_t *& _victim)
{
    /* FRJ: TODO: use this with the new log reservation code. One idea
       would be to return eLOGSPACEWARN if this transaction (or some
       other?) has been forced nonblocking. Another would be to hook
       in with the LOG_RESERVATIONS stuff and warn if transactions are
       having to wait to acquire log space. Yet another way would be
       to hook in with the checkpoint thread and see if it feels
       stressed...
     */
    /*
     * NEH In the meantime, we do this crude check in prologues
     * to sm routines, if for no other reason than to test
     * the callbacks.  User can turn off log_warn_check at will with option:
     * -sm_log_warn
     */

    DBG(<<"generate_log_warnings " <<  me()->generate_log_warnings());

    // default is true
    // User can turn it off, too
    if (me()->generate_log_warnings() &&
            smlevel_0::log &&
            smlevel_0::log_warn_trigger > 0)
    {
        _victim = NULL;
        w_assert1(smlevel_1::log != NULL);

        // Heuristic, pretty crude:
        smlevel_0::fileoff_t left = smlevel_1::log->space_left() ;
        DBG(<<"left " << left << " trigger " << smlevel_0::log_warn_trigger
                << " log durable_lsn " << log->durable_lsn()
                << " log curr_lsn " << log->curr_lsn()
                //<< " segment_size " << log->segment_size()
                );

        if( left < smlevel_0::log_warn_trigger )
        {
            // Try to force the log first
            log->flush(log->curr_lsn());
        }
        if( left < smlevel_0::log_warn_trigger )
        {
            if(log_warn_callback) {
                xct_t *v = xct();
                // Check whether we have log warning on - to avoid
                // cascading errors.
                if(v && v->log_warn_is_on()) {
                    xct_i i(true);
                    lsn_t l = smlevel_1::log->global_min_lsn();
                    char  buf[max_devname];
                    log->make_log_name(l.file(), buf, max_devname);
                    w_rc_t rc = (*log_warn_callback)(
                        &i,   // iterator
                        v,    // victim
                        left, // space left
                        smlevel_0::log_warn_trigger, // threshold
                        buf
                    );
                    if(rc.is_error() && (rc.err_num() == eUSERABORT)) {
                        _victim = v;
                    }
                    return rc;
                }
            } else {
                return  RC(eLOGSPACEWARN);
            }
        }
    }
    return RCOK;
}

struct lock_info_ptr {
    xct_lock_info_t* _ptr;

    lock_info_ptr() : _ptr(0) { }

    xct_lock_info_t* take() {
        if(xct_lock_info_t* rval = _ptr) {
            _ptr = 0;
            return rval;
        }
        return new xct_lock_info_t;
    }
    void put(xct_lock_info_t* ptr) {
        if(_ptr)
            delete _ptr;
        _ptr = ptr? ptr->reset_for_reuse() : 0;
    }

    ~lock_info_ptr() { put(0); }
};

DECLARE_TLS(lock_info_ptr, agent_lock_info);

struct lil_lock_info_ptr {
    lil_private_table* _ptr;

    lil_lock_info_ptr() : _ptr(0) { }

    lil_private_table* take() {
        if(lil_private_table* rval = _ptr) {
            _ptr = 0;
            return rval;
        }
        return new lil_private_table;
    }
    void put(lil_private_table* ptr) {
        if(_ptr)
            delete _ptr;
        if (ptr) {
            ptr->clear();
        }
        _ptr = ptr;
    }

    ~lil_lock_info_ptr() { put(0); }
};

DECLARE_TLS(lil_lock_info_ptr, agent_lil_lock_info);



/*********************************************************************
 *
 *  Print out tid and status
 *
 *********************************************************************/
ostream&
operator<<(ostream& o, const xct_t& x)
{
    o << "tid="<< x.tid();

    o << "\n" << " state=" << x.state() << " num_threads=" << x._core->_threads_attached << "\n" << "   ";

    o << " defaultTimeout=";
    print_timeout(o, x.timeout_c());
    o << " first_lsn=" << x._first_lsn << " last_lsn=" << x._last_lsn << "\n" << "   ";

    o << " num_storesToFree=" << x._core->_storesToFree.num_members()
      << " num_loadStores=" << x._core->_loadStores.num_members() << "\n" << "   ";

    o << " in_compensated_op=" << x._in_compensated_op << " anchor=" << x._anchor;

    if(x.raw_lock_xct()) {
         x.raw_lock_xct()->dump_lockinfo(o);
    }

    return o;
}

#if USE_BLOCK_ALLOC_FOR_LOGREC
// Pool from which the xct_t allocates logrec_t for
// the _log_buf. There is one per xct.
DECLARE_TLS(block_alloc<logrec_t>, logrec_pool);
#endif

xct_t::xct_core::xct_core(tid_t const &t, state_t s, timeout_in_ms timeout)
    :
    _tid(t),
    _timeout(timeout),
    _warn_on(true),
    _lock_info(agent_lock_info->take()),
    _lil_lock_info(agent_lil_lock_info->take()),
    _raw_lock_xct(NULL),
    _updating_operations(0),
    _threads_attached(0),
    _state(s),
    _read_only(false),
    _storesToFree(stid_list_elem_t::link_offset(), &_1thread_xct),
    _loadStores(stid_list_elem_t::link_offset(), &_1thread_xct),
    _xct_ended(0), // for assertions
    _xct_aborting(0)
{
    _lock_info->set_tid(_tid);
    w_assert1(_tid == _lock_info->tid());

    w_assert1(_lil_lock_info);
    if (smlevel_0::lm) {
        _raw_lock_xct = smlevel_0::lm->allocate_xct();
    }

    INC_TSTAT(begin_xct_cnt);

}

/*********************************************************************
 *
 *  xct_t::xct_t(that, type)
 *
 *  Begin a transaction. The transaction id is assigned automatically,
 *  and the xct record is inserted into _xlist.
 *
 *********************************************************************/
xct_t::xct_t(xct_core* core, sm_stats_info_t* stats,
           const lsn_t& last_lsn, const lsn_t& undo_nxt, bool sys_xct,
           bool single_log_sys_xct, bool loser_xct
            )
    :
    __stats(stats),
    __saved_lockid_t(0),
    __saved_xct_log_t(0),
    _tid(core->_tid),
    _xct_chain_len(0),
    _ssx_chain_len(0),
    _query_concurrency (smlevel_0::t_cc_none),
    _query_exlock_for_select(false),
    _piggy_backed_single_log_sys_xct(false),
    _sys_xct (sys_xct),
    _single_log_sys_xct (single_log_sys_xct),
    _inquery_verify(false),
    _inquery_verify_keyorder(false),
    _inquery_verify_space(false),
    // _first_lsn, _last_lsn, _undo_nxt,
    _last_lsn(last_lsn),
    _undo_nxt(undo_nxt),
    _read_watermark(lsn_t::null),
    _elr_mode (elr_none),
    _dependent_list(W_LIST_ARG(xct_dependent_t, _link), &core->_1thread_xct),
    _last_log(0),
    _log_buf(0),
    _log_bytes_rsvd(0),
    _log_bytes_ready(0),
    _log_bytes_used(0),
    _log_bytes_reserved_space(0),
    _rolling_back(false),
#if CHECK_NESTING_VARIABLES
#endif
    _in_compensated_op(0),
    _core(core)
#if W_DEBUG_LEVEL > 2
    ,
    _had_error(false)
#endif
{
    w_assert1(tid() == core->_tid);
    w_assert3(tid() <= _nxt_tid);
    w_assert2(tid() <= _nxt_tid);
    w_assert1(tid() == core->_lock_info->tid());

    if (true == loser_xct)
        _loser_xct = loser_true;  // A loser transaction
    else
        _loser_xct = loser_false; // Not a loser transaction

#if USE_BLOCK_ALLOC_FOR_LOGREC
    _log_buf = new (*logrec_pool) logrec_t; // deleted when xct goes away
    _log_buf_for_piggybacked_ssx = new (*logrec_pool) logrec_t;
#else
    _log_buf = new logrec_t; // deleted when xct goes away
    _log_buf_for_piggybacked_ssx = new logrec_t;
#endif

#ifdef ZERO_INIT
    memset(_log_buf, '\0', sizeof(logrec_t));
    memset(_log_buf_for_piggybacked_ssx, '\0', sizeof(logrec_t));
#endif

    if (!_log_buf || !_log_buf_for_piggybacked_ssx)  {
        W_FATAL(eOUTOFMEMORY);
    }

    if (timeout_c() == WAIT_SPECIFIED_BY_THREAD) {
        // override in this case
        set_timeout(me()->lock_timeout());
    }
    w_assert9(timeout_c() >= 0 || timeout_c() == WAIT_FOREVER);

    put_in_order();
}


xct_t::xct_core::~xct_core()
{
    w_assert3(_state == xct_ended);
    if(_lock_info) {
        agent_lock_info->put(_lock_info);
    }
    if (_lil_lock_info) {
        agent_lil_lock_info->put(_lil_lock_info);
    }
    if (_raw_lock_xct) {
        smlevel_0::lm->deallocate_xct(_raw_lock_xct);
    }
}
/*********************************************************************
 *
 *  xct_t::~xct_t()
 *
 *  Clean up and free up memory used by the transaction. The
 *  transaction has normally ended (committed or aborted)
 *  when this routine is called.
 *
 *********************************************************************/
xct_t::~xct_t()
{
    FUNC(xct_t::~xct_t);
    DBGX( << " ended: _log_bytes_rsvd " << _log_bytes_rsvd
            << " _log_bytes_ready " << _log_bytes_ready
            << " _log_bytes_used " << _log_bytes_used
            );

    w_assert9(__stats == 0);

    _teardown(false);
    w_assert3(_in_compensated_op==0);

    if (shutdown_clean)  {
        // if this transaction is system transaction,
        // the thread might be still conveying another thread
        w_assert1(is_sys_xct() || me()->xct() == 0);
    }

    w_assert1(one_thread_attached());
    {
        CRITICAL_SECTION(xctstructure, *this);
        // w_assert1(is_1thread_xct_mutex_mine());

        while (_dependent_list.pop()) ;

#if USE_BLOCK_ALLOC_FOR_LOGREC
        logrec_pool->destroy_object(_log_buf);
        logrec_pool->destroy_object(_log_buf_for_piggybacked_ssx);
#else
        delete _log_buf;
        delete _log_buf_for_piggybacked_ssx;
#endif
        // clean up what's stored in the thread
        me()->no_xct(this);
    }

    if(__saved_lockid_t)  {
        delete[] __saved_lockid_t;
        __saved_lockid_t=0;
    }

    if(__saved_xct_log_t) {
        delete __saved_xct_log_t;
        __saved_xct_log_t=0;
    }

    if (LATCH_NL != latch().mode())
    {
        // Someone is accessing this txn, wait until it finished
        w_rc_t latch_rc = latch().latch_acquire(LATCH_EX, WAIT_FOREVER);

        // Now we can delete the core, no one can acquire latch on this txn after this point
        // since transaction is being destroyed
        if(_core)
            DELETE_CORE(_core);
        _core = NULL;

        if (false == latch_rc.is_error())
        {
            if (latch().held_by_me())
                latch().latch_release();
        }
    }
}

// common code needed by _commit(t_chain) and ~xct_t()
void
xct_t::_teardown(bool is_chaining) {
    W_COERCE(acquire_xlist_mutex());

    _xlink.detach();
    if(is_chaining) {
        _tid = _core->_tid = _nxt_tid.atomic_incr();
        _core->_lock_info->set_tid(_tid); // WARNING: duplicated in
        // lock_x and in core
        _xlist.put_in_order(this);
    }

    // find the new oldest xct
    xct_t* xd = _xlist.last();
    _oldest_tid = xd ? xd->_tid : _nxt_tid;
    release_xlist_mutex();

    DBGX( << " commit: _log_bytes_rsvd " << _log_bytes_rsvd
         << " _log_bytes_ready " << _log_bytes_ready
         << " _log_bytes_used " << _log_bytes_used
         );
    if(long leftovers = _log_bytes_rsvd + _log_bytes_ready) {
        w_assert2(smlevel_0::log);
        smlevel_0::log->release_space(leftovers);
        _log_bytes_reserved_space -= leftovers;
        w_assert1(_log_bytes_reserved_space >= 0);

        DBG( <<  "At commit: rsvd " << _log_bytes_rsvd
            << " ready " << _log_bytes_ready
            << " used " << _log_bytes_used);

        DBG( << "Log space available is now " << log->space_left() );
    };
    _log_bytes_reserved_space =
    _log_bytes_rsvd = _log_bytes_ready = _log_bytes_used = 0;

}

/*********************************************************************
 *
 *  xct_t::change_state(new_state)
 *
 *  Change the status of the transaction to new_state. All
 *  dependents are informed of the change.
 *
 *********************************************************************/
void
xct_t::change_state(state_t new_state)
{
    FUNC(xct_t::change_state);
    w_assert1(one_thread_attached());

    // Acquire a write latch, the traditional read latch is used by checkpoint
    w_rc_t latch_rc = latch().latch_acquire(LATCH_EX, WAIT_FOREVER);
    if (latch_rc.is_error())
    {
        // Unable to the read acquire latch, cannot continue, raise an internal error
        DBGOUT2 (<< "Unable to acquire LATCH_EX for transaction object. tid = "
                 << tid() << ", rc = " << latch_rc);
        W_FATAL_MSG(fcINTERNAL, << "unable to write latch a transaction object to change state");
        return;
    }

    CRITICAL_SECTION(xctstructure, *this);
    w_assert1(is_1thread_xct_mutex_mine());

    w_assert2(_core->_state != new_state);
    w_assert2((new_state > _core->_state) ||
            (_core->_state == xct_chaining && new_state == xct_active));

    state_t old_state = _core->_state;
    _core->_state = new_state;
    switch(new_state) {
        case xct_aborting: _core->_xct_aborting = true; break;
        // the whole poiint of _xct_aborting is to
        // preserve it through xct_freeing space
        // rather than create two versions of xct_freeing_space, which
        // complicates restart
        case xct_freeing_space: break;
        case xct_ended: break; // arg see comments and logic in xct_t::_abort
        default: _core->_xct_aborting = false; break;
    }

    w_list_i<xct_dependent_t,queue_based_lock_t> i(_dependent_list);
    xct_dependent_t* d;
    while ((d = i.next()))  {
        d->xct_state_changed(old_state, new_state);
    }

    // Release the write latch
    latch().latch_release();

}


/**\todo Figure out how log space warnings will interact with mtxct */
void
xct_t::log_warn_disable()
{
    _core->_warn_on = true;
}

void
xct_t::log_warn_resume()
{
    _core->_warn_on = false;
}

bool
xct_t::log_warn_is_on() const
{
    return _core->_warn_on;
}

/**\todo Figure out how _updating_operations will interact with mtxct */
int
xct_t::attach_update_thread()
{
    w_assert2(_core->_updating_operations >= 0);
    int res = _core->_updating_operations++ + 1;
    me()->set_is_update_thread(true);
    return res;
}

void
xct_t::detach_update_thread()
{
    me()->set_is_update_thread(false);
    _core->_updating_operations--;
    w_assert2(_core->_updating_operations >= 0);
}

int
xct_t::update_threads() const
{
    return _core->_updating_operations;
}

/*********************************************************************
 *
 *  xct_t::add_dependent(d)
 *  xct_t::remove_dependent(d)
 *
 *  Add a dependent to the dependent list of the transaction.
 *
 *********************************************************************/
rc_t
xct_t::add_dependent(xct_dependent_t* dependent)
{
    FUNC(xct_t::add_dependent);
    CRITICAL_SECTION(xctstructure, *this);
    w_assert9(dependent->_link.member_of() == 0);

    w_assert1(is_1thread_xct_mutex_mine());
    _dependent_list.push(dependent);
    dependent->xct_state_changed(_core->_state, _core->_state);
    return RCOK;
}
rc_t
xct_t::remove_dependent(xct_dependent_t* dependent)
{
    FUNC(xct_t::remove_dependent);
    CRITICAL_SECTION(xctstructure, *this);
    w_assert9(dependent->_link.member_of() != 0);

    w_assert1(is_1thread_xct_mutex_mine());
    dependent->_link.detach(); // is protected
    return RCOK;
}

/*********************************************************************
 *
 *  xct_t::find_dependent(d)
 *
 *  Return true iff a given dependent(ptr) is in the transaction's
 *  list.   This must cleanly return false (rather than crashing)
 *  if d is a garbage pointer, so it cannot dereference d
 *
 *  **** Used by value-added servers. ****
 *
 *********************************************************************/
bool
xct_t::find_dependent(xct_dependent_t* ptr)
{
    FUNC(xct_t::find_dependent);
    xct_dependent_t        *d;
    CRITICAL_SECTION(xctstructure, *this);
    w_assert1(is_1thread_xct_mutex_mine());
    w_list_i<xct_dependent_t,queue_based_lock_t>    iter(_dependent_list);
    while((d=iter.next())) {
        if(d == ptr) {
            return true;
        }
    }
    return false;
}


/*********************************************************************
 *
 *  xct_t::commit(flags)
 *
 *  Commit the transaction. If flag t_lazy, log is not synced.
 *  If flag t_chain, a new transaction is instantiated inside
 *  this one, and inherits all its locks.
 *
 *  In *plastlsn it returns the lsn of the last log record for this
 *  xct.
 *
 *********************************************************************/
rc_t
xct_t::_commit(uint32_t flags, lsn_t* plastlsn /* default NULL*/)
{
    DBGX( << " commit: _log_bytes_rsvd " << _log_bytes_rsvd
            << " _log_bytes_ready " << _log_bytes_ready
            << " _log_bytes_used " << _log_bytes_used
            );
    // W_DO(check_one_thread_attached()); // now checked in prologue
    w_assert1(one_thread_attached());

    // "normal" means individual commit; not group commit.
    // Group commit cannot be lazy or chained.
    bool individual = ! (flags & xct_t::t_group);
    w_assert2(individual || ((flags & xct_t::t_chain) ==0));
    w_assert2(individual || ((flags & xct_t::t_lazy) ==0));

    w_assert1(_core->_state == xct_active);

    w_assert1(_core->_xct_ended++ == 0);

//    W_DO( ConvertAllLoadStoresToRegularStores() );

    change_state(flags & xct_t::t_chain ? xct_chaining : xct_committing);

    // when chaining, we inherit the read_watermark from the previous xct
    // in case the next transaction are read-only.
    lsn_t inherited_read_watermark;

    if (_last_lsn.valid() || !smlevel_1::log)  {
        /*
         *  If xct generated some log, write a synchronous
         *  Xct End Record.
         *  Do this if logging is turned off. If it's turned off,
         *  we won't have a _last_lsn, but we still have to do
         *  some work here to complete the tx; in particular, we
         *  have to destroy files...
         *
         *  Logging a commit must be serialized with logging
         *  prepares (done by chkpt).
         */

        // Does not wait for the checkpoint to finish, checkpoint is a non-blocking operation
        // chkpt_serial_m::read_acquire();

        // Have to re-check since in the meantime another thread might
        // have attached. Of course, that's always the case... we
        // can't avoid such server errors.
        W_DO(check_one_thread_attached());

        // OLD: don't allow a chkpt to occur between changing the
        // state and writing the log record,
        // since otherwise it might try to change the state
        // to the current state (which causes an assertion failure).
        // NEW: had to allow this below, because the freeing of
        // locks needs to happen after the commit log record is written.
        //
        // Note freeing the locks and log flush occur after 'log_xct_end',
        // and then change state.
        // if the logic changes here, need to visit chkpt logic which is
        // depending on the logic here when recording active transactions

        state_t old_state = _core->_state;
        change_state(xct_freeing_space);
        rc_t rc = RCOK;
        if (!is_sys_xct()) { // system transaction has nothing to free, so this log is not needed
            rc = log_xct_freeing_space();
        }

        // Does not wait for the checkpoint to finish, checkpoint is a non-blocking operation
        // chkpt_serial_m::read_release();

        if(rc.is_error()) {
            // Log insert failed.
            // restore the state.
            // Do this by hand; we'll fail the asserts if we
            // use change_state.
            _core->_state = old_state;
            return rc;
        }

        // We should always be able to insert this log
        // record, what with log reservations.
        if(individual && !is_single_log_sys_xct()) { // is commit record fused?
            W_COERCE(log_xct_end());
        }
        // now we have xct_end record though it might not be flushed yet. so,
        // let's do ELR
        W_DO(early_lock_release());

        if (!(flags & xct_t::t_lazy))  {
            _sync_logbuf();
        }
        else { // IP: If lazy, wake up the flusher but do not block
            _sync_logbuf(false, !is_sys_xct()); // if system transaction, don't even wake up flusher
        }

        // IP: Before destroying anything copy last_lsn
        if (plastlsn != NULL) *plastlsn = _last_lsn;

        change_state(xct_ended);

        // Free all locks. Do not free locks if chaining.
        if(individual && ! (flags & xct_t::t_chain) && _elr_mode != elr_sx)  {
            W_DO(commit_free_locks());
        }

        if(flags & xct_t::t_chain)  {
            // in this case the dependency is the previous xct itself, so take the commit LSN.
            inherited_read_watermark = _last_lsn;
        }
    }  else  {
        // Nothing logged; no need to write a log record.
        change_state(xct_ended);

        if(individual && !is_sys_xct() && ! (flags & xct_t::t_chain)) {
            W_DO(commit_free_locks());

            // however, to make sure the ELR for X-lock and CLV is
            // okay (ELR for S-lock is anyway okay) we need to make
            // sure this read-only xct (no-log=read-only) didn't read
            // anything not yet durable. Thus,
            if ((_elr_mode==elr_sx || _elr_mode==elr_clv) &&
                _query_concurrency != t_cc_none && _query_concurrency != t_cc_bad && _read_watermark.valid()) {
                // to avoid infinite sleep because of dirty pages changed by aborted xct,
                // we really output a log and flush it
                bool flushed = false;
                timeval start, now, result;
                ::gettimeofday(&start,NULL);
                while (true) {
                    W_DO(log->flush(_read_watermark, false, true, &flushed));
                    if (flushed) {
                        break;
                    }

                    // in some OS, usleep() has a very low accuracy.
                    // So, we check the current time rather than assuming
                    // elapsed time = ELR_READONLY_WAIT_MAX_COUNT * ELR_READONLY_WAIT_USEC.
                    ::gettimeofday(&now,NULL);
                    timersub(&now, &start, &result);
                    int elapsed = (result.tv_sec * 1000000 + result.tv_usec);
                    if (elapsed > ELR_READONLY_WAIT_MAX_COUNT * ELR_READONLY_WAIT_USEC) {
#if W_DEBUG_LEVEL>0
                        // this is NOT an error. it's fine.
                        cout << "ELR timeout happened in readonly xct's watermark check. outputting xct_end log..." << endl;
#endif // W_DEBUG_LEVEL>0
                        break; // timeout
                    }
                    ::usleep(ELR_READONLY_WAIT_USEC);
                }

                if (!flushed) {
                    // now we suspect that we might saw a bogus tag for some reason.
                    // so, let's output a real xct_end log and flush it.
                    // See jira ticket:99 "ELR for X-lock" (originally trac ticket:101).
                    // NOTE this should not be needed now that our algorithm is based
                    // on lock bucket tag, which is always exact, not too conservative.
                    // should consider removing this later, but for now keep it.
                    W_COERCE(log_xct_end());
                    _sync_logbuf();
                }
                _read_watermark = lsn_t::null;
            }
        } else {
            if(flags & xct_t::t_chain)  {
                inherited_read_watermark = _read_watermark;
            }
            // even if chaining or grouped xct, we can do ELR
            W_DO(early_lock_release());
        }
    }

    INC_TSTAT(commit_xct_cnt);

    me()->detach_xct(this);        // no transaction for this thread

    /*
     *  Xct is now committed
     */

    if (flags & xct_t::t_chain)  {
        w_assert0(!is_sys_xct()); // system transaction cannot chain (and never has to)

        w_assert1(individual==true);

        ++_xct_chain_len;
        /*
         *  Start a new xct in place
         */
        _teardown(true);
        _first_lsn = _last_lsn = _undo_nxt = lsn_t::null;
        if (inherited_read_watermark.valid()) {
            _read_watermark = inherited_read_watermark;
        }
        // we do NOT reset _read_watermark here. the last xct of the chain
        // is responsible to flush if it's read-only. (if read-write, it anyway flushes)
        _core->_xct_ended = 0;
        w_assert1(_core->_xct_aborting == false);
        _last_log = 0;

        // should already be out of compensated operation
        w_assert3( _in_compensated_op==0 );

        me()->attach_xct(this);
        INC_TSTAT(begin_xct_cnt);
        _core->_state = xct_chaining; // to allow us to change state back
        // to active: there's an assert about this where we don't
        // have context to know that it's where we're chaining.
        change_state(xct_active);
    } else {
        _xct_chain_len = 0;
    }

    return RCOK;
}

rc_t
xct_t::commit_free_locks(bool read_lock_only, lsn_t commit_lsn)
{
    // system transaction doesn't acquire locks
    if (!is_sys_xct()) {
        W_COERCE( lm->unlock_duration(read_lock_only, commit_lsn) );
    }
    return RCOK;
}

rc_t xct_t::early_lock_release() {
    if (!_sys_xct) { // system transaction anyway doesn't have locks
        switch (_elr_mode) {
            case elr_none: break;
            case elr_s:
                // release only S and U locks
                W_DO(commit_free_locks(true));
                break;
            case elr_sx:
            case elr_clv: // TODO see below
                // simply release all locks
                // update tag for safe SX-ELR with _last_lsn which should be the commit lsn
                // (we should have called log_xct_end right before this)
                W_DO(commit_free_locks(false, _last_lsn));
                break;
                // TODO Controlled Lock Violation is tentatively replaced with SX-ELR.
                // In RAW-style lock manager, reading the permitted LSN needs another barrier.
                // In reality (not concept but dirty impl), they are doing the same anyways.
                /*
            case elr_clv:
                // release no locks, but give permission to violate ours:
                lm->give_permission_to_violate(_last_lsn);
                break;
                */
            default:
                w_assert1(false); // wtf??
        }
    }
    return RCOK;
}



/*********************************************************************
 *
 *  xct_t::abort()
 *
 *  Abort the transaction by calling rollback().
 *
 *********************************************************************/
rc_t
xct_t::_abort()
{
    // If there are too many threads attached, tell the VAS and let it
    // ensure that only one does this.
    // W_DO(check_one_thread_attached()); // now done in the prologues.

    w_assert1(one_thread_attached());

    // The transaction abort function is shared by :
    // 1. Normal transaction abort, in such case the state would be in xct_active,
    //     xct_committing, or xct_freeing_space, and the _loser_xct flag off
    // 2. UNDO phase in Recovery, in such case the state would be in xct_active
    //     but the _loser_xct flag is on to indicating a loser transaction
    // Note that if we open the store for new transaction during Recovery
    // we could encounter normal transaction abort while Recovery is going on,
    // in such case the aborting transaction state would fall into case #1 above

    if ((false == in_recovery()) && (false == is_loser_xct()))
    {
        // Not a loser txn
        w_assert1(_core->_state == xct_active
                || _core->_state == xct_committing /* if it got an error in commit*/
                || _core->_state == xct_freeing_space /* if it got an error in commit*/
                );
        if(_core->_state != xct_committing && _core->_state != xct_freeing_space) {
            w_assert1(_core->_xct_ended++ == 0);
        }
    }

    if (true == is_loser_xct())
    {
        // Loser transaction rolling back, set the flag to indicate the status
        set_loser_xct_in_undo();
    }

#if X_LOG_COMMENT_ON
    // Do this BEFORE changing state so that we
    // have, for log-space-reservations purposes,
    // ensured that we inserted a record during
    // forward processing, thereby reserving something
    // for aborting, even if this is a read-only xct.
    {
        w_ostrstream s;
        s << "aborting... ";
        W_DO(log_comment(s.c_str()));
    }
#endif

    change_state(xct_aborting);

    /*
     * clear the list of load stores as they are going to be destroyed
     */
    //ClearAllLoadStores();

    W_DO( rollback(lsn_t::null) );

    // if this is not part of chain or both-SX-ELR mode,
    // we can safely release all locks at this point.
    bool all_lock_released = false;
    if (_xct_chain_len == 0 || _elr_mode == elr_sx) {
        W_COERCE( commit_free_locks());
        all_lock_released = true;
    } else {
        // if it's a part of chain, we have to make preceding
        // xcts durable. so, unless it's SX-ELR, we can release only S-locks
        W_COERCE( commit_free_locks(true));
    }

    if (_last_lsn.valid()) {
        LOGREC_ACCOUNT_END_XCT(true); // see logrec.h
        /*
         *  If xct generated some log, write a Xct End Record.
         *  We flush because if this was a prepared
         *  transaction, it really must be synchronous
         */

        // don't allow a chkpt to occur between changing the state and writing
        // the log record, since otherwise it might try to change the state
        // to the current state (which causes an assertion failure).

        // NOTE: you cannot insert a log comment here; it'll break
        // on an assertion having to do with the xct state. Wait until
        // state is changed from aborting to something else.

        // Does not wait for the checkpoint to finish, checkpoint is a non-blocking operation
        // chkpt_serial_m::read_acquire();

        change_state(xct_freeing_space);
        rc_t rc = log_xct_freeing_space();

        // Does not wait for the checkpoint to finish, checkpoint is a non-blocking operation
        // chkpt_serial_m::read_release();

        W_DO(rc);

        if (_xct_chain_len > 0) {
            // we need to flush only if it's chained or prepared xct
            _sync_logbuf();
        } else {
            // otherwise, we don't have to flush
            _sync_logbuf(false);
        }

        // don't allow a chkpt to occur between changing the state and writing
        // the log record, since otherwise it might try to change the state
        // to the current state (which causes an assertion failure).

        // Does not wait for the checkpoint to finish, checkpoint is a non-blocking operation
        // chkpt_serial_m::read_acquire();

        // Log transaction abort for both cases: 1) normal abort, 2) UNDO
        change_state(xct_ended);
        rc =  log_xct_abort();

        // Does not wait for the checkpoint to finish, checkpoint is a non-blocking operation
        // chkpt_serial_m::read_release();

        W_DO(rc);
    }  else  {
        change_state(xct_ended);
    }

    if (!all_lock_released) {
        W_COERCE( commit_free_locks());
    }

    _core->_xct_aborting = false; // couldn't have xct_ended do this, arg
    _xct_chain_len = 0;

    me()->detach_xct(this);        // no transaction for this thread
    INC_TSTAT(abort_xct_cnt);
    return RCOK;
}

/*********************************************************************
 *
 *  xct_t::save_point(lsn)
 *
 *  Generate and return a save point in "lsn".
 *
 *********************************************************************/
rc_t
xct_t::save_point(lsn_t& lsn)
{
    // cannot do this with >1 thread attached
    // W_DO(check_one_thread_attached()); // now checked in prologue
    w_assert1(one_thread_attached());

    lsn = _last_lsn;
    return RCOK;
}


/*********************************************************************
 *
 *  xct_t::dispose()
 *
 *  Make the transaction disappear.
 *  This is only for simulating crashes.  It violates
 *  all tx semantics.
 *
 *********************************************************************/
rc_t
xct_t::dispose()
{
    delete __stats;
    __stats = 0;

    W_DO(check_one_thread_attached());
    W_COERCE( commit_free_locks());
    ClearAllStoresToFree();
    ClearAllLoadStores();
    _core->_state = xct_ended; // unclean!
    me()->detach_xct(this);
    return RCOK;
}

/*********************************************************************
 *
 *  xct_t::_flush_logbuf()
 *
 *  Write the log record buffered and update lsn pointers.
 *
 *********************************************************************/
w_rc_t
xct_t::_flush_logbuf()
{
    DBGX( << " _flush_logbuf: _log_bytes_rsvd " << _log_bytes_rsvd
            << " _log_bytes_ready " << _log_bytes_ready
            << " _log_bytes_used " << _log_bytes_used);
    // ASSUMES ALREADY PROTECTED BY MUTEX

    if (_last_log)  {

        DBGX ( << " xct_t::_flush_logbuf " << _last_lsn
                << " _last_log rec type is " << _last_log->type());
        // Fill in the _xid_prev field of the log rec if this record hasn't
        // already been compensated.
        if (!_last_log->is_single_sys_xct()) { // single-log sys xct doesn't have xid/xid_prev
            _last_log->fill_xct_attr(tid(), _last_lsn);
        }

        //
        // debugging prints a * if this record was written
        // during rollback
        //
        DBGX( << " "
                << ((char *)(state()==xct_aborting)?"RB":"FW")
                << " approx lsn:" << log->curr_lsn()
                << " rec:" << *_last_log
                << " size:" << _last_log->length()
                << " xid_prevlsn:" << (_last_log->is_single_sys_xct() ? lsn_t::null : _last_log->xid_prev() )
                );

        if(log) {
            logrec_t* l = _last_log;
            bool      consuming = should_consume_rollback_resv(l->type());
            _last_log = 0;
            W_DO(log->insert(*l, &_last_lsn));

            LOGTRACE( << setiosflags(ios::right) << _last_lsn
                      << resetiosflags(ios::right) << " I: " << *l
                      );

            LOGREC_ACCOUNT(*l, !consuming); // see logrec.h

            /* LOG_RESERVATIONS

               Now that we know the size of the log record which was
               generated, charge the bytes to the appropriate location.

               Normal log inserts consume /length/ available bytes and
               reserve an additional /length/ bytes against future
               rollbacks; undo records consume /length/ previously
               reserved bytes and leave available bytes unchanged..

               NOTE: we only track reservations during forward
               processing. The SM can no longer run out of log space,
               so during recovery we can assume that the log was not
               wedged at the time of the crash and will not become so
               during recovery (because redo generates only log
               compensations and undo was already accounted for)
            */
            if(smlevel_0::operating_mode == t_forward_processing) {
                long bytes_used = l->length();
                if(consuming)
                {
                    ADD_TSTAT(log_bytes_generated_rb,bytes_used);
                    DBG(<<"_log_bytes_rsvd " << _log_bytes_rsvd
                            << "(about to subtract bytes_used " << bytes_used
                            << ") _log_bytes_used " << _log_bytes_used
                            );

                    // NOTE: this assert can fail when we are rolling
                    // back a btree activity and find that we need to
                    // perform a compensating SMO
                    // that wasn't done by this xct.
                    // So I've added the OR consuming here, and
                    // and for safety, don't let the _log_bytes_rsvd
                    // go negative.
                    w_assert1((_log_bytes_rsvd >= bytes_used) || consuming);

                    _log_bytes_rsvd -= bytes_used;
                    if(consuming && _log_bytes_rsvd < 0) {
                        _log_bytes_rsvd = 0;
                    }

                    if(_log_bytes_rsvd < 0) {
                        // print some useful info
                        w_ostrstream out;
                        out
                        << " _log_bytes_rsvd " << _log_bytes_rsvd
                        << " bytes_used " << bytes_used
                        << " _rolling_back " << _rolling_back
                        << " consuming " << consuming
                        << "\n"
                        << " xct state " << state()
                        << " fudge factor is "
                        << UNDO_FUDGE_FACTOR(l->type(),1)
                        ;

                        fprintf(stderr, "%s\n", out.c_str());
                    }
                    w_assert0(_log_bytes_rsvd >= 0);
                    // This is what happens when we didn't
                    // reserve enough space for the rollback
                    // because our fudge factor was insufficient.
                    // It's a lousy heuristic.
                    // Arg.
                }
                else {
                    long to_reserve = UNDO_FUDGE_FACTOR(l->type(), bytes_used);
                    w_assert0(_log_bytes_ready >= bytes_used + to_reserve);
                    DBG(<<"_log_bytes_ready " << _log_bytes_ready
                            << "(about to subtract bytes_used "
                            << bytes_used << " + to_reserve(undo fudge) " << to_reserve
                            << ") "
                            );
                    _log_bytes_ready -= bytes_used + to_reserve;
                    DBG(<<"_log_bytes_rsvd " << _log_bytes_rsvd
                            << "(about to subtract to_reserve " << to_reserve
                            << ") "
                            );
                    _log_bytes_rsvd += to_reserve;
                }
                _log_bytes_used += bytes_used;
            }

            // log insert effectively set_lsn to the lsn of the *next* byte of
            // the log.
            if ( ! _first_lsn.valid())  _first_lsn = _last_lsn;

            if (!l->is_single_sys_xct()) {
                _undo_nxt = ( l->is_undoable_clr() ? _last_lsn :
                           l->is_cpsn() ? l->undo_nxt() : _last_lsn);
            }
        } // log non-null
    }

    return RCOK;
}

/*********************************************************************
 *
 *  xct_t::_sync_logbuf()
 *
 *  Force log entries up to the most recently written to disk.
 *
 *  block: If not set it does not block, but kicks the flusher. The
 *         default is to block, the no block option is used by AsynchCommit
 * signal: Whether we even fire the log buffer
 *********************************************************************/
w_rc_t
xct_t::_sync_logbuf(bool block, bool signal)
{
    if(log) {
        INC_TSTAT(xct_log_flush);
        return log->flush(_last_lsn,block,signal);
    }
    return RCOK;
}

rc_t
xct_t::get_logbuf(logrec_t*& ret, int t)
{
    // then , use tentative log buffer.
    if (is_piggy_backed_single_log_sys_xct()) {
        ret = _log_buf_for_piggybacked_ssx;
        return RCOK;
    }

    // protect the log buf that we'll return
#if W_DEBUG_LEVEL > 0
    fileoff_t rsvd = _log_bytes_rsvd;
    fileoff_t ready = _log_bytes_ready;
    fileoff_t used = _log_bytes_used;
    fileoff_t requested = _log_bytes_reserved_space;
    w_assert1(_log_bytes_reserved_space >= 0);
#endif

    ret = 0;

    INC_TSTAT(get_logbuf);

    // Instead of flushing here, we'll flush at the end of give_logbuf()
    // and assert here that we've got nothing buffered:
    w_assert1(!_last_log);

    if(smlevel_0::operating_mode == t_forward_processing) {
    /* LOG_RESERVATIONS
    // logrec_t is 3 pages, even though the real record is shorter.

       The log keeps its idea what space is available and as long
       as every xct calls log->reserve_space(amt) before inserting, to
       make sure there is adequate space for the insertion, we're ok.
       The xct, for its part, "carves" up the amt and puts in in one
       of two "pools": ready space -- for log insertions prior to
       rollback, and rsvd space -- for rolling back if needed.
       When the xct ends, it gives back to the log that which it
       no longer needs.

       Log reservations are not done in recovery with the following
       two exceptions: prepared xcts, and checkpoints.
       The log constructor initializes its space available; checkpoint
       and prepared transactions may reserve some of that during redo
       and end-of-recovery checkpoint; then the sm "activates " reservations,
       meaning simply that the log then figures out how much space it
       has left, and then we go into forward_processing mode. From then
       on, the xcts have the responsibility for making log reservations.

       -----------------

       Make sure we have enough space, both to continue now and to
       guarantee the ability to roll back should something go wrong
       later. This means we need to reserve double space for each log
       record inserted (one for now, one for the potential undo).

       Unfortunately, we don't actually know the size of the log
       record to be inserted, so we have to be conservative and assume
       maximum size. Similarly, we don't know whether we'll eventually
       abort. We'll deal with the former by adjusting our reservation
       in _flush_logbuf, where we do know the log record's size; we deal
       with the undo reservation at commit time, releasing it all en
       masse.

       NOTE: during rollback we don't check reservations because undo
       was already paid-for when the original record was inserted.

       NOTE: we require three logrec_t worth of reservation: one each
       for forward and undo of the log record we're about to insert,
       and the third to handle asymmetric log records required to end
       the transaction, such as the commit/abort record and any
       top-level actions generated unexpectedly during rollback.
     */

    static u_int const MIN_BYTES_READY = 2*sizeof(logrec_t) +
                                         UNDO_FUDGE_FACTOR(t,sizeof(logrec_t));
    static u_int const MIN_BYTES_RSVD =  sizeof(logrec_t);
    DBGX(<<" get_logbuf: START reserved for rollback " << _log_bytes_reserved_space
            << "\n"
            << " need ready " << MIN_BYTES_READY
            << " have " << _log_bytes_ready
            );
    bool reserving = should_reserve_for_rollback(t);
    if(reserving
       && _log_bytes_ready < MIN_BYTES_READY) {
        fileoff_t needed = MIN_BYTES_READY;
        DBGX(<<" try to reserve " << needed);
        if(!log->reserve_space(needed)) {
            DBGX(<<" no luck: my first_lsn " << _first_lsn
                    << " global min " << log->global_min_lsn()
                    );
            /*
               Yikes! Log full!

               In order to reclaim space the oldest log partition must
               have no dirty pages or active transactions associated
               with it. If we're one of those overly old transactions
               we have no choice but to abort.
             */
            INC_TSTAT(log_full);
            bool badnews=false;
            if(_first_lsn.valid() && _first_lsn.hi() ==
                    log->global_min_lsn().hi()) {
                INC_TSTAT(log_full_old_xct);
                badnews = true;
            }

            DBGX(<<" no luck: forcing my dirty pages "
                    << " badnews " << badnews);
            if(!badnews) {
                /* Now it's safe to wait for more log space to open up
                   But before we do anything, let's try to grab the
                   chkpt serial mutex so ongoing checkpoint has a
                   chance to complete before we go crazy.
                */

                // Does not wait for the checkpoint to finish, checkpoint is a non-blocking operation
                // chkpt_serial_m::read_acquire(); // wait for chkpt to finish
                // chkpt_serial_m::read_release();

                static queue_based_block_lock_t emergency_log_flush_mutex;
                CRITICAL_SECTION(cs, emergency_log_flush_mutex);
                for(int tries_left=3; tries_left > 0; tries_left--) {
                    DBGX(<<" wait for more log space tries_left " << tries_left);
                    if(tries_left == 1) {
                    // the checkpoint should also do this, but just in case...
                    lsn_t target = log_m::first_lsn(log->global_min_lsn().hi()+1);
                    w_rc_t rc = bf->force_until_lsn(target);
                    // did the force succeed?
                    if(rc.is_error()) {
                        INC_TSTAT(log_full_giveup);
                        fprintf(stderr, "Log recovery failed\n");
#if W_DEBUG_LEVEL > 0
                        extern void dump_all_sm_stats();
                        dump_all_sm_stats();
#endif
                        if(rc.err_num() == eBPFORCEFAILED)
                        return RC(eOUTOFLOGSPACE);
                        return rc;
                    }
                    }

                    // most likely it's well aware, but just in case...
                    DBGOUT3(<< "chkpt 4");

                    chkpt->wakeup_and_take();
                    W_IGNORE(log->wait_for_space(needed, 100));
                    if(!needed) {
                        if(tries_left > 1) {
                            INC_TSTAT(log_full_wait);
                        }
                        else {
                            INC_TSTAT(log_full_force);
                        }
                        goto success;
                    }

                    // try again...
                }

                if(!log->reserve_space(needed)) {
                    // won't do any good now...
                    log->release_space(MIN_BYTES_READY - needed);
                    _log_bytes_reserved_space -= (MIN_BYTES_READY - needed);
                    w_assert1(_log_bytes_reserved_space >= 0);

                    // nothing's working... give up and abort
                    stringstream tmp;
                    tmp << "Log too full. me=" << me()->id
                    << " pthread=" << pthread_self()
                    << ": min_chkpt_rec_lsn=" << log->min_chkpt_rec_lsn()
                    << ", curr_lsn=" << log->curr_lsn()
                    // also print info that shows why we didn't croak
                    // on the first check
                    << "; space left " << log->space_left()
                    << "\n";
                    fprintf(stderr, "%s\n", tmp.str().c_str());
                    INC_TSTAT(log_full_giveup);
                    badnews = true;
                }
            }

            if(badnews) {

#if W_DEBUG_LEVEL > 1
                // Dump relevant information
                stringstream tmp;
                tmp << "Log too full. " << __LINE__ << " " << __FILE__
                << "\n";
                tmp << "Thread: me=" << me()->id
                << " pthread=" << pthread_self()
                << "\n";
                tmp
                << " xct() " << tid()
                << " _rolling_back " << _rolling_back
                << " _core->_xct_aborting " << _core->_xct_aborting
                << " _state " << _core->_state
                << " _log_bytes_ready " << _log_bytes_ready
                << " log bytes needed " << needed
                << "\n";

                tmp
                << " _log_bytes_used for fwd " << _log_bytes_used
                << " _log_bytes_rsvd for rollback " << _log_bytes_rsvd
                << " rollback/used= " << double(_log_bytes_rsvd)/
                double(_log_bytes_used)
                << " fudge factor is " << UNDO_FUDGE_FACTOR(t, 1)
                << "\n";

                tmp
                    << " first_lsn="  << _first_lsn
                << "\n";
                tmp
                << "Log: min_chkpt_rec_lsn=" << log->min_chkpt_rec_lsn()
                << ", curr_lsn=" << log->curr_lsn() << "\n";

                tmp
                << "; master_lsn " << log->master_lsn()
                << "; durable_lsn " << log->durable_lsn()
                << "; curr_lsn " << log->curr_lsn()
                << ", global_min_lsn=" << log->global_min_lsn()
                << "\n";

                tmp
                // also print info that shows why we didn't croak
                // on the first check
                << "; space left " << log->space_left()
<<<<<<< HEAD
                << "; rsvd for checkpoint " << log->space_for_chkpt() 
                //<< "; max checkpoint size " << log->max_chkpt_size() 
=======
                << "; rsvd for checkpoint " << log->space_for_chkpt()
                << "; max checkpoint size " << log->max_chkpt_size()
>>>>>>> 4275ce8d
                << "\n";

                tmp
                << " MIN_BYTES_READY " << MIN_BYTES_READY
                << " MIN_BYTES_RSVD " << MIN_BYTES_RSVD
                << "\n";

                if(errlog) {
                    errlog->clog << error_prio
                    << tmp.str().c_str()
                    << flushl;
                } else {
                    fprintf(stderr, "%s\n", tmp.str().c_str());
                }
#endif

                return RC(eOUTOFLOGSPACE);
            }
        }
    success:
        _log_bytes_reserved_space += needed;
        w_assert1(_log_bytes_reserved_space >= 0);
        _log_bytes_ready += MIN_BYTES_READY;
        DBGX( << " get_logbuf: now "
            << " _log_bytes_ready " << _log_bytes_ready
            << " _log_bytes_used " << _log_bytes_used
            << " _log_bytes_reserved_space (for rollback)"
            << _log_bytes_reserved_space
            );
    }

    /* Transactions must make some log entries as they complete
       (commit or abort), so we have to have always some bytes
       reserved. This is the third of those three logrec_t in
       MIN_BYTES_READY, so we don't have to reserve more ready bytes
       just because of this.
     */
    DBGX(<< " get_logbuf: NEAR END "
                << " _log_bytes_rsvd " << _log_bytes_rsvd
                << " MIN_BYTES_RSVD " << MIN_BYTES_RSVD
                );
    if(reserving
            && _log_bytes_rsvd < MIN_BYTES_RSVD) {
        // transfer bytes from the ready pool to the reserved pool
        _log_bytes_ready -= MIN_BYTES_RSVD;
        _log_bytes_rsvd += MIN_BYTES_RSVD;
        DBGX(<< " get_logbuf: NEAR END transferred from ready to rsvd "
                << MIN_BYTES_RSVD
                << " bytes because _log_bytes_rsvd < MIN_BYTES_RSVD "
                );
    }

    DBGX( << " get_logbuf: END _log_bytes_rsvd " << _log_bytes_rsvd
            << " _log_bytes_ready " << _log_bytes_ready
            << " _log_bytes_used " << _log_bytes_used
            );
    }
    ret = _last_log = _log_buf;


#if W_DEBUG_LEVEL > 0
    DBG(
            << " state() " << state()
            << " _rolling_back " << _rolling_back
            << " _core->_xct_aborting " << _core->_xct_aborting
            << " should_reserve_for_rollback( " << t
            << ") = " << should_reserve_for_rollback(t)
            << "\n"
            << " _log_bytes_rsvd " << _log_bytes_rsvd
                << " orig rsvd " << rsvd
            << "\n"
                << " _log_bytes_used " << _log_bytes_used
                << " orig used " << used
            << "\n"
                << " _log_bytes_ready " << _log_bytes_ready
                << " orig ready " << ready
                << " _log_bytes_reserved_space " << _log_bytes_reserved_space
                << " orig reserved " << requested
                );
    w_assert1(_log_bytes_reserved_space >= 0);
    w_assert1(_log_bytes_ready <= _log_bytes_reserved_space);
    w_assert1(_log_bytes_rsvd <= _log_bytes_reserved_space);
    w_assert1((_log_bytes_used <= _log_bytes_reserved_space) ||
            should_consume_rollback_resv(t)
            );

    if(smlevel_0::operating_mode == t_forward_processing) {
    if(should_reserve_for_rollback(t))
    {
        // Must be reserving for rollback
        w_assert1(_log_bytes_rsvd >= rsvd); // monotonically increasing here
        w_assert1(_log_bytes_used == used); // consumed in _flush_logbuf
        w_assert1(_log_bytes_reserved_space >= requested); //monotonically incr
    }
    else
    {
        // Must be consuming rollback space
        w_assert1(_log_bytes_rsvd == rsvd); // strictly decreasing, in
                                            // _flush_logbuf
        w_assert1(_log_bytes_used == used); // increasing,  in _flush_logbuf
        w_assert1(_log_bytes_reserved_space >= requested); //monotonically incr
    }
    }
    else
    {
        w_assert1(_log_bytes_reserved_space == requested);
        w_assert1(_log_bytes_rsvd == rsvd);
        w_assert1(_log_bytes_used == used);
        w_assert1(_log_bytes_ready == ready);
    }
#endif

    return RCOK;
}

void _update_page_lsns(const fixable_page_h *page, const lsn_t &new_lsn) {
    if (page != NULL) {
        if (page->latch_mode() == LATCH_EX) {
            const_cast<fixable_page_h*>(page)->update_initial_and_last_lsn(new_lsn);
            const_cast<fixable_page_h*>(page)->set_dirty();
        } else {
            // In some log type (so far only log_page_evict), we might update LSN only with
            // SH latch. In that case, we might have a race to update the LSN.
            // We should leave a larger value of LSN in that case.
            DBGOUT3(<<"Update LSN without EX latch. Atomic CAS to deal with races");
            const lsndata_t new_lsn_data = new_lsn.data();
            lsndata_t *addr = reinterpret_cast<lsndata_t*>(&page->get_generic_page()->lsn);
            lsndata_t cas_tmp = *addr;
            while (!lintel::unsafe::atomic_compare_exchange_strong<lsndata_t>(
                addr, &cas_tmp, new_lsn_data)) {
                if (lsn_t(cas_tmp) > new_lsn) {
                    DBGOUT1(<<"Someone else has already set a larger LSN. ");
                    break;
                }
            }
            w_assert1(page->lsn() >= new_lsn);
        }
        const_cast<fixable_page_h*>(page)->set_dirty();
    }
}

rc_t
xct_t::give_logbuf(logrec_t* l, const fixable_page_h *page, const fixable_page_h *page2)
{
    FUNC(xct_t::give_logbuf);
    // set page LSN chain
    if (page != NULL) {
        l->set_page_prev_lsn(page->lsn());
        if (page2 != NULL) {
            // For multi-page log, also set LSN chain with a branch.
            w_assert1(l->is_multi_page());
            w_assert1(l->is_single_sys_xct());
            multi_page_log_t *multi = l->data_ssx_multi();
            w_assert1(multi->_page2_pid != 0);
            multi->_page2_prv = page2->lsn();
        }
    }
    // If it's a log for piggy-backed SSX, we call log->insert without updating _last_log
    // because this is a single log independent from other logs in outer transaction.
    if (is_piggy_backed_single_log_sys_xct()) {
        w_assert1(l->is_single_sys_xct());
        w_assert1(l == _log_buf_for_piggybacked_ssx);
        lsn_t lsn;
        W_DO( log->insert(*l, &lsn) );
        // Mark dirty flags for both pages
        _update_page_lsns(page, lsn);
        _update_page_lsns(page2, lsn);
        DBGOUT3(<< " SSX logged: " << l->type() << "\n new_lsn= " << lsn);
        return RCOK;
    }

#if W_DEBUG_LEVEL > 0
    fileoff_t rsvd = _log_bytes_rsvd;
    fileoff_t ready = _log_bytes_ready;
    fileoff_t used = _log_bytes_used;
    fileoff_t requested = _log_bytes_reserved_space;
    w_assert1(_log_bytes_reserved_space >= 0);
#endif
    DBGX(<<"_last_log contains: "   << *l );

    // ALREADY PROTECTED from get_logbuf() call

    w_assert1(l == _last_log);

    rc_t rc = _flush_logbuf();
                      // stuffs tid, _last_lsn into our record,
                      // then inserts it into the log, getting _last_lsn
    if(!rc.is_error()) {
        _update_page_lsns(page, _last_lsn);
        _update_page_lsns(page2, _last_lsn);
    }

#if W_DEBUG_LEVEL > 0
    DBGOUT4(
            << " state() " << state()
            << " _rolling_back " << _rolling_back
            << " _core->_xct_aborting " << _core->_xct_aborting
            << " should_reserve_for_rollback( " << l->type()
            << ") = " << should_reserve_for_rollback(l->type())
            << "\n"
            << " _log_bytes_rsvd " << _log_bytes_rsvd
                << " orig rsvd " << rsvd
            << "\n"
                << " _log_bytes_used " << _log_bytes_used
                << " orig used " << used
            << "\n"
                << " _log_bytes_ready " << _log_bytes_ready
                << " orig ready " << ready
                << " _log_bytes_reserved_space " << _log_bytes_reserved_space
                << " orig reserved " << requested
                );
    if(smlevel_0::operating_mode == t_forward_processing) {
        if(should_reserve_for_rollback(l->type()))
        {
            // Must be reserving for rollback
            w_assert1(_log_bytes_rsvd >= rsvd); // consumed in _flush_logbuf
            w_assert1(_log_bytes_used > used); // consumed in _flush_logbuf
            // but the above 2 numbers are increased by the actual
            // log bytes used or a fudge function of that size.
            w_assert1(_log_bytes_reserved_space >= requested); //monotonically incr
        }
        else
        {
            // Must be consuming rollback space (or is xct_freeing_space)
            // would be < but for special rollback case, in which
            // we do a SMO, in which case they both can be 0.
            w_assert1(_log_bytes_rsvd <= rsvd); // consumed in _flush_logbuf
            w_assert1(_log_bytes_used >= used); // consumed in _flush_logbuf
            // but the above 2 numbers are adjusted by the actual
            // log bytes used
            w_assert1(_log_bytes_reserved_space >= requested); //monotonically incr
        }
    }
    else
    {
        w_assert1(_log_bytes_reserved_space == requested);
        w_assert1(_log_bytes_rsvd == rsvd);
        w_assert1(_log_bytes_used == used);
        w_assert1(_log_bytes_ready == ready);
    }

#endif

    return rc;
}

/*********************************************************************
 *
 *  xct_t::release_anchor(and_compensate)
 *
 *  stop critical sections vis-a-vis compensated operations
 *  If and_compensate==true, it makes the _last_log a clr
 *
 *********************************************************************/
void
xct_t::release_anchor( bool and_compensate ADD_LOG_COMMENT_SIG )
{
    FUNC(xct_t::release_anchor);

#if X_LOG_COMMENT_ON
    if(and_compensate) {
        w_ostrstream s;
        s << "release_anchor at "
            << debugmsg;
        W_COERCE(log_comment(s.c_str()));
    }
#endif
    DBGX(
            << " RELEASE ANCHOR "
            << " in compensated op==" << _in_compensated_op
            << " holds xct_mutex_1=="
            /*<< (const char *)(_1thread_xct.is_mine()? "true" : "false"*)*/
    );

    w_assert3(_in_compensated_op>0);

    if(_in_compensated_op == 1) { // will soon be 0

        // NB: this whole section could be made a bit
        // more efficient in the -UDEBUG case, but for
        // now, let's keep in all the checks

        // don't flush unless we have popped back
        // to the last compensate() of the bunch

        // Now see if this last item was supposed to be
        // compensated:
        if(and_compensate && (_anchor != lsn_t::null)) {
           VOIDSSMTEST("compensate");
           if(_last_log) {
               if ( _last_log->is_cpsn()) {
                    DBGX(<<"already compensated");
                    w_assert3(_anchor == _last_log->undo_nxt());
               } else {
                   DBGX(<<"SETTING anchor:" << _anchor);
                   w_assert3(_anchor <= _last_lsn);
                   _last_log->set_clr(_anchor);
               }
           } else {
               DBGX(<<"no _last_log:" << _anchor);
               /* Can we update the log record in the log buffer ? */
               if( log &&
                   !log->compensate(_last_lsn, _anchor).is_error()) {
                   // Yup.
                    INC_TSTAT(compensate_in_log);
               } else {
                   // Nope, write a compensation log record.
                   // Really, we should return an rc from this
                   // method so we can W_DO here, and we should
                   // check for eBADCOMPENSATION here and
                   // return all other errors  from the
                   // above log->compensate(...)

                   // compensations use _log_bytes_rsvd,
                   // not _log_bytes_ready
                   W_COERCE(log_compensate(_anchor));
                   INC_TSTAT(compensate_records);
               }
            }
        }

        _anchor = lsn_t::null;

    }
    // UN-PROTECT
    _in_compensated_op -- ;

    DBGX(
        << " out compensated op=" << _in_compensated_op
        << " holds xct_mutex_1=="
        /*        << (const char *)(_1thread_xct.is_mine()? "true" : "false")*/
    );
}

/*********************************************************************
 *
 *  xct_t::anchor( bool grabit )
 *
 *  Return a log anchor (begin a top level action).
 *
 *  If argument==true (most of the time), it stores
 *  the anchor for use with compensations.
 *
 *  When the  argument==false, this is used (by I/O monitor) not
 *  for compensations, but only for concurrency control.
 *
 *********************************************************************/
const lsn_t&
xct_t::anchor(bool grabit)
{
    // PROTECT
    _in_compensated_op ++;

    INC_TSTAT(anchors);
    DBGX(
            << " GRAB ANCHOR "
            << " in compensated op==" << _in_compensated_op
    );


    if(_in_compensated_op == 1 && grabit) {
        // _anchor is set to null when _in_compensated_op goes to 0
        w_assert3(_anchor == lsn_t::null);
        _anchor = _last_lsn;
        DBGX(    << " anchor =" << _anchor);
    }
    DBGX(    << " anchor returns " << _last_lsn );

    return _last_lsn;
}


/*********************************************************************
 *
 *  xct_t::compensate_undo(lsn)
 *
 *  compensation during undo is handled slightly differently--
 *  the gist of it is the same, but the assertions differ, and
 *  we have to acquire the mutex first
 *********************************************************************/
void
xct_t::compensate_undo(const lsn_t& lsn)
{
    DBGX(    << " compensate_undo (" << lsn << ") -- state=" << state());

    w_assert3(_in_compensated_op);
    // w_assert9(state() == xct_aborting); it's active if in sm::rollback_work

    _compensate(lsn, _last_log?_last_log->is_undoable_clr() : false);

}

/*********************************************************************
 *
 *  xct_t::compensate(lsn, bool undoable)
 *
 *  Generate a compensation log record to compensate actions
 *  started at "lsn" (commit a top level action).
 *  Generates a new log record only if it has to do so.
 *
 *********************************************************************/
void
xct_t::compensate(const lsn_t& lsn, bool undoable ADD_LOG_COMMENT_SIG)
{
    DBGX(    << " compensate(" << lsn << ") -- state=" << state());

    // acquire_1thread_mutex(); should already be mine

    _compensate(lsn, undoable);

    release_anchor(true ADD_LOG_COMMENT_USE);
}

/*********************************************************************
 *
 *  xct_t::_compensate(lsn, bool undoable)
 *
 *
 *  Generate a compensation log record to compensate actions
 *  started at "lsn" (commit a top level action).
 *  Generates a new log record only if it has to do so.
 *
 *  Special case of undoable compensation records is handled by the
 *  boolean argument. (NOT USED FOR NOW -- undoable_clrs were removed
 *  in 1997 b/c they weren't needed anymore;they were originally
 *  in place for an old implementation of extent-allocation. That's
 *  since been replaced by the dealaying of store deletion until end
 *  of xct).  The calls to the methods and infrastructure regarding
 *  undoable clrs was left in place in case it must be resurrected again.
 *  The reason it was removed is that there was some complexity involved
 *  in hanging onto the last log record *in the xct* in order to be
 *  sure that the compensation happens *in the correct log record*
 *  (because an undoable compensation means the log record holding the
 *  compensation isn't being compensated around, whereas turning any
 *  other record into a clr or inserting a stand-alone clr means the
 *  last log record inserted is skipped on undo).
 *  That complexity remains, since log records are flushed to the log
 *  immediately now (which was precluded for undoable_clrs ).
 *
 *********************************************************************/
void
xct_t::_compensate(const lsn_t& lsn, bool undoable)
{
    DBGX(    << "_compensate(" << lsn << ") -- state=" << state());

    bool done = false;
    if ( _last_log ) {
        // We still have the log record here, and
        // we can compensate it.
        // NOTE: we used to use this a lot but now the only
        // time this is possible (due to the fact that we flush
        // right at insert) is when the logging code is hand-written,
        // rather than Perl-generated.

        /*
         * lsn is got from anchor(), and anchor() returns _last_lsn.
         * _last_lsn is the lsn of the last log record
         * inserted into the log, and, since
         * this log record hasn't been inserted yet, this
         * function can't make a log record compensate to itself.
         */
        w_assert3(lsn <= _last_lsn);
        _last_log->set_clr(lsn);
        INC_TSTAT(compensate_in_xct);
        done = true;
    } else {
        /*
        // Log record has already been inserted into the buffer.
        // Perhaps we can update the log record in the log buffer.
        // However,  it's conceivable that nothing's been written
        // since _last_lsn, and we could be trying to compensate
        // around nothing.  This indicates an error in the calling
        // code.
        */
        if( lsn >= _last_lsn) {
            INC_TSTAT(compensate_skipped);
        }
        if( log && (! undoable) && (lsn < _last_lsn)) {
            if(!log->compensate(_last_lsn, lsn).is_error()) {
                INC_TSTAT(compensate_in_log);
                done = true;
            }
        }
    }

    if( !done && (lsn < _last_lsn) ) {
        /*
        // If we've actually written some log records since
        // this anchor (lsn) was grabbed,
        // force it to write a compensation-only record
        // either because there's no record on which to
        // piggy-back the compensation, or because the record
        // that's there is an undoable/compensation and will be
        // undone (and we *really* want to compensate around it)
        */

        // compensations use _log_bytes_rsvd, not _log_bytes_ready
        W_COERCE(log_compensate(lsn));
        INC_TSTAT(compensate_records);
    }
}



/*********************************************************************
 *
 *  xct_t::rollback(savept)
 *
 *  Rollback transaction up to "savept".
 *
 *********************************************************************/
rc_t
xct_t::rollback(const lsn_t &save_pt)
{
    FUNC(xct_t::rollback);
    DBGTHRD(<< "xct_t::rollback to " << save_pt);
    // W_DO(check_one_thread_attached()); // now checked in prologue
    // w_assert1(one_thread_attached());
    // Now we must just assert that at most 1 update thread is
    // attached
    w_assert0(update_threads()<=1);

    if(!log) {
        ss_m::errlog->clog  << emerg_prio
        << "Cannot roll back with logging turned off. "
        << flushl;
        return RC(eNOABORT);
    }

    w_rc_t            rc;
    logrec_t*         buf =0;

    if(_in_compensated_op > 0) {
        w_assert3(save_pt >= _anchor);
    } else {
        w_assert3(_anchor == lsn_t::null);
    }

    DBGX( << " in compensated op depth " <<  _in_compensated_op
            << " save_pt " << save_pt << " anchor " << _anchor);
    _in_compensated_op++;

    // rollback is only one type of compensated op, and it doesn't nest
    w_assert0(!_rolling_back);
    _rolling_back = true;

    // undo_nxt is the lsn of last recovery log for this txn
    lsn_t nxt = _undo_nxt;

    DBGOUT3(<<"Initial rollback, from: " << nxt << " to: " << save_pt);
    LOGTRACE( << setiosflags(ios::right) << nxt
              << resetiosflags(ios::right)
              << " Roll back " << " " << tid()
              << " to " << save_pt );
    _log_bytes_used_fwd  = _log_bytes_used; // for debugging

    { // Contain the scope of the following __copy__buf:

    logrec_t* __copy__buf = new logrec_t; // auto-del
    if(! __copy__buf)
        { W_FATAL(eOUTOFMEMORY); }
    w_auto_delete_t<logrec_t> auto_del(__copy__buf);
    logrec_t&         r = *__copy__buf;

    while (save_pt < nxt)
    {
<<<<<<< HEAD
        rc =  log->fetch(nxt, buf, 0, true);        
        if(rc.is_error() && rc.err_num()==eEOF) 
=======
#ifdef LOG_BUFFER
        // no hints
        rc =  log->fetch(nxt, buf, 0, true);

        //// hints
        ////rc =  log->fetch(nxt, __copy__buf, 0, SINGLE_PAGE_RECOVERY);
        //rc =  log->fetch(nxt, buf, 0, SINGLE_PAGE_RECOVERY);
#else
        rc =  log->fetch(nxt, buf, 0, true);
#endif
        if(rc.is_error() && rc.err_num()==eEOF)
>>>>>>> 4275ce8d
        {
            LOGTRACE2( << "U: end of log looking to fetch nxt=" << nxt);
            DBGX(<< " fetch returns EOF" );
            log->release();
            goto done;
        }
        else
        {
             LOGTRACE2( << "U: fetch nxt=" << nxt << "  returns rc=" << rc);

             logrec_t& temp = *buf;
             w_assert3(!temp.is_skip());

             /* Only copy the valid portion of
              * the log record, then release it
              */
             memcpy(__copy__buf, &temp, temp.length());

             log->release();
        }

        DBGOUT1(<<"Rollback, current undo lsn: " << nxt);

        if (r.is_undo())
        {
           w_assert1(nxt == r.lsn_ck());
            // r is undoable
            w_assert1(!r.is_single_sys_xct());
            w_assert1(!r.is_multi_page()); // All multi-page logs are SSX, so no UNDO.
            /*
             *  Undo action of r.
             */
            LOGTRACE1( << setiosflags(ios::right) << nxt
                      << resetiosflags(ios::right) << " U: " << r );

#if W_DEBUG_LEVEL > 2
            u_int    was_rsvd = _log_bytes_rsvd;
#endif
            lpid_t pid = r.construct_pid();
            fixable_page_h page;

            if (! r.is_logical())
            {
                // Operations such as foster adoption, load balance, etc.

                DBGOUT3 (<<"physical UNDO.. which is not quite good");
                // tentatively use fix_direct for this. eventually all physical UNDOs should go away
                rc = page.fix_direct(pid.vol().vol, pid.page, LATCH_EX);
                if(rc.is_error())
                {
                    goto done;
                }
                w_assert1(page.pid() == pid);
            }


            r.undo(page.is_fixed() ? &page : 0);

#if W_DEBUG_LEVEL > 2
            if(was_rsvd - _log_bytes_rsvd  > r.length()) {
                  LOGTRACE2(<< "U: len=" << r.length() << " B= " <<
                          (was_rsvd - _log_bytes_rsvd));
            }
#endif
            if(r.is_cpsn())
            {
                // A compensation log record
                w_assert1(r.is_undoable_clr());
                LOGTRACE2( << "U: compensating to " << r.undo_nxt() );
                nxt = r.undo_nxt();
                DBGOUT1(<<"Rollback, log record is compensation, undo_nxt: " << nxt);
            }
            else
            {
                // Not a compensation log record, use xid_prev() which is
                // previous logrec of this xct
                LOGTRACE2( << "U: undoing to " << r.xid_prev() );
                nxt = r.xid_prev();
                DBGOUT1(<<"Rollback, log record is not compensation, xid_prev: " << nxt);
            }
        }
        else  if (r.is_cpsn())
        {
            LOGTRACE2( << setiosflags(ios::right) << nxt
                      << resetiosflags(ios::right) << " U: " << r
                      << " compensating to " << r.undo_nxt() );
            if (r.is_single_sys_xct())
            {
                nxt = lsn_t::null;
            }
            else
            {
                nxt = r.undo_nxt();
            }
            // r.xid_prev() could just as well be null

        }
        else
        {
            // r is not undoable
            LOGTRACE2( << setiosflags(ios::right) << nxt
               << resetiosflags(ios::right) << " U: " << r
               << " skipping to " << r.xid_prev());
            if (r.is_single_sys_xct())
            {
                nxt = lsn_t::null;
            }
            else
            {
                nxt = r.xid_prev();
            }
            // w_assert9(r.undo_nxt() == lsn_t::null);
        }
    }

    // close scope so the
    // auto-release will free the log rec copy buffer, __copy__buf
    }

    _undo_nxt = nxt;
    _read_watermark = lsn_t::null;
    _xct_chain_len = 0;

done:

    DBGX( << "leaving rollback: compensated op " << _in_compensated_op);
    _in_compensated_op --;
    _rolling_back = false;
    w_assert3(_anchor == lsn_t::null ||
                _anchor == save_pt);

    if(save_pt != lsn_t::null) {
        INC_TSTAT(rollback_savept_cnt);
    }

    DBGTHRD(<< "xct_t::rollback done to " << save_pt);
    return rc;
}

void xct_t::AddStoreToFree(const stid_t& stid)
{
    FUNC(x);
    CRITICAL_SECTION(xctstructure, *this);
    _core->_storesToFree.push(new stid_list_elem_t(stid));
}

void xct_t::AddLoadStore(const stid_t& stid)
{
    FUNC(x);
    CRITICAL_SECTION(xctstructure, *this);
    _core->_loadStores.push(new stid_list_elem_t(stid));
}

/*
 * clear the list of stores to be freed upon xct completion
 * this is used by abort since rollback will recreate the
 * proper list of stores to be freed.
 *
 * don't *really* need mutex since only called when aborting => 1 thread
 * but we have the acquire here for internal documentation
 */
void
xct_t::ClearAllStoresToFree()
{
    w_assert2(one_thread_attached());
    stid_list_elem_t*        s = 0;
    while ((s = _core->_storesToFree.pop()))  {
        delete s;
    }

    w_assert3(_core->_storesToFree.is_empty());
}


/*
 * this function will free all the stores which need to freed
 * by this completing xct.
 *
 * don't REALLY need mutex since only called when committing/aborting
 * => 1 thread attached
 */
void
xct_t::FreeAllStoresToFree()
{
    // TODO not implemented
}

void
xct_t::DumpStoresToFree()
{
    stid_list_elem_t*                e;
    w_list_i<stid_list_elem_t,queue_based_lock_t>        i(_core->_storesToFree);

    FUNC(xct_t::DumpStoresToFree);
    CRITICAL_SECTION(xctstructure, *this);
    cout << "list of stores to free";
    while ((e = i.next()))  {
        cout << " <- " << e->stid;
    }
    cout << endl;
}

/*
 * Moved here to work around a gcc/egcs bug that
 * caused compiler to choke.
 */
class VolidCnt {
    private:
        int unique_vols;
        int vol_map[xct_t::max_vols];
        snum_t vol_cnts[xct_t::max_vols];
    public:
        VolidCnt() : unique_vols(0) {};
        int Lookup(int vol)
            {
                for (int i = 0; i < unique_vols; i++)
                    if (vol_map[i] == vol)
                        return i;

                w_assert9(unique_vols < xct_t::max_vols);
                vol_map[unique_vols] = vol;
                vol_cnts[unique_vols] = 0;
                return unique_vols++;
            };
        int Increment(int vol)
            {
                return ++vol_cnts[Lookup(vol)];
            };
        int Decrement(int vol)
            {
                w_assert9(vol_cnts[Lookup(vol)]);
                return --vol_cnts[Lookup(vol)];
            };
#if W_DEBUG_LEVEL > 2
        ~VolidCnt()
            {
                for (int i = 0; i < unique_vols; i ++)
                    w_assert9(vol_cnts[i] == 0);
            };
#endif
};

rc_t
xct_t::ConvertAllLoadStoresToRegularStores()
{

#if X_LOG_COMMENT_ON
    {
        static int uniq=0;
        static int last_uniq=0;

        // int    nv =  atomic_inc_nv(uniq);
        int nv =  lintel::unsafe::atomic_fetch_add(&uniq, 1);
        //Even if someone else slips in here, the
        //values should never match.
        w_assert1(last_uniq != nv);
        *&last_uniq = nv;

        // this is to help us figure out if we
        // are issuing duplicate commits/log entries or
        // if the problem is in the log code or the
        // grabbing of the 1thread log mutex
        w_ostrstream s;
        s << "ConvertAllLoadStores uniq=" << uniq
            << " xct state " << _core->_state
            << " xct aborted " << _core->_xct_aborting
            << " xct ended " << _core->_xct_ended
            << " tid " << tid()
            << " thread " << me()->id;
        W_DO(log_comment(s.c_str()));
    }
#endif

    w_assert2(one_thread_attached());
    stid_list_elem_t*        s = 0;
    VolidCnt cnt;

    {
        w_list_i<stid_list_elem_t,queue_based_lock_t> i(_core->_loadStores);

        while ((s = i.next()))  {
            cnt.Increment(s->stid.vol);
        }
    }

    while ((s = _core->_loadStores.pop()))  {
        bool sync_volume = (cnt.Decrement(s->stid.vol) == 0);
        store_flag_t f;
        W_DO( io->get_store_flags(s->stid, f, true /*ok if deleting*/));
        // if any combo of  st_tmp, st_insert_file, st_load_file, convert
        // but only insert and load are put into this list.
        if(f != st_regular) {
            W_DO( io->set_store_flags(s->stid, st_regular, sync_volume) );
        }
        delete s;
    }

    w_assert3(_core->_loadStores.is_empty());

    return RCOK;
}


void
xct_t::ClearAllLoadStores()
{
    w_assert2(one_thread_attached());
    stid_list_elem_t*        s = 0;
    while ((s = _core->_loadStores.pop()))  {
        delete s;
    }

    w_assert3(_core->_loadStores.is_empty());
}

void
xct_t::attach_thread()
{
    FUNC(xct_t::attach_thread);
    smthread_t *thr = g_me();
    CRITICAL_SECTION(xctstructure, *this);

    w_assert2(is_1thread_xct_mutex_mine());

    if (_core->_threads_attached++ > 0) {
        INC_TSTAT(mpl_attach_cnt);
    }
    w_assert2(_core->_threads_attached >=0);
    w_assert2(is_1thread_xct_mutex_mine());
    thr->new_xct(this);
    w_assert2(is_1thread_xct_mutex_mine());
}


void
xct_t::detach_thread()
{
    FUNC(xct_t::detach_thread);
    CRITICAL_SECTION(xctstructure, *this);
    w_assert3(is_1thread_xct_mutex_mine());
    _core->_threads_attached--;
    w_assert2(_core->_threads_attached >=0);
    me()->no_xct(this);
}

//
// one_thread_attached() does not acquire the 1thread mutex; it
// just checks that the vas isn't calling certain methods
// when other threads are still working on behalf of the same xct.
// It doesn't protect the vas from trying calling, say, commit and
// later attaching another thread while the commit is going on.
// --- Can't protect a vas from itself in all cases.
rc_t
xct_t::check_one_thread_attached() const
{
    if(one_thread_attached()) return RCOK;
    return RC(eTWOTHREAD);
}

bool
xct_t::one_thread_attached() const
{
    // This function is called in multiple places, including txn commit, abort,
    // savepoint, chain, change state, etc.
    // The original code (commented out) would acquire the read mutex on checkpoint,
    // which wiats until the checkpoint is done, it makes the checkpoint a blocking operation.
    //
    // The current code commented out the read mutex on checkpoint, in other words,
    // checkpoint is not a blocking operation anymore, but when checkpoint gathering
    // the txn data, it reads stable txn data by grabing a latch on txn object
    //
    if( _core->_threads_attached > 1) {
        // Does not wait for checkpoint to finish, checkpoint is a non-blocking operation
        // chkpt_serial_m::read_acquire();
        if( _core->_threads_attached > 1) {
            // chkpt_serial_m::read_release();

#if W_DEBUG_LEVEL > 2
            fprintf(stderr,
                    "Fatal VAS or SSM error: %s %d %s %d.%d \n",
                    "Only one thread allowed in this operation at any time.",
                    _core->_threads_attached.load(),
                    "threads are attached to xct",
                    tid().get_hi(), tid().get_lo()
            );
#endif
            return false;
        }
    }
    return true;
}

bool
xct_t::is_1thread_xct_mutex_mine() const
{
  return _core->_1thread_xct.is_mine(&me()->get_1thread_xct_me());
}

// Should be used with CRITICAL_SECTION
void
xct_t::acquire_1thread_xct_mutex() const // default: true
{
    w_assert1( ! is_1thread_xct_mutex_mine()) ;
    // We can already own the 1thread log mutx, if we're
    // in a top-level action or in the io_m.
    DBGX( << " acquire xct mutex");
    if(is_1thread_xct_mutex_mine()) {
        w_assert0(0); // we should not already own this.
        DBGX(<< "already mine");
        return;
    }
    // the queue_based_lock_t implementation can tell if it was
    // free or held; the w_pthread_lock_t cannot,
    // and always returns false.
    bool was_contended = _core->_1thread_xct.acquire(&me()->get_1thread_xct_me());
    if(was_contended)
        INC_TSTAT(await_1thread_xct);
    DBGX(    << " acquireD xct mutex");
    w_assert2(is_1thread_xct_mutex_mine());
}

void
xct_t::release_1thread_xct_mutex() const
{
    DBGX( << " release xct mutex");
    w_assert1(is_1thread_xct_mutex_mine());
    _core->_1thread_xct.release(me()->get_1thread_xct_me());
    DBGX(    << " releaseD xct mutex");
    w_assert1(!is_1thread_xct_mutex_mine());
}

ostream &
xct_t::dump_locks(ostream &out) const
{
    raw_lock_xct()->dump_lockinfo(out);
    return out;
}


smlevel_0::switch_t
xct_t::set_log_state(switch_t s, bool &)
{
    xct_log_t *mine = me()->xct_log();
    switch_t old = (mine->xct_log_is_off()? OFF: ON);
    if(s==OFF) mine->set_xct_log_off();
    else mine->set_xct_log_on();
    return old;
}

void
xct_t::restore_log_state(switch_t s, bool n )
{
    (void) set_log_state(s, n);
}

NORET
xct_dependent_t::xct_dependent_t(xct_t* xd) : _xd(xd), _registered(false)
{
}

void
xct_dependent_t::register_me() {
    // it's possible that there is no active xct when this
    // function is called, so be prepared for null
    xct_t* xd = _xd;
    if (xd) {
        W_COERCE( xd->add_dependent(this) );
    }
    _registered = true;
}

NORET
xct_dependent_t::~xct_dependent_t()
{
    w_assert2(_registered);
    // it's possible that there is no active xct the constructor
    // was called, so be prepared for null
    if (_link.member_of() != NULL) {
        w_assert1(_xd);
        // Have to remove it under protection of the 1thread_xct_mutex
        W_COERCE(_xd->remove_dependent(this));
    }
}
/**\endcond skip */


sys_xct_section_t::sys_xct_section_t(bool single_log_sys_xct)
{
    _original_xct_depth = me()->get_tcb_depth();
    _error_on_start = ss_m::begin_sys_xct(single_log_sys_xct);
}
sys_xct_section_t::~sys_xct_section_t()
{
    size_t xct_depth = me()->get_tcb_depth();
    if (xct_depth > _original_xct_depth) {
        rc_t result = ss_m::abort_xct();
        if (result.is_error()) {
#if W_DEBUG_LEVEL>0
            cerr << "system transaction automatic abort failed: " << result.err_num() << "\n";
#endif // W_DEBUG_LEVEL>0
        }
    }
}
rc_t sys_xct_section_t::end_sys_xct (rc_t result)
{
    if (result.is_error()) {
        W_DO (ss_m::abort_xct());
    } else {
        W_DO (ss_m::commit_sys_xct());
    }
    return RCOK;
}<|MERGE_RESOLUTION|>--- conflicted
+++ resolved
@@ -2103,13 +2103,8 @@
                 // also print info that shows why we didn't croak
                 // on the first check
                 << "; space left " << log->space_left()
-<<<<<<< HEAD
                 << "; rsvd for checkpoint " << log->space_for_chkpt() 
                 //<< "; max checkpoint size " << log->max_chkpt_size() 
-=======
-                << "; rsvd for checkpoint " << log->space_for_chkpt()
-                << "; max checkpoint size " << log->max_chkpt_size()
->>>>>>> 4275ce8d
                 << "\n";
 
                 tmp
@@ -2676,22 +2671,8 @@
 
     while (save_pt < nxt)
     {
-<<<<<<< HEAD
         rc =  log->fetch(nxt, buf, 0, true);        
         if(rc.is_error() && rc.err_num()==eEOF) 
-=======
-#ifdef LOG_BUFFER
-        // no hints
-        rc =  log->fetch(nxt, buf, 0, true);
-
-        //// hints
-        ////rc =  log->fetch(nxt, __copy__buf, 0, SINGLE_PAGE_RECOVERY);
-        //rc =  log->fetch(nxt, buf, 0, SINGLE_PAGE_RECOVERY);
-#else
-        rc =  log->fetch(nxt, buf, 0, true);
-#endif
-        if(rc.is_error() && rc.err_num()==eEOF)
->>>>>>> 4275ce8d
         {
             LOGTRACE2( << "U: end of log looking to fetch nxt=" << nxt);
             DBGX(<< " fetch returns EOF" );
