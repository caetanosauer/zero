--- conflicted
+++ resolved
@@ -2196,9 +2196,9 @@
 
 void _update_page_lsns(const fixable_page_h *page, const lsn_t &new_lsn) {
     if (page != NULL) {
-<<<<<<< HEAD
         if (page->latch_mode() == LATCH_EX) {
-            const_cast<fixable_page_h*>(page)->set_lsns(new_lsn);
+            const_cast<fixable_page_h*>(page)->update_initial_and_last_lsn(new_lsn);
+            const_cast<fixable_page_h*>(page)->set_dirty();
         } else {
             // In some log type (so far only log_page_evict), we might update LSN only with
             // SH latch. In that case, we might have a race to update the LSN.
@@ -2216,10 +2216,6 @@
             }
             w_assert1(page->lsn() >= new_lsn);
         }
-=======
-        w_assert1(page->latch_mode() == LATCH_EX);
-        const_cast<fixable_page_h*>(page)->update_initial_and_last_lsn(new_lsn);
->>>>>>> 7f7de909
         const_cast<fixable_page_h*>(page)->set_dirty();
     }
 }
