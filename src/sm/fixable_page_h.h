--- conflicted
+++ resolved
@@ -41,20 +41,12 @@
     fixable_page_h& operator=(fixable_page_h& p) {
         if (&p != this) {
             unfix();
-<<<<<<< HEAD
-            _pp     = p._pp;
-            _bufferpool_managed = p._bufferpool_managed;
-            _mode   = p._mode;
-            p._pp   = NULL;
-            p._mode = LATCH_NL;
-=======
             _pp                 = p._pp;
             _bufferpool_managed = p._bufferpool_managed;
             _mode               = p._mode;
             _Q_ticket           = p._Q_ticket;
             p._pp               = NULL;
             p._mode             = LATCH_NL;
->>>>>>> a412e279
         }
         return *this;
     }
@@ -123,11 +115,7 @@
      * page will be in the bufferpool forever.
      * 
      * @pre We hold our associated page's latch in SH or EX mode, it is managed by the buffer pool
-<<<<<<< HEAD
-     * @return slot index of the page in this bufferpool.  Use this value to the
-=======
      * @return slot index of the page in this bufferpool.  Pass this value to the
->>>>>>> a412e279
      * subsequent refix_direct() and unpin_for_refix() call.
      */
     bf_idx pin_for_refix();
@@ -150,9 +138,7 @@
      * Fixes an existing (not virgin) root page for the given store.  This method doesn't
      * receive page ID because it's already known by bufferpool.
      */
-<<<<<<< HEAD
-    w_rc_t fix_root(volid_t vol, snum_t store, latch_mode_t mode,
-                    bool conditional=false);
+    w_rc_t fix_root(volid_t vol, snum_t store, latch_mode_t mode, bool conditional=false);
 
     /**
      * Imaginery 'fix' for a non-bufferpool-managed page.
@@ -160,17 +146,6 @@
      * The resulting page is considered to be latched in EX mode.
      */
     void fix_nonbufferpool_page(generic_page* s);
-=======
-    w_rc_t fix_root(volid_t vol, snum_t store, latch_mode_t mode, bool conditional=false);
-
-    /**
-     * Imaginery 'fix' for a non-bufferpool-managed page.
-     * 
-     * The resulting page is considered to be latched in EX mode.
-     */
-    void fix_nonbufferpool_page(generic_page* s);
-
->>>>>>> a412e279
 
     // ======================================================================
     //   BEGIN: Other page operations
