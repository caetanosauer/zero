/*
 * (c) Copyright 2011-2013, Hewlett-Packard Development Company, LP
 */

/* -*- mode:C++; c-basic-offset:4 -*-
     Shore-MT -- Multi-threaded port of the SHORE storage manager
   
                       Copyright (c) 2007-2009
      Data Intensive Applications and Systems Labaratory (DIAS)
               Ecole Polytechnique Federale de Lausanne
   
                         All Rights Reserved.
   
   Permission to use, copy, modify and distribute this software and
   its documentation is hereby granted, provided that both the
   copyright notice and this permission notice appear in all copies of
   the software, derivative works or modified versions, and any
   portions thereof, and that both notices appear in supporting
   documentation.
   
   This code is distributed in the hope that it will be useful, but
   WITHOUT ANY WARRANTY; without even the implied warranty of
   MERCHANTABILITY or FITNESS FOR A PARTICULAR PURPOSE. THE AUTHORS
   DISCLAIM ANY LIABILITY OF ANY KIND FOR ANY DAMAGES WHATSOEVER
   RESULTING FROM THE USE OF THIS SOFTWARE.
*/

/*<std-header orig-src='shore' incl-file-exclusion='LOGREC_H'>

 $Id: logrec.h,v 1.73 2010/12/08 17:37:42 nhall Exp $

SHORE -- Scalable Heterogeneous Object REpository

Copyright (c) 1994-99 Computer Sciences Department, University of
                      Wisconsin -- Madison
All Rights Reserved.

Permission to use, copy, modify and distribute this software and its
documentation is hereby granted, provided that both the copyright
notice and this permission notice appear in all copies of the
software, derivative works or modified versions, and any portions
thereof, and that both notices appear in supporting documentation.

THE AUTHORS AND THE COMPUTER SCIENCES DEPARTMENT OF THE UNIVERSITY
OF WISCONSIN - MADISON ALLOW FREE USE OF THIS SOFTWARE IN ITS
"AS IS" CONDITION, AND THEY DISCLAIM ANY LIABILITY OF ANY KIND
FOR ANY DAMAGES WHATSOEVER RESULTING FROM THE USE OF THIS SOFTWARE.

This software was developed with support by the Advanced Research
Project Agency, ARPA order number 018 (formerly 8230), monitored by
the U.S. Army Research Laboratory under contract DAAB07-91-C-Q518.
Further funding for this work was provided by DARPA through
Rome Research Laboratory Contract No. F30602-97-2-0247.

*/

#ifndef LOGREC_H
#define LOGREC_H

#include "w_defines.h"

/*  -- do not edit anything above this line --   </std-header>*/

class rangeset_t;

typedef smlevel_0::lock_mode_t lock_mode_t;

#include "logfunc_gen.h"
#include "xct.h"

<<<<<<< HEAD
=======
#ifdef __GNUG__
#pragma interface
#endif

#include <boost/static_assert.hpp>

/**
 * A log record's space is divided between a header and data. 
 * All log records' headers include the information contained in baseLogHeader.
 * Log records pertaining to transactions that produce multiple log records
 * also persist a transaction id chain (_xid and _xid_prv).
 **/ 

struct baseLogHeader
{
    uint16_t            _len;  // length of the log record
    u_char             _type; // kind_t (included from logtype_gen.h)
    u_char             _cat;  // category_t
    /* 4 */

    // Was _pid; broke down to save 2 bytes:
    // May be used ONLY in set_pid() and pid()
    // lpid_t            _pid;  // page on which action is performed
    shpid_t             _shpid; // 4 bytes
    /* 4 + 4=8 */


    vid_t               _vid;   // 2 bytes
    uint16_t             _page_tag; // tag_t 2 bytes
    /* 8 + 4= 12 */
    snum_t              _snum; // 4 bytes
    /* 12 + 4= 16*/


    
    // lsn_t            _undo_nxt; // (xct) used in CLR only
    /*
     * originally: you might think it would be nice to use one lsn_t for 
     * both _xid_prev and for _undo_lsn, but for the moment we need both because
     * at the last minute, fill_xct_attr() is called and that fills in 
     * _xid_prev, clobbering its value with the prior generated log record's lsn.
     * It so happens that set_clr() is called prior to fill_xct_attr().
     * It might do to set _xid_prev iff it's not already set, in fill_xct_attr().
     * NB: this latter suggestion is what we have now done.
     */

    // For per-page chains of log-records.
    // Note that some types of log records (split, merge) impact two pages.
    // The page_prev_lsn is for the "primary" page.
    lsn_t               _page_prv;     // for per-page log chain
    /* 16+8 = 24 */
};

struct xidChainLogHeader 
{

    // NOTE for single-log system transaction following header items are not stored.
    // instead, we use these area as data area to save 16 bytes.
    // we do need to keep these 8 bytes aligned. and this is a bit dirty trick.
    // however, we really need it to reduce the volume of log we output for system transactions.
    
    tid_t               _xid;      // NOT IN SINGLE-LOG SYSTEM TRANSACTION!  (xct)tid of this xct
    /* 24+8 = 32 */
    lsn_t               _xid_prv;     // NOT IN SINGLE-LOG SYSTEM TRANSACTION! (xct)previous logrec of this xct
    /* 32+8 = 40 */
};

>>>>>>> 81c39db8
class logrec_t {
public:
    friend rc_t xct_t::give_logbuf(logrec_t*, const fixable_page_h *);

#include "logtype_gen.h"
    void             fill(
                            const lpid_t*  pid,
                            uint16_t        tag,
                            smsize_t       length);
    void             fill_xct_attr(
                            const tid_t&   tid,
                            const lsn_t&   last_lsn);
    bool             is_page_update() const;
    bool             is_redo() const;
    bool             is_skip() const;
    bool             is_undo() const;
    bool             is_cpsn() const;
    bool             is_rollback() const;
    bool             is_undoable_clr() const;
    bool             is_logical() const;
    bool             is_single_sys_xct() const;
    bool             valid_header(const lsn_t & lsn_ck) const;
    smsize_t         header_size() const;

    void             redo(fixable_page_h*);
    void             undo(fixable_page_h*);

    enum {
        max_sz = 3 * sizeof(generic_page),
        hdr_non_ssx_sz = sizeof(baseLogHeader) + sizeof(xidChainLogHeader),
        hdr_single_sys_xct_sz = sizeof(baseLogHeader),
        // max_data_sz is conservative. we don't allow the last 16 bytes to be used (anyway very rarely used)
        max_data_sz = max_sz - hdr_non_ssx_sz - sizeof(lsn_t)
    };

       BOOST_STATIC_ASSERT(hdr_non_ssx_sz == 40);
       BOOST_STATIC_ASSERT(hdr_single_sys_xct_sz == 40 - 16);

       const tid_t&         tid() const;
       const vid_t&         vid() const;
       const shpid_t&       shpid() const;
       // put construct_pid() here just to make sure we can
       // easily locate all non-private/non-protected uses of pid()
       lpid_t               construct_pid() const;
         protected:
    lpid_t               pid() const;
private:
    void                 set_pid(const lpid_t& p);
public:
    bool                 null_pid() const; // needed in restart.cpp
    uint16_t              tag() const;
    smsize_t             length() const;
    const lsn_t&         undo_nxt() const;
    const lsn_t&         page_prev_lsn() const;
    void                 set_page_prev_lsn(const lsn_t &lsn);
    const lsn_t&         xid_prev() const;
    void                 set_xid_prev(const lsn_t &lsn);
    void                 set_clr(const lsn_t& c);
    void                 set_undoable_clr(const lsn_t& c);
    kind_t               type() const;
    const char*          type_str() const;
    const char*          cat_str() const;
    const char*          data() const;
    char*                data();
    const char*          data_ssx() const;
    char*                data_ssx();
    const lsn_t&         lsn_ck() const {  return *_lsn_ck(); }
    const lsn_t          get_lsn_ck() const { 
                                lsn_t    tmp = *_lsn_ck();
                                return tmp;
                            }
    void                 set_lsn_ck(const lsn_t &lsn_ck) {
                                // put lsn in last bytes of data
                                lsn_t& where = *_lsn_ck();
                                where = lsn_ck;
                            }
    void                 corrupt();

    friend ostream& operator<<(ostream&, const logrec_t&);

protected:
    enum category_t {
    t_bad_cat = 0,
    t_status = 01,
    t_undo = 02,
    t_redo = 04,
    t_logical = 010,
        // Note: compensation records are not undo-able
        // (ie. they compensate around themselves as well)
        // So far this limitation has been fine.
    // old: t_cpsn = 020 | t_redo,
    t_cpsn = 020,
    t_rollback = 040, // Not a category, but means log rec was issued in 
        // rollback/abort/undo --
        // adding a bit is cheaper than adding a comment log record
    t_single_sys_xct = 80 // log by system transaction which is fused with begin/commit record
    };
    u_char             cat() const;

    baseLogHeader header;

    // single-log system transactions will overwrite this with _data
    xidChainLogHeader xidInfo;

    /* 
     * NOTE re sizeof header:
     * NOTE For single-log system transaction, NEVER use this directly.
     * Always use data_ssx() to get the pointer because it starts
     * from 16 bytes ahead. See comments about single-log system transaction.
    */
    char            _data[max_sz - sizeof(baseLogHeader) - sizeof(xidChainLogHeader)];


    // The last sizeof(lsn_t) bytes of data are used for
    // recording the lsn.
    // Should always be aligned to 8 bytes.
    lsn_t*            _lsn_ck() {
        w_assert3(alignon(header._len, 8));
        char* this_ptr = reinterpret_cast<char*>(this);
        return reinterpret_cast<lsn_t*>(this_ptr + header._len - sizeof(lsn_t));
    }
    const lsn_t*            _lsn_ck() const {
        w_assert3(alignon(header._len, 8));
        const char* this_ptr = reinterpret_cast<const char*>(this);
        return reinterpret_cast<const lsn_t*>(this_ptr + header._len - sizeof(lsn_t));
    }
};

// for single-log system transaction, we use tid/_xid_prev as data area!
inline const char*  logrec_t::data() const
{
    return _data;
}
inline char*  logrec_t::data()
{
    return _data;
}
inline const char*  logrec_t::data_ssx() const
{
    return _data - sizeof(xidChainLogHeader);
}
inline char*  logrec_t::data_ssx()
{
    return _data - sizeof(xidChainLogHeader);
}
inline smsize_t logrec_t::header_size() const
{
    if (is_single_sys_xct()) {
        return hdr_single_sys_xct_sz;
    } else {
        return hdr_non_ssx_sz;
    }
}

struct chkpt_bf_tab_t {
    struct brec_t {
    lpid_t    pid;
    fill4    fill; // for purify
    lsn_t    rec_lsn;
    };

    // max is set to make chkpt_bf_tab_t fit in logrec_t::data_sz
    enum { max = (logrec_t::max_data_sz - 2 * sizeof(uint32_t)) / sizeof(brec_t) };
    uint32_t              count;
    fill4              filler;
    brec_t             brec[max];

    NORET            chkpt_bf_tab_t(
    int                 cnt, 
    const lpid_t*             p, 
    const lsn_t*             l);
    
    int                size() const;
};

struct prepare_stores_to_free_t  
{
    enum { max = (logrec_t::max_data_sz - sizeof(uint32_t)) / sizeof(stid_t) };
    uint32_t            num;
    stid_t            stids[max];

    prepare_stores_to_free_t(uint32_t theNum, const stid_t* theStids)
    : num(theNum)
    {
        w_assert3(theNum <= max);
        for (uint32_t i = 0; i < num; i++)
        stids[i] = theStids[i];
    };
    
    int size() const  { return sizeof(uint32_t) + num * sizeof(stid_t); };
};

struct chkpt_xct_tab_t {
    struct xrec_t {
    tid_t                 tid;
    lsn_t                last_lsn;
    lsn_t                undo_nxt;
    smlevel_1::xct_state_t        state;
    };

    // max is set to make chkpt_xct_tab_t fit in logrec_t::data_sz
    enum {     max = ((logrec_t::max_data_sz - sizeof(tid_t) -
            2 * sizeof(uint32_t)) / sizeof(xrec_t))
    };
    tid_t            youngest;    // maximum tid in session
    uint32_t            count;
    fill4            filler;
    xrec_t             xrec[max];
    
    NORET            chkpt_xct_tab_t(
    const tid_t&             youngest,
    int                 count,
    const tid_t*             tid,
    const smlevel_1::xct_state_t* state,
    const lsn_t*             last_lsn,
    const lsn_t*             undo_nxt);
    int             size() const;
};

struct chkpt_dev_tab_t 
{
    struct devrec_t {
        // pretty-much guaranteed to be an even number
        char        dev_name[smlevel_0::max_devname+1];
        fill1        byte; // for valgrind/purify
        vid_t       vid;  // (won't be needed in future)
        fill2        halfword; // for valgrind/purify
    };

    // max is set to make chkpt_dev_tab_t fit in logrec_t::data_sz
    enum { max = ((logrec_t::max_data_sz - 2*sizeof(uint32_t)) / sizeof(devrec_t))
    };
    uint32_t         count;
    fill4           filler;
    devrec_t        devrec[max];
    
    NORET           chkpt_dev_tab_t(
                            int                 count,
                            const char          **dev_name,
                            const vid_t*        vid);
    int             size() const;
};

struct xct_list_t {
    struct xrec_t {
        tid_t                 tid;
    };

    // max is set to make chkpt_xct_tab_t fit in logrec_t::data_sz
    enum {     max = ((logrec_t::max_data_sz - sizeof(tid_t) -
            2 * sizeof(uint32_t)) / sizeof(xrec_t))
    };
    uint32_t            count;
    fill4              filler;
    xrec_t             xrec[max];
    
    NORET             xct_list_t(const xct_t* list[], int count);
    int               size() const;
};

/************************************************************************
 * Structures for prepare records
 *
 ***********************************************************************/
struct prepare_lock_totals_t {
    int32_t    num_EX;
    int32_t    num_IX;
    int32_t    num_SIX;
    fill4   filler; //for 8-byte alignment
    lsn_t    first_lsn;
    prepare_lock_totals_t(
        int a, int b, int c, const lsn_t &l) :
        num_EX(a), num_IX(b), num_SIX(c),
        first_lsn(l){ }
    int size() const     // in bytes
        { return 3 * sizeof(int32_t) + sizeof(lsn_t) + sizeof(fill4); }
};

struct prepare_log_resv_t  {
    int _rsvd;
    int _ready;
    int _used;
    prepare_log_resv_t(int a, int b, int c) : _rsvd(a), _ready(b), _used(c) {}
};

struct prepare_end_t {
    prepare_end_t(int a, int b, int c, const lsn_t &l,
            int rsvd, int ready, int used) :
        _lock(a,b,c,l), _log(rsvd, ready, used) {}
    struct prepare_lock_totals_t _lock;
    struct prepare_log_resv_t    _log;
    int size() const  { return sizeof(_lock) + sizeof(_log); }
};

struct prepare_info_t {
    // don't use bool - its size changes with compilers
    char               is_external;
    fill1               dummy1;
    fill2               dummy2;
    server_handle_t         h;
    gtid_t                  g;
    prepare_info_t(const gtid_t *_g, 
        const server_handle_t &_h) 
    { 
#ifdef ZERO_INIT
            memset(&g, '\0', sizeof(g));
            memset(&h, '\0', sizeof(h));
#endif
        if(_g) {
        is_external = 1; g = *_g;
        } else is_external = 0;
        h = _h; 
    }
    int size() const { 
        return sizeof(is_external) + 
        sizeof(dummy1) + sizeof(dummy2) +
        sizeof(server_handle_t) +
        (is_external? sizeof(gtid_t) :0);
        }
};

struct prepare_lock_t 
{
    // -tid is stored in the log rec hdr
    // -all locks are long-term

    lock_mode_t    mode; // for this group of locks
    uint32_t     num_locks; // in the array below
    enum            { max_locks_logged = (logrec_t::max_data_sz - sizeof(lock_mode_t) - sizeof(uint32_t)) / sizeof(lockid_t) };

    lockid_t    name[max_locks_logged];

    prepare_lock_t(uint32_t num, lock_base_t::lmode_t _mode, 
        lockid_t *locks){
        num_locks = num;
        mode =  _mode;
        uint32_t i;
        for(i=0; i<num; i++) { name[i]=locks[i]; }
    }
    int size() const     // in bytes
        { 
            w_assert3(((num_locks * sizeof(lockid_t)) 
            + sizeof(mode) + sizeof(num_locks)) <=
            logrec_t::max_data_sz); 
            return (num_locks * sizeof(lockid_t)) 
            + sizeof(mode) + sizeof(num_locks); 
        }
};

struct prepare_all_lock_t 
{
    // -tid is stored in the log rec hdr
    // -all locks are long-term
    // 
    struct LockAndModePair {
        lockid_t    name;
        lock_mode_t    mode; // for this lock
    };

    uint32_t             num_locks; // in the array below
    enum            { max_locks_logged = (logrec_t::max_data_sz - sizeof(uint32_t)) / sizeof(LockAndModePair) };

    LockAndModePair pair[max_locks_logged];


    prepare_all_lock_t(uint32_t num, 
        lockid_t *locks,
        lock_mode_t *modes
        ){
        num_locks = num;
        uint32_t i;
        for(i=0; i<num; i++) { pair[i].name=locks[i]; pair[i].mode = modes[i]; }
    }
    int size() const     // in bytes
        { return num_locks * sizeof(pair[0]) + sizeof(num_locks); }
};

inline const shpid_t&
logrec_t::shpid() const
{
    return header._shpid;
}

inline const vid_t&
logrec_t::vid() const
{
    return header._vid;
}

inline lpid_t
logrec_t::pid() const
{
    return lpid_t(header._vid, header._snum, header._shpid);
}

inline lpid_t
logrec_t::construct_pid() const
{
// public version of pid(), renamed for grepping 
    return lpid_t(header._vid, header._snum, header._shpid);
}

inline void
logrec_t::set_pid(const lpid_t& p)
{
    header._shpid = p.page;
    header._vid = p.vol();
    header._snum = p.store();
}

inline bool 
logrec_t::null_pid() const
{
    // see lpid_t::is_null() for necessary and 
    // sufficient conditions
    bool result = (header._shpid == 0);
    w_assert3(result == (pid().is_null())); 
    return result;
}

inline uint16_t
logrec_t::tag() const
{
    return header._page_tag;
}

inline smsize_t
logrec_t::length() const
{
    return header._len;
}

inline const lsn_t&
logrec_t::undo_nxt() const
{
    // To shrink log records,
    // we've taken out _undo_nxt and 
    // overloaded _xid_prev.
    // return _undo_nxt;
    return xid_prev();
}

inline const lsn_t&
logrec_t::page_prev_lsn() const
{
    // What do we need to assert in order to make sure there IS a page_prv?
    return header._page_prv;
}
inline void
logrec_t::set_page_prev_lsn(const lsn_t &lsn)
{
    // What do we need to assert in order to make sure there IS a page_prv?
    header._page_prv = lsn;
}

inline const tid_t&
logrec_t::tid() const
{
    w_assert1(!is_single_sys_xct()); // otherwise this part is in data area!
    return xidInfo._xid;
}

inline const lsn_t&
logrec_t::xid_prev() const
{
    w_assert1(!is_single_sys_xct()); // otherwise this part is in data area!
    return xidInfo._xid_prv;
}
inline void
logrec_t::set_xid_prev(const lsn_t &lsn)
{
    w_assert1(!is_single_sys_xct()); // otherwise this part is in data area!
    xidInfo._xid_prv = lsn;
}

inline logrec_t::kind_t
logrec_t::type() const
{
    return (kind_t) header._type;
}

inline u_char
logrec_t::cat() const 
{
    return header._cat & ~t_rollback;
}

inline bool             
logrec_t::is_rollback() const
{
    return (header._cat & t_rollback) != 0;
}

inline void 
logrec_t::set_clr(const lsn_t& c)
{
    w_assert0(!is_single_sys_xct()); // CLR shouldn't be output in this case
    header._cat &= ~t_undo; // can't undo compensated
             // log records, whatever kind they might be
             // except for special case below
             // Thus, if you set_clr, you're meaning to compensate
             // around this log record (not undo it).
             // The t_undo bit is what distinguishes this normal
             // compensate-around case from the special undoable-clr
             // case, which requires set_undoable_clr.
             // NOTE: the t_undo bit is set by the log record constructor.
             // Once we turn it off, we do not re-insert that bit (except
             // as done with the special-case set_undoable_clr).
            
     w_assert0(!is_undoable_clr());
    header._cat |= t_cpsn;

    // To shrink log records,
    // we've taken out _undo_nxt and 
    // overloaded _prev.
    // _undo_nxt = c;
    xidInfo._xid_prv = c; // and _xid_prv is data area if is_single_sys_xct
}

inline bool 
logrec_t::is_undoable_clr() const
{
    return (header._cat & (t_cpsn|t_undo)) == (t_cpsn|t_undo);
}


inline bool 
logrec_t::is_redo() const
{
    return (header._cat & t_redo) != 0;
}

inline bool
logrec_t::is_skip() const
{
    return type() == t_skip;
}


inline bool
logrec_t::is_undo() const
{
    return (header._cat & t_undo) != 0;
}


/* The only case of undoable_clr now is the alloc_file_page.
 * This log record is not redoable, so it is not is_page_update.
 * If you add more cases of undoable_clr, you will have to analyze
 * the code in analysis_pass carefully, esp where is_page_update() is
 * concerned.
 */
inline void 
logrec_t::set_undoable_clr(const lsn_t& c)
{
    bool undoable = is_undo();
    set_clr(c);
    if(undoable) header._cat |= t_undo;
}

inline bool 
logrec_t::is_cpsn() const
{
    return (header._cat & t_cpsn) != 0;
}

inline bool 
logrec_t::is_page_update() const
{
    // old: return is_redo() && ! is_cpsn();
    return is_redo() && !is_cpsn() && (!null_pid());
}

inline bool 
logrec_t::is_logical() const
{
    return (header._cat & t_logical) != 0;
}

inline bool 
logrec_t::is_single_sys_xct() const
{
    return (header._cat & t_single_sys_xct) != 0;
}

inline int
chkpt_bf_tab_t::size() const
{
    return (char*) &brec[count] - (char*) this;
}

inline int
chkpt_xct_tab_t::size() const
{
    return (char*) &xrec[count] - (char*) this; 
}

inline int
xct_list_t::size() const
{
    return (char*) &xrec[count] - (char*) this; 
}

inline int
chkpt_dev_tab_t::size() const
{
    return (char*) &devrec[count] - (char*) this; 
}

// define 0 or 1
// Should never use this in production. This code is in place
// so that we can empirically estimate the fudge factors
// for rollback for the various log record types.
#define LOGREC_ACCOUNTING 0
#if LOGREC_ACCOUNTING 
class logrec_accounting_t {
public:
    static void account(logrec_t &l, bool fwd);
    static void account_end(bool fwd);
    static void print_account_and_clear();
};
#define LOGREC_ACCOUNTING_PRINT logrec_accounting_t::print_account_and_clear();
#define LOGREC_ACCOUNT(x,y) \
        if(!smlevel_0::in_recovery()) { \
            logrec_accounting_t::account((x),(y)); \
        }
#define LOGREC_ACCOUNT_END_XCT(y) \
        if(!smlevel_0::in_recovery()) { \
            logrec_accounting_t::account_end((y)); \
        }
#else
#define LOGREC_ACCOUNTING_PRINT 
#define LOGREC_ACCOUNT(x,y) 
#define LOGREC_ACCOUNT_END_XCT(y) 
#endif

/*<std-footer incl-file-exclusion='LOGREC_H'>  -- do not edit anything below this line -- */

#endif          /*</std-footer>*/<|MERGE_RESOLUTION|>--- conflicted
+++ resolved
@@ -68,12 +68,6 @@
 #include "logfunc_gen.h"
 #include "xct.h"
 
-<<<<<<< HEAD
-=======
-#ifdef __GNUG__
-#pragma interface
-#endif
-
 #include <boost/static_assert.hpp>
 
 /**
@@ -137,7 +131,6 @@
     /* 32+8 = 40 */
 };
 
->>>>>>> 81c39db8
 class logrec_t {
 public:
     friend rc_t xct_t::give_logbuf(logrec_t*, const fixable_page_h *);
