--- conflicted
+++ resolved
@@ -228,13 +228,8 @@
     t_undo      = 0x02,
     /** log with REDO action? */
     t_redo      = 0x04,
-<<<<<<< HEAD
-    /** log for multi pages? */
-    t_multi     = 0x08,
-=======
-    /** log for Single page recovery? */
-    t_spr       = 0x08,
->>>>>>> e48875e2
+    // old: t_cpsn = 020 | t_redo,
+    t_cpsn = 020,
     /**
      * is the UNDO logical? If so, do not fix the page for undo.
      * Irrelevant if not an undoable log record.
