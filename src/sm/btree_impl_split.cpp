--- conflicted
+++ resolved
@@ -66,15 +66,10 @@
         if (!rc.is_error()) {
             // initialize as an empty child:
             new_page.format_steal(page.lsn(), new_page_id, page.root().page,
-<<<<<<< HEAD
-                                  page.level(), 0, page.get_foster(), fence, fence, chain_high, false);
-            page.accept_empty_child(page.lsn(), new_page_id.page, false /*not from redo*/);
-=======
                                   page.level(), 0, lsn_t::null,
                                   page.get_foster(), page.get_foster_emlsn(),
                                   fence, fence, chain_high, false);
-            page.accept_empty_child(page.lsn(), new_page_id.page);
->>>>>>> 151ecf68
+            page.accept_empty_child(page.lsn(), new_page_id.page, false /*not from redo*/);
         }
 
         // in this operation, the log contains everything we need to recover without any
