--- conflicted
+++ resolved
@@ -64,15 +64,11 @@
             << old_lsn << "new-LSN=" << page.lsn() << ", PID=" << new_page_id << std::endl;
 #endif //W_DEBUG_LEVEL
         if (!rc.is_error()) {
-<<<<<<< HEAD
-            new_page.init_as_empty_child(page.lsn(), new_page_id, page.root().page,
-                page.get_foster(), page.get_foster_emlsn(),
-                page.level(), fence, fence, chain_high);
-=======
             // initialize as an empty child:
             new_page.format_steal(page.lsn(), new_page_id, page.root().page,
-                                  page.level(), 0, page.get_foster(), fence, fence, chain_high, false);
->>>>>>> a412e279
+                                  page.level(), 0, lsn_t::null,
+                                  page.get_foster(), page.get_foster_emlsn(),
+                                  fence, fence, chain_high, false);
             page.accept_empty_child(page.lsn(), new_page_id.page);
         }
 
