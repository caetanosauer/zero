--- conflicted
+++ resolved
@@ -13,17 +13,10 @@
 int fixable_page_h::force_Q_fixing = 0;  // <<<>>>
 
 void fixable_page_h::unfix() {
-<<<<<<< HEAD
-    if (_bufferpool_managed && _mode != LATCH_NL) {
-        w_assert1(_pp);
-        smlevel_0::bf->unfix(_pp);
-        _mode = LATCH_NL;
-=======
     if (_pp) {
         if (_bufferpool_managed && _mode != LATCH_Q) {
             smlevel_0::bf->unfix(_pp);
         }
->>>>>>> a412e279
         _pp   = NULL;
         _mode = LATCH_NL;
     }
@@ -63,11 +56,8 @@
         w_assert1(is_swizzled_pointer(shpid) || smlevel_0::bf->get_cb(_pp)->_pid_shpid == shpid);
     }
     _bufferpool_managed = true;
-<<<<<<< HEAD
-=======
-    _mode               = mode;
-
->>>>>>> a412e279
+    _mode               = mode;
+
     return RCOK;
 }
 
@@ -80,11 +70,7 @@
     unfix();
     W_DO(smlevel_0::bf->fix_direct(_pp, vol, shpid, mode, conditional, virgin_page));
     _bufferpool_managed = true;
-<<<<<<< HEAD
-    _mode = mode;
-=======
-    _mode               = mode;
->>>>>>> a412e279
+    _mode               = mode;
     w_assert1(smlevel_0::bf->get_cb(_pp)->_pid_vol   == vol);
     w_assert1(smlevel_0::bf->get_cb(_pp)->_pid_shpid == shpid);
     return RCOK;
@@ -106,11 +92,7 @@
     }
     W_DO(smlevel_0::bf->refix_direct(_pp, idx, mode, conditional));
     _bufferpool_managed = true;
-<<<<<<< HEAD
-    _mode = mode;
-=======
-    _mode               = mode;
->>>>>>> a412e279
+    _mode               = mode;
     return RCOK;
 }
 
@@ -120,11 +102,7 @@
     unfix();
     W_DO(smlevel_0::bf->fix_virgin_root(_pp, vol, store, shpid));
     _bufferpool_managed = true;
-<<<<<<< HEAD
-    _mode = LATCH_EX;
-=======
     _mode               = LATCH_EX;
->>>>>>> a412e279
     w_assert1(smlevel_0::bf->get_cb(_pp)->_pid_vol   == vol);
     w_assert1(smlevel_0::bf->get_cb(_pp)->_pid_shpid == shpid);
     return RCOK;
@@ -145,37 +123,25 @@
         W_DO(smlevel_0::bf->fix_root(_pp, vol, store, mode, conditional));
     }
     _bufferpool_managed = true;
-<<<<<<< HEAD
-=======
-    _mode               = mode;
->>>>>>> a412e279
+    _mode               = mode;
     return RCOK;
 }
 
 void fixable_page_h::fix_nonbufferpool_page(generic_page* s) {
     w_assert1(s != NULL);
     w_assert1(s->tag == t_btree_p);  // make sure page type is fixable
-<<<<<<< HEAD
-=======
-
->>>>>>> a412e279
+
     unfix();
     _pp                 = s;
     _bufferpool_managed = false;
     _mode               = LATCH_EX;
 }
-<<<<<<< HEAD
-=======
-
->>>>>>> a412e279
+
 
 void fixable_page_h::set_dirty() const {
     w_assert1(_pp);
     w_assert1(_mode != LATCH_Q);
-<<<<<<< HEAD
-=======
-
->>>>>>> a412e279
+
     if (_bufferpool_managed) {
         smlevel_0::bf->set_dirty(_pp);
     }
@@ -183,10 +149,7 @@
 
 bool fixable_page_h::is_dirty() const {
     w_assert1(_mode != LATCH_Q);
-<<<<<<< HEAD
-=======
-
->>>>>>> a412e279
+
     if (_bufferpool_managed) {
         return smlevel_0::bf->is_dirty(_pp);
     } else {
@@ -230,15 +193,6 @@
 
 bool fixable_page_h::upgrade_latch_conditional(latch_mode_t mode) {
     w_assert1(_pp != NULL);
-<<<<<<< HEAD
-    w_assert1(_mode == LATCH_SH);
-    if (!_bufferpool_managed) {
-        return false;
-    }
-    bool success = smlevel_0::bf->upgrade_latch_conditional(_pp);
-    if (success) {
-        _mode = LATCH_EX;
-=======
     w_assert1(mode >= LATCH_SH);
 
     if (_mode >= mode) {
@@ -260,7 +214,6 @@
     } else {
         w_assert1(_mode == LATCH_Q);
         return false; // later need to call latch operation and appropriately set _mode <<<>>>
->>>>>>> a412e279
     }
 }
 
