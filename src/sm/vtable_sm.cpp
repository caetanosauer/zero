--- conflicted
+++ resolved
@@ -38,13 +38,10 @@
 #define SM_SOURCE
 #define VTABLE_SM_C
 
-<<<<<<< HEAD
-=======
 #ifdef __GNUG__
 class prologue_rc_t;
 #endif
 
->>>>>>> 105950d5
 #include "w.h"
 #include "option.h"
 #include "sm_int_4.h"
