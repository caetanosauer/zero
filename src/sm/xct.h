--- conflicted
+++ resolved
@@ -398,34 +398,13 @@
     bool                        is_log_on() const;
 
     /**
-<<<<<<< HEAD
-    * \brief Flush the logbuf and return it in "ret" for use.
-    * \details Caller must call give_logbuf(ret) to free it after use.
-    *  Leaves the xct's log mutex acquired.
+    rc_t                        give_logbuf(logrec_t*, const fixable_page_h *p = 0);
     *
-    *  This and give_logbuf() are used in the log_stub.i functions
-=======
-    *  Flush the logbuf and return it in "ret" for use. Caller must call
-    *  give_logbuf(ret) to free it after use.
-    *  Leaves the xct's log mutex acquired
-    *
-    *  These are used in the log_stub.i functions
->>>>>>> e48875e2
     *  and ONLY there.  THE ERROR RETURN (running out of log space)
     *  IS PREDICATED ON THAT -- in that it's expected that in the case of
     *  a normal  return (no error), give_logbuf will be called, but in
     *  the error case (out of log space), it will not, and so we must
     *  release the mutex in get_logbuf error cases.
-<<<<<<< HEAD
-    * @param[out] ret the acquired log buffer
-    * @param[in] t bytes to reserve
-    */
-    rc_t                        get_logbuf(logrec_t* &ret, int t);
-
-    /**
-     * \brief Returns the log buffer acquired by get_logbuf().
-     * \details
-     * This method receives 0 to 2 pages that were updated by the logged operation,
      * making the pages dirty and updating the LSN.
      * @param[in] l log buffer to return
      * @param[in] p the main page the log updated
@@ -433,17 +412,6 @@
      */
     rc_t                        give_logbuf(logrec_t* l,
         const fixable_page_h *p = NULL, const fixable_page_h *p2 = NULL);
-=======
-    */
-    rc_t                        get_logbuf(logrec_t*&, int t);
-    /**
-     * See above.
-     * @param[in] p The page this log updates
-     * @param[in] p2 Another page this log updates. Only non-NULL for multi-page log types.
-     */
-    rc_t                        give_logbuf(logrec_t*, const fixable_page_h *p = 0,
-                                            const fixable_page_h *p2 = 0);
->>>>>>> e48875e2
 
     //
     //        Used by I/O layer
