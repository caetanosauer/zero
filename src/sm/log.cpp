/*
 * (c) Copyright 2011-2014, Hewlett-Packard Development Company, LP
 */

/* -*- mode:C++; c-basic-offset:4 -*-
     Shore-MT -- Multi-threaded port of the SHORE storage manager
   
                       Copyright (c) 2007-2009
      Data Intensive Applications and Systems Labaratory (DIAS)
               Ecole Polytechnique Federale de Lausanne
   
                         All Rights Reserved.
   
   Permission to use, copy, modify and distribute this software and
   its documentation is hereby granted, provided that both the
   copyright notice and this permission notice appear in all copies of
   the software, derivative works or modified versions, and any
   portions thereof, and that both notices appear in supporting
   documentation.
   
   This code is distributed in the hope that it will be useful, but
   WITHOUT ANY WARRANTY; without even the implied warranty of
   MERCHANTABILITY or FITNESS FOR A PARTICULAR PURPOSE. THE AUTHORS
   DISCLAIM ANY LIABILITY OF ANY KIND FOR ANY DAMAGES WHATSOEVER
   RESULTING FROM THE USE OF THIS SOFTWARE.
*/

/*<std-header orig-src='shore'>

 $Id: log.cpp,v 1.137 2010/12/08 17:37:42 nhall Exp $

SHORE -- Scalable Heterogeneous Object REpository

Copyright (c) 1994-99 Computer Sciences Department, University of
                      Wisconsin -- Madison
All Rights Reserved.

Permission to use, copy, modify and distribute this software and its
documentation is hereby granted, provided that both the copyright
notice and this permission notice appear in all copies of the
software, derivative works or modified versions, and any portions
thereof, and that both notices appear in supporting documentation.

THE AUTHORS AND THE COMPUTER SCIENCES DEPARTMENT OF THE UNIVERSITY
OF WISCONSIN - MADISON ALLOW FREE USE OF THIS SOFTWARE IN ITS
"AS IS" CONDITION, AND THEY DISCLAIM ANY LIABILITY OF ANY KIND
FOR ANY DAMAGES WHATSOEVER RESULTING FROM THE USE OF THIS SOFTWARE.

This software was developed with support by the Advanced Research
Project Agency, ARPA order number 018 (formerly 8230), monitored by
the U.S. Army Research Laboratory under contract DAAB07-91-C-Q518.
Further funding for this work was provided by DARPA through
Rome Research Laboratory Contract No. F30602-97-2-0247.

*/

#include "w_defines.h"

/*  -- do not edit anything above this line --   </std-header>*/

#define SM_SOURCE
#define LOG_C

#include "sm_int_1.h"
#include "logdef_gen.cpp"
#include "log.h"
#include "log_core.h"
#include "log_lsn_tracker.h"
#include "crash.h"
#include "lock_raw.h"
#include "bf_tree.h"
#include <algorithm> // for std::swap
#include <stdio.h> // snprintf
#include <boost/static_assert.hpp>
#include <vector>

// LOG_BUFFER switch
#include "logbuf_common.h"

#ifdef LOG_BUFFER
enum hints_op;
#endif


typedef smlevel_0::fileoff_t fileoff_t;


/*********************************************************************
 *
 *  log_i::xct_next(lsn, r)
 *
 *  Read the next record into r and return its lsn in lsn.
 *  Return false if EOF reached. true otherwise.
 *
 *********************************************************************/
bool log_i::xct_next(lsn_t& lsn, logrec_t*& r)  
{
    // Initially (before the first xct_next call, 
    // 'cursor' is set to the starting point of the scan
    // After each xct_next call, 
    // 'cursor' is set to the lsn of the next log record if forward scan
    // or the lsn of the fetched log record if backward scan
    // log.fetch() returns eEOF when it reaches the end of the scan
    
    bool eof = (cursor == lsn_t::null);

    if (! eof) {
        lsn = cursor;
        rc_t rc = log.fetch(lsn, r, &cursor, forward_scan);  // Either forward or backward scan
        
        // release right away, since this is only
        // used in recovery.
        log.release();

        if (rc.is_error())  {
            last_rc = RC_AUGMENT(rc);
            RC_APPEND_MSG(last_rc, << "trying to fetch lsn " << cursor);
            
            if (last_rc.err_num() == eEOF)
                eof = true;
            else  {
                smlevel_0::errlog->clog << fatal_prio 
                << "Fatal error : " << last_rc << flushl;
            }
        }
    }

    return ! eof;
}

<<<<<<< HEAD
=======
/*********************************************************************
 *
 * log_m::_version_major
 * log_m::_version_minor
 *
 * increment version_minor if a new log record is appended to the
 * list of log records and the semantics, ids and formats of existing
 * log records remains unchanged.
 *
 * for all other changes to log records or their semantics
 * _version_major should be incremented and version_minor set to 0.
 *
 *********************************************************************/
uint32_t const log_m::_version_major = 7;
uint32_t const log_m::_version_minor = 0;
const char log_m::_SLASH = '/';
const char log_m::_master_prefix[] = "chk."; // same size as _log_prefix
const char log_m::_log_prefix[] = "log.";
char       log_m::_logdir[max_devname];

>>>>>>> 5892b66d
// virtual
void  log_m::shutdown() 
    { log_core::THE_LOG->shutdown(); }


NORET  log_m::~log_m() 
{
    // This cannot call log_core destructor or we'll get into
    // an inf loop, thus we have to do this with virtual methods.
}

// Used by sm options-handling:
// static
fileoff_t  log_m::segment_size() 
   { return log_core::THE_LOG->segment_size(); }
// static
fileoff_t log_m::partition_size(long psize)
   { return log_core::partition_size(psize); }
// static
fileoff_t log_m::min_partition_size()
   { return log_core::min_partition_size(); }

fileoff_t log_m::max_partition_size()
   { return log_core::max_partition_size(); }

log_m::log_m()
{
}

void log_m::start_log_corruption()
    { log_core::THE_LOG->start_log_corruption(); }


/*********************************************************************
 * 
 *  log_core::set_master(master_lsn, min_rec_lsn, min_xct_lsn)
 *
 *********************************************************************/
void log_m::set_master(const lsn_t& mlsn, const lsn_t  & min_rec_lsn, 
        const lsn_t &min_xct_lsn) 
{
    log_core::THE_LOG->set_master(mlsn, min_rec_lsn, min_xct_lsn);
}

rc_t  
log_m::new_log_m(log_m   *&the_log,
                 const char *path,
                 int wrbufsize,
                 bool  reformat,
                 int carray_active_slot_count
#ifdef LOG_BUFFER
                 ,
                 int logbuf_seg_count,
                 int logbuf_flush_trigger,
                 int logbuf_block_size
#endif
)
{
    FUNC(log_m::new_log_m);

<<<<<<< HEAD
    rc_t rc = log_core::new_log_m(path, the_log, wrbufsize, reformat, carray_active_slot_count);
=======
    w_assert1(strlen(path) < sizeof(_logdir));
    strcpy(_logdir, path);

    rc_t rc = log_core::new_log_m(the_log, wrbufsize, reformat, carray_active_slot_count
#ifdef LOG_BUFFER
                                  ,
                                  logbuf_seg_count,
                                  logbuf_flush_trigger,
                                  logbuf_block_size
#endif
);
>>>>>>> 5892b66d

    w_assert1(the_log != NULL);

    if(!rc.is_error())  {
        log_core::THE_LOG->start_flush_daemon();
    }
    return RCOK;
}

const char *
log_m::make_log_name(uint32_t idx, char* buf, int bufsz)
{
    return log_core::THE_LOG->make_log_name(idx, buf, bufsz);
}

rc_t                
log_m::scavenge(const lsn_t& min_rec_lsn, const lsn_t & min_xct_lsn) 
    { return log_core::THE_LOG->scavenge(min_rec_lsn, min_xct_lsn); }

void                
log_m:: release()  
    { log_core::THE_LOG->release(); }

#ifdef LOG_BUFFER
rc_t 
log_m::fetch(lsn_t &lsn, logrec_t* &rec, lsn_t* nxt, bool forward) 
    { return log_core::THE_LOG->fetch(lsn, rec, nxt, forward); }
rc_t 
log_m::fetch(lsn_t &lsn, logrec_t* &rec, lsn_t* nxt, hints_op op) 
    { return log_core::THE_LOG->fetch(lsn, rec, nxt, op); }
#else
rc_t 
log_m::fetch(lsn_t &lsn, logrec_t* &rec, lsn_t* nxt, bool forward) 
    { return log_core::THE_LOG->fetch(lsn, rec, nxt, forward); }
#endif

rc_t 
log_m::insert(logrec_t &r, lsn_t* ret)
{ 
    return log_core::THE_LOG->insert(r, ret); 
}

rc_t 
log_m::flush(const lsn_t &lsn, bool block, bool signal, bool *ret_flushed)
    { return log_core::THE_LOG->flush(lsn, block, signal, ret_flushed); }

rc_t 
log_m::compensate(const lsn_t & orig_lsn, const lsn_t& undo_lsn) 
    { return log_core::THE_LOG->compensate(orig_lsn, undo_lsn); }


PoorMansOldestLsnTracker*
log_m::get_oldest_lsn_tracker()
    { return log_core::THE_LOG->get_oldest_lsn_tracker(); }

/*********************************************************************
 * 
 *  log_m::_make_master_name(master_lsn, min_chkpt_rec_lsn, buf, bufsz)
 *
 *  Make up the name of a master record in buf.
 *
 *********************************************************************/
void
log_m::_make_master_name(
    const lsn_t&         master_lsn, 
    const lsn_t&        min_chkpt_rec_lsn,
    char*                 buf,
    int                        bufsz,
    bool                old_style)
{
    log_core::THE_LOG->_make_master_name(master_lsn, min_chkpt_rec_lsn, buf, bufsz, old_style);
}

void
log_m::_write_master(const lsn_t &l, const lsn_t &min) 
   { log_core::THE_LOG->_write_master(l, min); }

/*********************************************************************
 *
 * log_m::_create_master_chkpt_string
 *
 * writes a string which parse_master_chkpt_string expects.
 * includes the version, and master and min chkpt rec lsns.
 *
 *********************************************************************/

void
log_m::_create_master_chkpt_string(
                ostream&        s,
                int                arraysize,
                const lsn_t*        array,
                bool                old_style)
{
    log_core::THE_LOG->_create_master_chkpt_string(s, arraysize, array, old_style);
}

/*********************************************************************
 *
 * log_m::_check_version
 *
 * returns LOGVERSIONTOONEW or LOGVERSIONTOOOLD if the passed in
 * version is incompatible with this sources version
 *
 *********************************************************************/

rc_t
log_m::_check_version(uint32_t major, uint32_t minor)
{
    return log_core::THE_LOG->_check_version(major, minor);
}


void
log_m::_create_master_chkpt_contents(
                ostream&        s,
                int                arraysize,
                const lsn_t*        array
                )
{
    log_core::THE_LOG->_create_master_chkpt_contents(s, arraysize, array);
}


rc_t
log_m::_parse_master_chkpt_contents(
                istream&            s,
                int&                    listlength,
                lsn_t*                    lsnlist
                )
{
    return log_core::THE_LOG->_parse_master_chkpt_contents(s, listlength, lsnlist);
}


/*********************************************************************
 *
 * log_m::_parse_master_chkpt_string
 *
 * parse and return the master_lsn and min_chkpt_rec_lsn.
 * return an error if the version is out of sync.
 *
 *********************************************************************/
rc_t
log_m::_parse_master_chkpt_string(
                istream&            s,
                lsn_t&              master_lsn,
                lsn_t&              min_chkpt_rec_lsn,
                int&                    number_of_others,
                lsn_t*                    others,
                bool&                    old_style)
{
    return log_core::THE_LOG->_parse_master_chkpt_string(s, master_lsn,
            min_chkpt_rec_lsn, number_of_others, others, old_style);
}


/* Compute size of the biggest checkpoint we ever risk having to take...
 */
long log_m::max_chkpt_size() const 
{
<<<<<<< HEAD
    return log_core::THE_LOG->max_chkpt_size();
=======
    /* BUG: the number of transactions which might need to be
       checkpointed is potentially unbounded. However, it's rather
       unlikely we'll ever see more than 5k at any one time, especially
       each active transaction uses an active user thread
       
       The number of granted locks per transaction is also potentially
       unbounded.  Use a guess average value per active transaction,
       it should be unusual to see maximum active transactions and every
       transaction has the average number of locks
     */
    static long const GUESS_MAX_XCT_COUNT = 5000;
    static long const GUESS_EACH_XCT_LOCK_COUNT = 5;
    static long const FUDGE = sizeof(logrec_t);
    long bf_tab_size = bf->get_block_cnt()*sizeof(chkpt_bf_tab_t::brec_t);
    long xct_tab_size = GUESS_MAX_XCT_COUNT*sizeof(chkpt_xct_tab_t::xrec_t);
    long xct_lock_size = GUESS_EACH_XCT_LOCK_COUNT*GUESS_MAX_XCT_COUNT*sizeof(chkpt_xct_lock_t::lockrec_t);
    long dev_tab_size = max_vols*sizeof(chkpt_dev_tab_t::devrec_t);
    return FUDGE + bf_tab_size + xct_tab_size + xct_lock_size + dev_tab_size;
>>>>>>> 5892b66d
}

w_rc_t
log_m::_read_master( 
        const char *fname,
        int prefix_len,
        lsn_t &tmp,
        lsn_t& tmp1,
        lsn_t* lsnlist,
        int&   listlength,
        bool&  old_style
)
{
    return log_core::THE_LOG->_read_master(fname, prefix_len, tmp, tmp1,
            lsnlist, listlength, old_style);
}

fileoff_t log_m::take_space(fileoff_t *ptr, int amt) 
{
    return log_core::THE_LOG->take_space(ptr, amt);
}

extern "C" void log_stop()
{
}

fileoff_t log_m::reserve_space(fileoff_t amt) 
{
    return log_core::THE_LOG->reserve_space(amt);
}

fileoff_t log_m::consume_chkpt_reservation(fileoff_t amt)
{
    return log_core::THE_LOG->consume_chkpt_reservation(amt);
}

bool log_m::verify_chkpt_reservation() 
{
    return log_core::THE_LOG->verify_chkpt_reservation();
}

void log_m::release_space(fileoff_t amt) 
{
    log_core::THE_LOG->release_space(amt);
}

rc_t log_m::wait_for_space(fileoff_t &amt, timeout_in_ms timeout) 
{
    return log_core::THE_LOG->wait_for_space(amt, timeout);
}

void            
log_m::activate_reservations()
{
    log_core::THE_LOG->activate_reservations();
}

bool                
log_m::squeezed_by(const lsn_t &self)  const 
{
    return log_core::THE_LOG->squeezed_by(self);
}

rc_t                
log_m::file_was_archived(const char *file)
{
    // TODO: should check that this is the oldest, 
    // and that we indeed asked for it to be archived.
    return log_core::THE_LOG->file_was_archived(file);
}

const char * log_m::dir_name()
    { return log_core::THE_LOG->dir_name(); }

fileoff_t log_m::space_left() const 
    { return log_core::THE_LOG->space_left(); }

fileoff_t log_m::space_for_chkpt() const 
    { return log_core::THE_LOG->space_for_chkpt(); }

lsn_t log_m::curr_lsn() const
    { return log_core::THE_LOG->curr_lsn(); }

lsn_t log_m::min_chkpt_rec_lsn() const
    { return log_core::THE_LOG->min_chkpt_rec_lsn(); }

fileoff_t log_m::limit() const
    { return log_core::THE_LOG->limit(); }

lsn_t log_m::durable_lsn() const { return log_core::THE_LOG->master_lsn(); }
lsn_t log_m::master_lsn() const { return log_core::THE_LOG->master_lsn(); }<|MERGE_RESOLUTION|>--- conflicted
+++ resolved
@@ -128,29 +128,6 @@
     return ! eof;
 }
 
-<<<<<<< HEAD
-=======
-/*********************************************************************
- *
- * log_m::_version_major
- * log_m::_version_minor
- *
- * increment version_minor if a new log record is appended to the
- * list of log records and the semantics, ids and formats of existing
- * log records remains unchanged.
- *
- * for all other changes to log records or their semantics
- * _version_major should be incremented and version_minor set to 0.
- *
- *********************************************************************/
-uint32_t const log_m::_version_major = 7;
-uint32_t const log_m::_version_minor = 0;
-const char log_m::_SLASH = '/';
-const char log_m::_master_prefix[] = "chk."; // same size as _log_prefix
-const char log_m::_log_prefix[] = "log.";
-char       log_m::_logdir[max_devname];
-
->>>>>>> 5892b66d
 // virtual
 void  log_m::shutdown() 
     { log_core::THE_LOG->shutdown(); }
@@ -211,13 +188,7 @@
 {
     FUNC(log_m::new_log_m);
 
-<<<<<<< HEAD
-    rc_t rc = log_core::new_log_m(path, the_log, wrbufsize, reformat, carray_active_slot_count);
-=======
-    w_assert1(strlen(path) < sizeof(_logdir));
-    strcpy(_logdir, path);
-
-    rc_t rc = log_core::new_log_m(the_log, wrbufsize, reformat, carray_active_slot_count
+    rc_t rc = log_core::new_log_m(path, the_log, wrbufsize, reformat, carray_active_slot_count
 #ifdef LOG_BUFFER
                                   ,
                                   logbuf_seg_count,
@@ -225,7 +196,6 @@
                                   logbuf_block_size
 #endif
 );
->>>>>>> 5892b66d
 
     w_assert1(the_log != NULL);
 
@@ -386,28 +356,7 @@
  */
 long log_m::max_chkpt_size() const 
 {
-<<<<<<< HEAD
     return log_core::THE_LOG->max_chkpt_size();
-=======
-    /* BUG: the number of transactions which might need to be
-       checkpointed is potentially unbounded. However, it's rather
-       unlikely we'll ever see more than 5k at any one time, especially
-       each active transaction uses an active user thread
-       
-       The number of granted locks per transaction is also potentially
-       unbounded.  Use a guess average value per active transaction,
-       it should be unusual to see maximum active transactions and every
-       transaction has the average number of locks
-     */
-    static long const GUESS_MAX_XCT_COUNT = 5000;
-    static long const GUESS_EACH_XCT_LOCK_COUNT = 5;
-    static long const FUDGE = sizeof(logrec_t);
-    long bf_tab_size = bf->get_block_cnt()*sizeof(chkpt_bf_tab_t::brec_t);
-    long xct_tab_size = GUESS_MAX_XCT_COUNT*sizeof(chkpt_xct_tab_t::xrec_t);
-    long xct_lock_size = GUESS_EACH_XCT_LOCK_COUNT*GUESS_MAX_XCT_COUNT*sizeof(chkpt_xct_lock_t::lockrec_t);
-    long dev_tab_size = max_vols*sizeof(chkpt_dev_tab_t::devrec_t);
-    return FUDGE + bf_tab_size + xct_tab_size + xct_lock_size + dev_tab_size;
->>>>>>> 5892b66d
 }
 
 w_rc_t
