/*
 * (c) Copyright 2011-2014, Hewlett-Packard Development Company, LP
 */

/* -*- mode:C++; c-basic-offset:4 -*-
     Shore-MT -- Multi-threaded port of the SHORE storage manager
   
                       Copyright (c) 2007-2009
      Data Intensive Applications and Systems Labaratory (DIAS)
               Ecole Polytechnique Federale de Lausanne
   
                         All Rights Reserved.
   
   Permission to use, copy, modify and distribute this software and
   its documentation is hereby granted, provided that both the
   copyright notice and this permission notice appear in all copies of
   the software, derivative works or modified versions, and any
   portions thereof, and that both notices appear in supporting
   documentation.
   
   This code is distributed in the hope that it will be useful, but
   WITHOUT ANY WARRANTY; without even the implied warranty of
   MERCHANTABILITY or FITNESS FOR A PARTICULAR PURPOSE. THE AUTHORS
   DISCLAIM ANY LIABILITY OF ANY KIND FOR ANY DAMAGES WHATSOEVER
   RESULTING FROM THE USE OF THIS SOFTWARE.
*/

/*<std-header orig-src='shore'>

 $Id: log.cpp,v 1.137 2010/12/08 17:37:42 nhall Exp $

SHORE -- Scalable Heterogeneous Object REpository

Copyright (c) 1994-99 Computer Sciences Department, University of
                      Wisconsin -- Madison
All Rights Reserved.

Permission to use, copy, modify and distribute this software and its
documentation is hereby granted, provided that both the copyright
notice and this permission notice appear in all copies of the
software, derivative works or modified versions, and any portions
thereof, and that both notices appear in supporting documentation.

THE AUTHORS AND THE COMPUTER SCIENCES DEPARTMENT OF THE UNIVERSITY
OF WISCONSIN - MADISON ALLOW FREE USE OF THIS SOFTWARE IN ITS
"AS IS" CONDITION, AND THEY DISCLAIM ANY LIABILITY OF ANY KIND
FOR ANY DAMAGES WHATSOEVER RESULTING FROM THE USE OF THIS SOFTWARE.

This software was developed with support by the Advanced Research
Project Agency, ARPA order number 018 (formerly 8230), monitored by
the U.S. Army Research Laboratory under contract DAAB07-91-C-Q518.
Further funding for this work was provided by DARPA through
Rome Research Laboratory Contract No. F30602-97-2-0247.

*/

#include "w_defines.h"

/*  -- do not edit anything above this line --   </std-header>*/

#define SM_SOURCE
#define LOG_C

#include "sm_int_1.h"
#include "logdef_gen.cpp"
#include "log.h"
#include "log_core.h"
#include "log_lsn_tracker.h"
#include "crash.h"
#include "lock_raw.h"
#include "bf_tree.h"
#include <algorithm> // for std::swap
#include <stdio.h> // snprintf
#include <boost/static_assert.hpp>
#include <vector>

// LOG_BUFFER switch
#include "logbuf_common.h"

#ifdef LOG_BUFFER
enum hints_op;
#endif


typedef smlevel_0::fileoff_t fileoff_t;


/*********************************************************************
 *
 *  log_i::xct_next(lsn, r)
 *
 *  Read the next record into r and return its lsn in lsn.
 *  Return false if EOF reached. true otherwise.
 *
 *********************************************************************/
bool log_i::xct_next(lsn_t& lsn, logrec_t*& r)  
{
    // Initially (before the first xct_next call, 
    // 'cursor' is set to the starting point of the scan
    // After each xct_next call, 
    // 'cursor' is set to the lsn of the next log record if forward scan
    // or the lsn of the fetched log record if backward scan
<<<<<<< HEAD
    //
    // Behavior:
    // Forward : fetch the next log record, detect if it is the last log record based on 'cursor'
    // Backward: has to fetch beyond the last log record in order to detect the end
=======
    // log.fetch() returns eEOF when it reaches the end of the scan
>>>>>>> c01d0950
    
    bool eof = (cursor == lsn_t::null);

    if (! eof) {
        lsn = cursor;
        rc_t rc = log.fetch(lsn, r, &cursor, forward_scan);  // Either forward or backward scan
        
        // release right away, since this is only
        // used in recovery.
        log.release();

        if (rc.is_error())  {
            last_rc = RC_AUGMENT(rc);
            RC_APPEND_MSG(last_rc, << "trying to fetch lsn " << cursor);
            
            if (last_rc.err_num() == eEOF)
                eof = true;
            else  {
                smlevel_0::errlog->clog << fatal_prio 
                << "Fatal error : " << last_rc << flushl;
            }
        }
    }

    return ! eof;
}

/*********************************************************************
 *
 * log_m::_version_major
 * log_m::_version_minor
 *
 * increment version_minor if a new log record is appended to the
 * list of log records and the semantics, ids and formats of existing
 * log records remains unchanged.
 *
 * for all other changes to log records or their semantics
 * _version_major should be incremented and version_minor set to 0.
 *
 *********************************************************************/
uint32_t const log_m::_version_major = 7;
uint32_t const log_m::_version_minor = 0;
const char log_m::_SLASH = '/';
const char log_m::_master_prefix[] = "chk."; // same size as _log_prefix
const char log_m::_log_prefix[] = "log.";
char       log_m::_logdir[max_devname];

// virtual
void  log_m::shutdown() 
{
    log_core::THE_LOG->shutdown();
    delete log_core::THE_LOG; // side effect: sets THE_LOG to NULL
    delete _oldest_lsn_tracker;
    _oldest_lsn_tracker = NULL;
}


NORET  log_m::~log_m() 
{
    // This cannot call log_core destructor or we'll get into
    // an inf loop, thus we have to do this with virtual methods.
}

// Used by sm options-handling:
// static
fileoff_t  log_m::segment_size() 
   { return log_core::THE_LOG->segment_size(); }
// static
fileoff_t log_m::partition_size(long psize)
   { return log_core::partition_size(psize); }
// static
fileoff_t log_m::min_partition_size()
   { return log_core::min_partition_size(); }

fileoff_t log_m::max_partition_size() {
    fileoff_t tmp = sthread_t::max_os_file_size;
    tmp = tmp > lsn_t::max.lo() ? lsn_t::max.lo() : tmp;
    return  partition_size(tmp);
}

log_m::log_m()
    : 
      _min_chkpt_rec_lsn(first_lsn(1)), 
      _space_available(0),
      _space_rsvd_for_chkpt(0), 
      _partition_size(0), 
      _partition_data_size(0), 
      _log_corruption(false),
      _waiting_for_space(false)
{
    pthread_mutex_init(&_space_lock, 0);
    pthread_cond_init(&_space_cond, 0);

    _oldest_lsn_tracker = new PoorMansOldestLsnTracker(1 << 20);
    w_assert1(_oldest_lsn_tracker);
}


/*********************************************************************
 * 
 *  log_core::set_master(master_lsn, min_rec_lsn, min_xct_lsn)
 *
 *********************************************************************/
void log_m::set_master(const lsn_t& mlsn, const lsn_t  & min_rec_lsn, 
        const lsn_t &min_xct_lsn) 
{
    CRITICAL_SECTION(cs, _partition_lock);
    lsn_t min_lsn = std::min(min_rec_lsn, min_xct_lsn);

    // This used to descend to raw_log or unix_log:
    w_assert1(log_core::THE_LOG != NULL);
    _write_master(mlsn, min_lsn);

    _master_lsn = mlsn;
    _min_chkpt_rec_lsn = min_lsn;
}

rc_t  
log_m::new_log_m(log_m   *&the_log,
                 const char *path,
                 int wrbufsize,
                 bool  reformat,
                 int carray_active_slot_count
#ifdef LOG_BUFFER
                 ,
                 int logbuf_seg_count,
                 int logbuf_flush_trigger,
                 int logbuf_block_size
#endif
)
{
    FUNC(log_m::new_log_m);

    w_assert1(strlen(path) < sizeof(_logdir));
    strcpy(_logdir, path);

    rc_t rc = log_core::new_log_m(the_log, wrbufsize, reformat, carray_active_slot_count
#ifdef LOG_BUFFER
                                  ,
                                  logbuf_seg_count,
                                  logbuf_flush_trigger,
                                  logbuf_block_size
#endif
);

    w_assert1(the_log != NULL);

    if(!rc.is_error())  {
        log_core::THE_LOG->start_flush_daemon();
    }
    return RCOK;
}

/*********************************************************************
 *
 *  log_core::make_log_name(idx, buf, bufsz)
 *
 *  Make up the name of a log file in buf.
 *
 *********************************************************************/
const char *
log_m::make_log_name(uint32_t idx, char* buf, int bufsz)
{
    // this is a static function w_assert2(_partition_lock.is_mine()==true);
    w_ostrstream s(buf, (int) bufsz);
    s << _logdir << _SLASH
      << _log_prefix << idx << ends;
    w_assert1(s);
    return buf;
}

rc_t                
log_m::scavenge(const lsn_t& min_rec_lsn, const lsn_t & min_xct_lsn) 
    { return log_core::THE_LOG->scavenge(min_rec_lsn, min_xct_lsn); }

void                
log_m:: release()  
    { log_core::THE_LOG->release(); }

#ifdef LOG_BUFFER
rc_t 
log_m::fetch(lsn_t &lsn, logrec_t* &rec, lsn_t* nxt, bool forward) 
    { return log_core::THE_LOG->fetch(lsn, rec, nxt, forward); }
rc_t 
log_m::fetch(lsn_t &lsn, logrec_t* &rec, lsn_t* nxt, hints_op op) 
    { return log_core::THE_LOG->fetch(lsn, rec, nxt, op); }
#else
rc_t 
log_m::fetch(lsn_t &lsn, logrec_t* &rec, lsn_t* nxt, bool forward) 
    { return log_core::THE_LOG->fetch(lsn, rec, nxt, forward); }
#endif

rc_t 
log_m::insert(logrec_t &r, lsn_t* ret)
{ 
    // If log corruption is turned on,  zero out
    // important parts of the log to fake crash (by making the
    // log appear to end here).
    if (_log_corruption) {
        smlevel_0::errlog->clog << error_prio 
        << "Generating corrupt log record at lsn: " << curr_lsn() << flushl;
        r.corrupt();
        // Now turn it off.
        _log_corruption = false;
    }
    return log_core::THE_LOG->insert(r, ret); 
}

rc_t 
log_m::flush(const lsn_t &lsn, bool block, bool signal, bool *ret_flushed)
    { return log_core::THE_LOG->flush(lsn, block, signal, ret_flushed); }

rc_t 
log_m::compensate(const lsn_t & orig_lsn, const lsn_t& undo_lsn) 
    { return log_core::THE_LOG->compensate(orig_lsn, undo_lsn); }

/*********************************************************************
 * 
 *  log_m::_make_master_name(master_lsn, min_chkpt_rec_lsn, buf, bufsz)
 *
 *  Make up the name of a master record in buf.
 *
 *********************************************************************/
void
log_m::_make_master_name(
    const lsn_t&         master_lsn, 
    const lsn_t&        min_chkpt_rec_lsn,
    char*                 buf,
    int                        bufsz,
    bool                old_style)
{
    w_ostrstream s(buf, (int) bufsz);

    s << _logdir << _SLASH << _master_prefix;
    lsn_t         array[2];
    array[0] = master_lsn;
    array[1] = min_chkpt_rec_lsn;

    _create_master_chkpt_string(s, 2, array, old_style);
    s << ends;
    w_assert1(s);
}

void
log_m::_write_master(const lsn_t &l, const lsn_t &min) 
{
    /*
     *  create new master record
     */
    char _chkpt_meta_buf[CHKPT_META_BUF];
    _make_master_name(l, min, _chkpt_meta_buf, CHKPT_META_BUF);
    DBGTHRD(<< "writing checkpoint master: " << _chkpt_meta_buf);

    FILE* f = fopen(_chkpt_meta_buf, "a");
    if (! f) {
        w_rc_t e = RC(eOS);    
        smlevel_0::errlog->clog << fatal_prio 
            << "ERROR: could not open a new log checkpoint file: "
            << _chkpt_meta_buf << flushl;
        W_COERCE(e);
    }

    {        /* write ending lsns into the master chkpt record */
        lsn_t         array[PARTITION_COUNT];
        int j = log_core::THE_LOG->get_last_lsns(array);
        if(j > 0) {
            w_ostrstream s(_chkpt_meta_buf, CHKPT_META_BUF);
            _create_master_chkpt_contents(s, j, array);
        } else {
            memset(_chkpt_meta_buf, '\0', 1);
        }
        int length = strlen(_chkpt_meta_buf) + 1;
        DBG(<< " #lsns=" << j
            << " write this to master checkpoint record: " <<
                _chkpt_meta_buf);

        if(fwrite(_chkpt_meta_buf, length, 1, f) != 1) {
            w_rc_t e = RC(eOS);    
            smlevel_0::errlog->clog << fatal_prio 
                << "ERROR: could not write log checkpoint file contents"
                << _chkpt_meta_buf << flushl;
            W_COERCE(e);
        }
    }
    fclose(f);

    /*
     *  destroy old master record
     */
    _make_master_name(_master_lsn, 
                _min_chkpt_rec_lsn, _chkpt_meta_buf, CHKPT_META_BUF);
    (void) unlink(_chkpt_meta_buf);
}

/*********************************************************************
 *
 * log_m::_create_master_chkpt_string
 *
 * writes a string which parse_master_chkpt_string expects.
 * includes the version, and master and min chkpt rec lsns.
 *
 *********************************************************************/

void
log_m::_create_master_chkpt_string(
                ostream&        s,
                int                arraysize,
                const lsn_t*        array,
                bool                old_style)
{
    w_assert1(arraysize >= 2);
    if (old_style)  {
        s << array[0] << '.' << array[1];

    }  else  {
        s << 'v' << _version_major << '.' << _version_minor ;
        for(int i=0; i< arraysize; i++) {
                s << '_' << array[i];
        }
    }
}

/*********************************************************************
 *
 * log_m::_check_version
 *
 * returns LOGVERSIONTOONEW or LOGVERSIONTOOOLD if the passed in
 * version is incompatible with this sources version
 *
 *********************************************************************/

rc_t
log_m::_check_version(uint32_t major, uint32_t minor)
{
        if (major == _version_major && minor <= _version_minor)
                return RCOK;

        w_error_codes err = (major < _version_major)
                        ? eLOGVERSIONTOOOLD : eLOGVERSIONTOONEW;

        smlevel_0::errlog->clog << fatal_prio 
            << "ERROR: log version too "
            << ((err == eLOGVERSIONTOOOLD) ? "old" : "new")
            << " sm ("
            << _version_major << " . " << _version_minor
            << ") log ("
            << major << " . " << minor
            << flushl;

        return RC(err);
}


void
log_m::_create_master_chkpt_contents(
                ostream&        s,
                int                arraysize,
                const lsn_t*        array
                )
{
    for(int i=0; i< arraysize; i++) {
            s << '_' << array[i];
    }
    s << ends;
}


rc_t
log_m::_parse_master_chkpt_contents(
                istream&            s,
                int&                    listlength,
                lsn_t*                    lsnlist
                )
{
    listlength = 0;
    char separator;
    while(!s.eof()) {
        s >> separator;
        if(!s.eof()) {
            w_assert9(separator == '_' || separator == '.');
            s >> lsnlist[listlength];
            DBG(<< listlength << ": extra lsn = " << 
                lsnlist[listlength]);
            if(!s.fail()) {
                listlength++;
            }
        }
    }
    return RCOK;
}


/*********************************************************************
 *
 * log_m::_parse_master_chkpt_string
 *
 * parse and return the master_lsn and min_chkpt_rec_lsn.
 * return an error if the version is out of sync.
 *
 *********************************************************************/
rc_t
log_m::_parse_master_chkpt_string(
                istream&            s,
                lsn_t&              master_lsn,
                lsn_t&              min_chkpt_rec_lsn,
                int&                    number_of_others,
                lsn_t*                    others,
                bool&                    old_style)
{
    uint32_t major = 1;
    uint32_t minor = 0;
    char separator;

    s >> separator;

    if (separator == 'v')  {                // has version, otherwise default to 1.0
        old_style = false;
        s >> major >> separator >> minor;
        w_assert9(separator == '.');
        s >> separator;
        w_assert9(separator == '_');
    }  else  {
        old_style = true;
        s.putback(separator);
    }

    s >> master_lsn >> separator >> min_chkpt_rec_lsn;
    w_assert9(separator == '_' || separator == '.');

    if (!s)  {
        return RC(eBADMASTERCHKPTFORMAT);
    }

    number_of_others = 0;
    while(!s.eof()) {
        s >> separator;
        if(separator == '\0') break; // end of string

        if(!s.eof()) {
            w_assert9(separator == '_' || separator == '.');
            s >> others[number_of_others];
            DBG(<< number_of_others << ": extra lsn = " << 
                others[number_of_others]);
            if(!s.fail()) {
                number_of_others++;
            }
        }
    }

    return _check_version(major, minor);
}


/* Compute size of the biggest checkpoint we ever risk having to take...
 */
long log_m::max_chkpt_size() const 
{
    /* BUG: the number of transactions which might need to be
       checkpointed is potentially unbounded. However, it's rather
       unlikely we'll ever see more than 5k at any one time, especially
       each active transaction uses an active user thread
       
       The number of granted locks per transaction is also potentially
       unbounded.  Use a guess average value per active transaction,
       it should be unusual to see maximum active transactions and every
       transaction has the average number of locks
     */
    static long const GUESS_MAX_XCT_COUNT = 5000;
    static long const GUESS_EACH_XCT_LOCK_COUNT = 5;
    static long const FUDGE = sizeof(logrec_t);
    long bf_tab_size = bf->get_block_cnt()*sizeof(chkpt_bf_tab_t::brec_t);
    long xct_tab_size = GUESS_MAX_XCT_COUNT*sizeof(chkpt_xct_tab_t::xrec_t);
    long xct_lock_size = GUESS_EACH_XCT_LOCK_COUNT*GUESS_MAX_XCT_COUNT*sizeof(chkpt_xct_lock_t::lockrec_t);
    long dev_tab_size = max_vols*sizeof(chkpt_dev_tab_t::devrec_t);
    return FUDGE + bf_tab_size + xct_tab_size + xct_lock_size + dev_tab_size;
}

w_rc_t
log_m::_read_master( 
        const char *fname,
        int prefix_len,
        lsn_t &tmp,
        lsn_t& tmp1,
        lsn_t* lsnlist,
        int&   listlength,
        bool&  old_style
)
{
    rc_t         rc;
    {
        /* make a copy */
        int        len = strlen(fname+prefix_len) + 1;
        char *buf = new char[len];
        memcpy(buf, fname+prefix_len, len);
        w_istrstream s(buf);

        rc = _parse_master_chkpt_string(s, tmp, tmp1, 
                                       listlength, lsnlist, old_style);
        delete [] buf;
        if (rc.is_error()) {
            smlevel_0::errlog->clog << fatal_prio 
            << "bad master log file \"" << fname << "\"" << flushl;
            W_COERCE(rc);
        }
        DBG(<<"_parse_master_chkpt_string returns tmp= " << tmp
            << " tmp1=" << tmp1
            << " old_style=" << old_style);
    }

    /*  
     * read the file for the rest of the lsn list
     */
    {
        char*         buf = new char[smlevel_0::max_devname];
        if (!buf)
            W_FATAL(fcOUTOFMEMORY);
        w_auto_delete_array_t<char> ad_fname(buf);
        w_ostrstream s(buf, int(smlevel_0::max_devname));
        s << _logdir << _SLASH << fname << ends;

        FILE* f = fopen(buf, "r");
        if(f) {
            char _chkpt_meta_buf[CHKPT_META_BUF];
            int n = fread(_chkpt_meta_buf, 1, CHKPT_META_BUF, f);
            if(n  > 0) {
                /* Be paranoid about checking for the null, since a lack
                   of it could send the istrstream driving through memory
                   trying to parse the information. */
                void *null = memchr(_chkpt_meta_buf, '\0', CHKPT_META_BUF);
                if (!null) {
                    smlevel_0::errlog->clog << fatal_prio 
                        << "invalid master log file format \"" 
                        << buf << "\"" << flushl;
                    W_FATAL(eINTERNAL);
                }
                    
                w_istrstream s(_chkpt_meta_buf);
                rc = _parse_master_chkpt_contents(s, listlength, lsnlist);
                if (rc.is_error())  {
                    smlevel_0::errlog->clog << fatal_prio 
                        << "bad master log file contents \"" 
                        << buf << "\"" << flushl;
                    W_COERCE(rc);
                }
            }
            fclose(f);
        } else {
            /* backward compatibility with minor version 0: 
             * treat empty file ok
             */
            w_rc_t e = RC(eOS);
            smlevel_0::errlog->clog << fatal_prio
                << "ERROR: could not open existing log checkpoint file: "
                << buf << flushl;
            W_COERCE(e);
        }
    }
    return RCOK;
}

fileoff_t log_m::take_space(fileoff_t *ptr, int amt) 
{
    BOOST_STATIC_ASSERT(sizeof(fileoff_t) == sizeof(int64_t));
    fileoff_t ov = lintel::unsafe::atomic_load(const_cast<int64_t*>(ptr));
    // fileoff_t ov = *ptr;
#if W_DEBUG_LEVEL > 0
    DBGTHRD("take_space " << amt << " old value of ? " << ov);
#endif
    while(1) {
        if (ov < amt) {
            return 0;
        }
	fileoff_t nv = ov - amt;
	if (lintel::unsafe::atomic_compare_exchange_strong(const_cast<int64_t*>(ptr), &ov, nv)) {
	    return amt;
        }
    }
}

extern "C" void log_stop()
{
}

fileoff_t log_m::reserve_space(fileoff_t amt) 
{
    return (amt > 0)? take_space(&_space_available, amt) : 0;
}

fileoff_t log_m::consume_chkpt_reservation(fileoff_t amt) {
    if(operating_mode != t_forward_processing)
       return amt; // not yet active -- pretend it worked

    return (amt > 0)? 
        take_space(&_space_rsvd_for_chkpt, amt) : 0;
}

// make sure we have enough log reservation (conservative)
// NOTE: this has to be compared with the size of a partition,
// which _set_size does (it knows the size of a partition)
bool log_m::verify_chkpt_reservation() 
{
    fileoff_t space_needed = max_chkpt_size();
    while(*&_space_rsvd_for_chkpt < 2*space_needed) {
        if(reserve_space(space_needed)) {
            // abuse take_space...
            take_space(&_space_rsvd_for_chkpt, -space_needed);
        } else if(*&_space_rsvd_for_chkpt < space_needed) {
            /* oops...

               can't even guarantee the minimum of one checkpoint
               needed to reclaim log space and solve the problem
             */
            W_FATAL(eOUTOFLOGSPACE);
        } else {
            // must reclaim a log partition
            return false;
        }
    }
    return true;
}

void log_m::release_space(fileoff_t amt) 
{
    log_core::THE_LOG->release_space(amt);
}

rc_t log_m::wait_for_space(fileoff_t &amt, timeout_in_ms timeout) 
{
    return log_core::THE_LOG->wait_for_space(amt, timeout);
}

void            
log_m::activate_reservations()
{
    log_core::THE_LOG->activate_reservations();
}

// Determine if this lsn is holding up scavenging of logs by (being 
// on a presumably hot page, and) being a rec_lsn that's in the oldest open
// log partition and that oldest partition being sufficiently aged....
bool                
log_m::squeezed_by(const lsn_t &self)  const 
{
    // many partitions are open
    return 
    ((curr_lsn().file() - global_min_lsn().file()) >=  (PARTITION_COUNT-2))
        &&
    (self.file() == global_min_lsn().file())  // the given lsn 
                                              // is in the oldest file
    ;
}

rc_t                
log_m::file_was_archived(const char *file)
{
    // TODO: should check that this is the oldest, 
    // and that we indeed asked for it to be archived.
    return log_core::THE_LOG->file_was_archived(file);
}<|MERGE_RESOLUTION|>--- conflicted
+++ resolved
@@ -100,14 +100,7 @@
     // After each xct_next call, 
     // 'cursor' is set to the lsn of the next log record if forward scan
     // or the lsn of the fetched log record if backward scan
-<<<<<<< HEAD
-    //
-    // Behavior:
-    // Forward : fetch the next log record, detect if it is the last log record based on 'cursor'
-    // Backward: has to fetch beyond the last log record in order to detect the end
-=======
     // log.fetch() returns eEOF when it reaches the end of the scan
->>>>>>> c01d0950
     
     bool eof = (cursor == lsn_t::null);
 
