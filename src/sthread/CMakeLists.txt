INCLUDE_DIRECTORIES(${CMAKE_CURRENT_BINARY_DIR})

set(sthread_STAT_SRCS
  ${CMAKE_CURRENT_SOURCE_DIR}/errlog.cpp
  ${CMAKE_CURRENT_SOURCE_DIR}/sthread.cpp
  ${CMAKE_CURRENT_SOURCE_DIR}/sthread_core_pthread.cpp
  ${CMAKE_CURRENT_SOURCE_DIR}/sthread_stats.cpp
  ${CMAKE_CURRENT_SOURCE_DIR}/srwlock.cpp
  ${CMAKE_CURRENT_SOURCE_DIR}/io.cpp
  ${CMAKE_CURRENT_SOURCE_DIR}/sdisk_unix.cpp
  ${CMAKE_CURRENT_SOURCE_DIR}/sdisk.cpp
  ${CMAKE_CURRENT_SOURCE_DIR}/vtable_sthread.cpp
  ${CMAKE_CURRENT_SOURCE_DIR}/w_debug.cpp)

add_library(sthread STATIC ${sthread_STAT_SRCS})
target_link_libraries (sthread fc pthread rt)

<<<<<<< HEAD
set (ST_ERROR_GENFILES_H st_errmsg_gen.h st_einfo_gen.h st_error_def_gen.h st_error_enum_gen.h st_einfo_bakw_gen.h)
add_custom_command(OUTPUT ${ST_ERROR_GENFILES_H}
  COMMAND perl ${CMAKE_SOURCE_DIR}/tools/errors.pl -d -e ${CMAKE_CURRENT_SOURCE_DIR}/st_error.dat ${COPY_GENERATED_FILES}
  DEPENDS ${CMAKE_CURRENT_SOURCE_DIR}/st_error.dat
)
=======
# generate error header files with tools/errors.pl
set (ST_ERROR_GENFILES_H st_errmsg_gen.h st_einfo_gen.h st_error_def_gen.h st_error_enum_gen.h st_einfo_bakw_gen.h)
foreach(_file ${ST_ERROR_GENFILES_H})
    add_custom_command(OUTPUT ${_file}
        COMMAND perl ${CMAKE_SOURCE_DIR}/tools/errors.pl -d -e ${CMAKE_CURRENT_SOURCE_DIR}/st_error.dat
        DEPENDS ${CMAKE_CURRENT_SOURCE_DIR}/st_error.dat
    )
endforeach()
>>>>>>> bc6b94a4
add_custom_target(ST_ERROR_GENFILES DEPENDS ${ST_ERROR_GENFILES_H})
add_dependencies(sthread ST_ERROR_GENFILES)

# generate stat header files with tools/stats.pl
# again, this has to be a part of source tree.
set(STHREAD_GENFILES_H sthread_stats_collect_enum_gen.h sthread_stats_msg_gen.h sthread_stats_struct_gen.h)
set(STHREAD_GENFILES_CPP sthread_stats_collect_gen.cpp sthread_stats_dec_gen.cpp sthread_stats_inc_gen.cpp sthread_stats_out_gen.cpp)
set(STHREAD_GENFILES_FILES ${STHREAD_GENFILES_H} ${STHREAD_GENFILES_CPP})
<<<<<<< HEAD
add_custom_command(OUTPUT ${STHREAD_GENFILES_FILES}
  COMMAND perl ${CMAKE_SOURCE_DIR}/tools/stats.pl ${CMAKE_CURRENT_SOURCE_DIR}/sthread_stats.dat ${COPY_GENERATED_FILES}
  DEPENDS ${CMAKE_CURRENT_SOURCE_DIR}/sthread_stats.dat
)
=======
foreach(_file ${STHREAD_GENFILES_FILES})
    add_custom_command(OUTPUT ${_file}
        COMMAND perl ${CMAKE_SOURCE_DIR}/tools/stats.pl ${CMAKE_CURRENT_SOURCE_DIR}/sthread_stats.dat
        DEPENDS ${CMAKE_CURRENT_SOURCE_DIR}/sthread_stats.dat
    )
endforeach()
>>>>>>> bc6b94a4
add_custom_target(STHREAD_GENFILES DEPENDS ${STHREAD_GENFILES_FILES})
add_dependencies(sthread STHREAD_GENFILES)

SET (GENFILES_H ${ST_ERROR_GENFILES_H} ${STHREAD_GENFILES_H})

########### install files ###############

install(FILES 
  ${CMAKE_CURRENT_SOURCE_DIR}/auto_release.h
  ${CMAKE_CURRENT_SOURCE_DIR}/errlog.h
  ${CMAKE_CURRENT_SOURCE_DIR}/critical_section.h
  ${CMAKE_CURRENT_SOURCE_DIR}/w_pthread.h
  ${CMAKE_CURRENT_SOURCE_DIR}/mcs_lock.h
  ${CMAKE_CURRENT_SOURCE_DIR}/os_fcntl.h
  ${CMAKE_CURRENT_SOURCE_DIR}/os_interface.h
  ${CMAKE_CURRENT_SOURCE_DIR}/sdisk.h
  ${CMAKE_CURRENT_SOURCE_DIR}/sdisk_unix.h
  ${CMAKE_CURRENT_SOURCE_DIR}/stcore_pthread.h
  ${CMAKE_CURRENT_SOURCE_DIR}/srwlock.h
  ${CMAKE_CURRENT_SOURCE_DIR}/sthread.h
  ${CMAKE_CURRENT_SOURCE_DIR}/sthread_stats.h
  ${CMAKE_CURRENT_SOURCE_DIR}/sthread_vtable_enum.h
  ${CMAKE_CURRENT_SOURCE_DIR}/w_debug.h
  DESTINATION include)
<<<<<<< HEAD

INSTALL_GENERATED_H(${GENFILES_H})

#original Makefile.am contents follow:

### Process this file with automake to produce Makefile.in
#SUBDIRS = tests
#include $(top_srcdir)/Makefile.generic
#EXTRA_DIST = st_error.dat sthread_stats.dat 
#
#AM_CXXFLAGS          += -I. \
#		       -I$(top_srcdir)/src/fc
#
#
#lib_LIBRARIES     = libsthread.a
#
#ST_ERROR_GENFILES  = st_errmsg_gen.h\
#		     st_einfo_gen.h\
#		     st_error_def_gen.h\
#		     st_error_enum_gen.h\
#		     st_einfo_bakw_gen.h
#
#STHREAD_GENFILES_H  = \
#    sthread_stats_collect_enum_gen.h \
#	sthread_stats_msg_gen.h \
#	sthread_stats_struct_gen.h
#
#STHREAD_GENFILES_CPP = \
#	sthread_stats_collect_gen.cpp \
#	sthread_stats_dec_gen.cpp \
#	sthread_stats_inc_gen.cpp \
#	sthread_stats_out_gen.cpp 
#
#
#GENFILES_H = $(SHMC_GENFILES_H)  $(STHREAD_GENFILES_H) $(ST_ERROR_GENFILES)
#
#GENFILES_CPP = $(SHMC_GENFILES_CPP)  $(STHREAD_GENFILES_CPP) 
#
#GENFILES = $(GENFILES_H) $(GENFILES_CPP)
#
#include_HEADERS = \
#	$(GENFILES_H) \
#	auto_release.h \
#	errlog.h critical_section.h w_pthread.h \
#	mcs_lock.h \
#	os_fcntl.h os_interface.h \
#	sdisk.h \
#	sdisk_unix.h \
#	stcore_pthread.h \
#	srwlock.h \
#	sthread.h \
#	sthread_stats.h sthread_vtable_enum.h  w_debug.h
#
#libsthread_a_SOURCES      = \
#	errlog.cpp \
#	sthread.cpp \
#	sthread_core_pthread.cpp \
#	sthread_stats.cpp \
#	srwlock.cpp \
#	io.cpp \
#	sdisk_unix.cpp \
#	sdisk.cpp \
#	vtable_sthread.cpp w_debug.cpp
#
#
## libsthread_a_LIBADD       = @LIBOBJS@
#
#MOSTLYCLEANFILES = $(GENFILES_H) $(GENFILES_CPP)
#
### sthread.h: st_error_enum_gen.h
### sthread_stats.h: sthread_stats_struct_gen.h
#
#$(ST_ERROR_GENFILES): st_error.dat
#	$(PERL) $(top_srcdir)/tools/errors.pl --d --e $?
#
#
#event.$(OBJEXT): $(STHREAD_GENFILES_H)
#sthread_stats.$(OBJEXT): $(STHREAD_GENFILES_CPP)
### vtable_sthread.$(OBJEXT): $(STHREAD_GENFILES_H)
#$(STHREAD_GENFILES_CPP) $(STHREAD_GENFILES_H): sthread_stats.dat
#	$(PERL) $(top_srcdir)/tools/stats.pl $?
#
=======
>>>>>>> bc6b94a4
<|MERGE_RESOLUTION|>--- conflicted
+++ resolved
@@ -15,22 +15,11 @@
 add_library(sthread STATIC ${sthread_STAT_SRCS})
 target_link_libraries (sthread fc pthread rt)
 
-<<<<<<< HEAD
 set (ST_ERROR_GENFILES_H st_errmsg_gen.h st_einfo_gen.h st_error_def_gen.h st_error_enum_gen.h st_einfo_bakw_gen.h)
 add_custom_command(OUTPUT ${ST_ERROR_GENFILES_H}
   COMMAND perl ${CMAKE_SOURCE_DIR}/tools/errors.pl -d -e ${CMAKE_CURRENT_SOURCE_DIR}/st_error.dat ${COPY_GENERATED_FILES}
   DEPENDS ${CMAKE_CURRENT_SOURCE_DIR}/st_error.dat
 )
-=======
-# generate error header files with tools/errors.pl
-set (ST_ERROR_GENFILES_H st_errmsg_gen.h st_einfo_gen.h st_error_def_gen.h st_error_enum_gen.h st_einfo_bakw_gen.h)
-foreach(_file ${ST_ERROR_GENFILES_H})
-    add_custom_command(OUTPUT ${_file}
-        COMMAND perl ${CMAKE_SOURCE_DIR}/tools/errors.pl -d -e ${CMAKE_CURRENT_SOURCE_DIR}/st_error.dat
-        DEPENDS ${CMAKE_CURRENT_SOURCE_DIR}/st_error.dat
-    )
-endforeach()
->>>>>>> bc6b94a4
 add_custom_target(ST_ERROR_GENFILES DEPENDS ${ST_ERROR_GENFILES_H})
 add_dependencies(sthread ST_ERROR_GENFILES)
 
@@ -39,19 +28,10 @@
 set(STHREAD_GENFILES_H sthread_stats_collect_enum_gen.h sthread_stats_msg_gen.h sthread_stats_struct_gen.h)
 set(STHREAD_GENFILES_CPP sthread_stats_collect_gen.cpp sthread_stats_dec_gen.cpp sthread_stats_inc_gen.cpp sthread_stats_out_gen.cpp)
 set(STHREAD_GENFILES_FILES ${STHREAD_GENFILES_H} ${STHREAD_GENFILES_CPP})
-<<<<<<< HEAD
 add_custom_command(OUTPUT ${STHREAD_GENFILES_FILES}
   COMMAND perl ${CMAKE_SOURCE_DIR}/tools/stats.pl ${CMAKE_CURRENT_SOURCE_DIR}/sthread_stats.dat ${COPY_GENERATED_FILES}
   DEPENDS ${CMAKE_CURRENT_SOURCE_DIR}/sthread_stats.dat
 )
-=======
-foreach(_file ${STHREAD_GENFILES_FILES})
-    add_custom_command(OUTPUT ${_file}
-        COMMAND perl ${CMAKE_SOURCE_DIR}/tools/stats.pl ${CMAKE_CURRENT_SOURCE_DIR}/sthread_stats.dat
-        DEPENDS ${CMAKE_CURRENT_SOURCE_DIR}/sthread_stats.dat
-    )
-endforeach()
->>>>>>> bc6b94a4
 add_custom_target(STHREAD_GENFILES DEPENDS ${STHREAD_GENFILES_FILES})
 add_dependencies(sthread STHREAD_GENFILES)
 
@@ -76,88 +56,5 @@
   ${CMAKE_CURRENT_SOURCE_DIR}/sthread_vtable_enum.h
   ${CMAKE_CURRENT_SOURCE_DIR}/w_debug.h
   DESTINATION include)
-<<<<<<< HEAD
 
-INSTALL_GENERATED_H(${GENFILES_H})
-
-#original Makefile.am contents follow:
-
-### Process this file with automake to produce Makefile.in
-#SUBDIRS = tests
-#include $(top_srcdir)/Makefile.generic
-#EXTRA_DIST = st_error.dat sthread_stats.dat 
-#
-#AM_CXXFLAGS          += -I. \
-#		       -I$(top_srcdir)/src/fc
-#
-#
-#lib_LIBRARIES     = libsthread.a
-#
-#ST_ERROR_GENFILES  = st_errmsg_gen.h\
-#		     st_einfo_gen.h\
-#		     st_error_def_gen.h\
-#		     st_error_enum_gen.h\
-#		     st_einfo_bakw_gen.h
-#
-#STHREAD_GENFILES_H  = \
-#    sthread_stats_collect_enum_gen.h \
-#	sthread_stats_msg_gen.h \
-#	sthread_stats_struct_gen.h
-#
-#STHREAD_GENFILES_CPP = \
-#	sthread_stats_collect_gen.cpp \
-#	sthread_stats_dec_gen.cpp \
-#	sthread_stats_inc_gen.cpp \
-#	sthread_stats_out_gen.cpp 
-#
-#
-#GENFILES_H = $(SHMC_GENFILES_H)  $(STHREAD_GENFILES_H) $(ST_ERROR_GENFILES)
-#
-#GENFILES_CPP = $(SHMC_GENFILES_CPP)  $(STHREAD_GENFILES_CPP) 
-#
-#GENFILES = $(GENFILES_H) $(GENFILES_CPP)
-#
-#include_HEADERS = \
-#	$(GENFILES_H) \
-#	auto_release.h \
-#	errlog.h critical_section.h w_pthread.h \
-#	mcs_lock.h \
-#	os_fcntl.h os_interface.h \
-#	sdisk.h \
-#	sdisk_unix.h \
-#	stcore_pthread.h \
-#	srwlock.h \
-#	sthread.h \
-#	sthread_stats.h sthread_vtable_enum.h  w_debug.h
-#
-#libsthread_a_SOURCES      = \
-#	errlog.cpp \
-#	sthread.cpp \
-#	sthread_core_pthread.cpp \
-#	sthread_stats.cpp \
-#	srwlock.cpp \
-#	io.cpp \
-#	sdisk_unix.cpp \
-#	sdisk.cpp \
-#	vtable_sthread.cpp w_debug.cpp
-#
-#
-## libsthread_a_LIBADD       = @LIBOBJS@
-#
-#MOSTLYCLEANFILES = $(GENFILES_H) $(GENFILES_CPP)
-#
-### sthread.h: st_error_enum_gen.h
-### sthread_stats.h: sthread_stats_struct_gen.h
-#
-#$(ST_ERROR_GENFILES): st_error.dat
-#	$(PERL) $(top_srcdir)/tools/errors.pl --d --e $?
-#
-#
-#event.$(OBJEXT): $(STHREAD_GENFILES_H)
-#sthread_stats.$(OBJEXT): $(STHREAD_GENFILES_CPP)
-### vtable_sthread.$(OBJEXT): $(STHREAD_GENFILES_H)
-#$(STHREAD_GENFILES_CPP) $(STHREAD_GENFILES_H): sthread_stats.dat
-#	$(PERL) $(top_srcdir)/tools/stats.pl $?
-#
-=======
->>>>>>> bc6b94a4
+INSTALL_GENERATED_H(${GENFILES_H})