
set(common_STAT_SRCS
    ${CMAKE_CURRENT_SOURCE_DIR}/basics.cpp
    ${CMAKE_CURRENT_SOURCE_DIR}/bitmap.cpp
    ${CMAKE_CURRENT_SOURCE_DIR}/devid_t.cpp
    ${CMAKE_CURRENT_SOURCE_DIR}/latch.cpp
    ${CMAKE_CURRENT_SOURCE_DIR}/lid_t.cpp
    ${CMAKE_CURRENT_SOURCE_DIR}/kvl_t.cpp
    ${CMAKE_CURRENT_SOURCE_DIR}/lsn.cpp
    ${CMAKE_CURRENT_SOURCE_DIR}/option.cpp
    ${CMAKE_CURRENT_SOURCE_DIR}/regerror.cpp
    ${CMAKE_CURRENT_SOURCE_DIR}/regcomp.cpp
    ${CMAKE_CURRENT_SOURCE_DIR}/regexec.cpp
    ${CMAKE_CURRENT_SOURCE_DIR}/regfree.cpp
    ${CMAKE_CURRENT_SOURCE_DIR}/regex_posix.cpp
    ${CMAKE_CURRENT_SOURCE_DIR}/stid_t.cpp
    ${CMAKE_CURRENT_SOURCE_DIR}/tid_t.cpp
    ${CMAKE_CURRENT_SOURCE_DIR}/vec_mkchunk.cpp
    ${CMAKE_CURRENT_SOURCE_DIR}/vec_t.cpp
    ${CMAKE_CURRENT_SOURCE_DIR}/vid_t.cpp)

add_library(common STATIC ${common_STAT_SRCS})
#target_link_libraries (common atomic_ops)

<<<<<<< HEAD
set (OPT_ERROR_GENFILES_H opt_errmsg_gen.h opt_einfo_gen.h opt_error_def_gen.h opt_einfo_bakw_gen.h)
add_custom_command(OUTPUT ${OPT_ERROR_GENFILES_H}
  COMMAND perl ${CMAKE_SOURCE_DIR}/tools/errors.pl -d ${CMAKE_CURRENT_SOURCE_DIR}/opt_error.dat ${COPY_GENERATED_FILES}
  DEPENDS ${CMAKE_CURRENT_SOURCE_DIR}/opt_error.dat
  )
=======
# generate error header files with tools/errors.pl
set (OPT_ERROR_GENFILES_H opt_errmsg_gen.h opt_einfo_gen.h opt_error_def_gen.h opt_einfo_bakw_gen.h)
foreach(_file ${OPT_ERROR_GENFILES_H})
    add_custom_command(OUTPUT ${_file}
        COMMAND perl ${CMAKE_SOURCE_DIR}/tools/errors.pl -d ${CMAKE_CURRENT_SOURCE_DIR}/opt_error.dat
        DEPENDS ${CMAKE_CURRENT_SOURCE_DIR}/opt_error.dat
    )
endforeach()
>>>>>>> bc6b94a4
add_custom_target(OPT_ERROR_GENFILES DEPENDS ${OPT_ERROR_GENFILES_H})
add_dependencies(common OPT_ERROR_GENFILES)


set (GENFILES ${OPT_ERROR_GENFILES_H})
########### install files ###############

install(FILES
  ${CMAKE_CURRENT_SOURCE_DIR}/basics.h
  ${CMAKE_CURRENT_SOURCE_DIR}/bitmap.h
  ${CMAKE_CURRENT_SOURCE_DIR}/devid_t.h
  ${CMAKE_CURRENT_SOURCE_DIR}/lsn.h
  ${CMAKE_CURRENT_SOURCE_DIR}/hostname.h
  ${CMAKE_CURRENT_SOURCE_DIR}/kvl_t.h
  ${CMAKE_CURRENT_SOURCE_DIR}/latch.h
  ${CMAKE_CURRENT_SOURCE_DIR}/lid_t.h
  ${CMAKE_CURRENT_SOURCE_DIR}/option.h
  ${CMAKE_CURRENT_SOURCE_DIR}/regcomp_i.h
  ${CMAKE_CURRENT_SOURCE_DIR}/regerror_i.h
  ${CMAKE_CURRENT_SOURCE_DIR}/regex.h
  ${CMAKE_CURRENT_SOURCE_DIR}/regex2.h
  ${CMAKE_CURRENT_SOURCE_DIR}/regex_cclass.h
  ${CMAKE_CURRENT_SOURCE_DIR}/regex_cname.h
  ${CMAKE_CURRENT_SOURCE_DIR}/regex_engine_i.h
  ${CMAKE_CURRENT_SOURCE_DIR}/regex_posix.h
  ${CMAKE_CURRENT_SOURCE_DIR}/regex_utils.h
  ${CMAKE_CURRENT_SOURCE_DIR}/sm_vas.h
  ${CMAKE_CURRENT_SOURCE_DIR}/stid_t.h
  ${CMAKE_CURRENT_SOURCE_DIR}/tid_t.h
  ${CMAKE_CURRENT_SOURCE_DIR}/umemcmp.h
  ${CMAKE_CURRENT_SOURCE_DIR}/vec_t.h
  ${CMAKE_CURRENT_SOURCE_DIR}/vid_t.h
  ${CMAKE_CURRENT_SOURCE_DIR}/w_opaque.h
<<<<<<< HEAD
  DESTINATION include)

INSTALL_GENERATED_H(${GENFILES})



#original Makefile.am contents follow:

### Process this file with automake to produce Makefile.in
#SUBDIRS = tests
#include $(top_srcdir)/Makefile.generic
#EXTRA_DIST = opt_error.dat regex_engine.cpp
#
#AM_CXXFLAGS          += -I. \
#		       -I$(top_srcdir)/src/fc \
#		       -I$(top_srcdir)/src/sthread
#
#lib_LIBRARIES     = libcommon.a
#
#OPT_ERROR_GENFILES_H  = opt_errmsg_gen.h opt_einfo_gen.h \
#		       	opt_error_def_gen.h \
#			    opt_einfo_bakw_gen.h
#
#GENFILES = $(OPT_ERROR_GENFILES_H)
#
#include_HEADERS    = \
#	basics.h bitmap.h \
#	devid_t.h \
#	lsn.h \
#	hostname.h kvl_t.h latch.h \
#	lid_t.h option.h regcomp_i.h \
#	regerror_i.h regex.h regex2.h \
#	regex_cclass.h regex_cname.h regex_engine_i.h \
#	regex_posix.h regex_utils.h  \
#	store_latch_manager.h \
#	sm_vas.h stid_t.h \
#	tid_t.h umemcmp.h vec_t.h \
#	vid_t.h w_opaque.h \
#	$(GENFILES)
#
#libcommon_a_SOURCES      = \
#	basics.cpp bitmap.cpp devid_t.cpp latch.cpp lid_t.cpp kvl_t.cpp	\
#	lsn.cpp option.cpp \
#    regerror.cpp regcomp.cpp \
#    regexec.cpp regfree.cpp regex_posix.cpp \
#	store_latch_manager.cpp \
#	stid_t.cpp tid_t.cpp vec_mkchunk.cpp		\
#	vec_t.cpp vid_t.cpp  
#
#
#MOSTLYCLEANFILES = $(GENFILES)
#
#option.o: $(OPT_ERROR_GENFILES_H)
#$(OPT_ERROR_GENFILES_H): opt_error.dat
#	$(PERL) $(top_srcdir)/tools/errors.pl -d $?
=======
  ${GENFILES} DESTINATION include)
>>>>>>> bc6b94a4
<|MERGE_RESOLUTION|>--- conflicted
+++ resolved
@@ -22,22 +22,11 @@
 add_library(common STATIC ${common_STAT_SRCS})
 #target_link_libraries (common atomic_ops)
 
-<<<<<<< HEAD
 set (OPT_ERROR_GENFILES_H opt_errmsg_gen.h opt_einfo_gen.h opt_error_def_gen.h opt_einfo_bakw_gen.h)
 add_custom_command(OUTPUT ${OPT_ERROR_GENFILES_H}
   COMMAND perl ${CMAKE_SOURCE_DIR}/tools/errors.pl -d ${CMAKE_CURRENT_SOURCE_DIR}/opt_error.dat ${COPY_GENERATED_FILES}
   DEPENDS ${CMAKE_CURRENT_SOURCE_DIR}/opt_error.dat
   )
-=======
-# generate error header files with tools/errors.pl
-set (OPT_ERROR_GENFILES_H opt_errmsg_gen.h opt_einfo_gen.h opt_error_def_gen.h opt_einfo_bakw_gen.h)
-foreach(_file ${OPT_ERROR_GENFILES_H})
-    add_custom_command(OUTPUT ${_file}
-        COMMAND perl ${CMAKE_SOURCE_DIR}/tools/errors.pl -d ${CMAKE_CURRENT_SOURCE_DIR}/opt_error.dat
-        DEPENDS ${CMAKE_CURRENT_SOURCE_DIR}/opt_error.dat
-    )
-endforeach()
->>>>>>> bc6b94a4
 add_custom_target(OPT_ERROR_GENFILES DEPENDS ${OPT_ERROR_GENFILES_H})
 add_dependencies(common OPT_ERROR_GENFILES)
 
@@ -71,62 +60,6 @@
   ${CMAKE_CURRENT_SOURCE_DIR}/vec_t.h
   ${CMAKE_CURRENT_SOURCE_DIR}/vid_t.h
   ${CMAKE_CURRENT_SOURCE_DIR}/w_opaque.h
-<<<<<<< HEAD
   DESTINATION include)
 
-INSTALL_GENERATED_H(${GENFILES})
-
-
-
-#original Makefile.am contents follow:
-
-### Process this file with automake to produce Makefile.in
-#SUBDIRS = tests
-#include $(top_srcdir)/Makefile.generic
-#EXTRA_DIST = opt_error.dat regex_engine.cpp
-#
-#AM_CXXFLAGS          += -I. \
-#		       -I$(top_srcdir)/src/fc \
-#		       -I$(top_srcdir)/src/sthread
-#
-#lib_LIBRARIES     = libcommon.a
-#
-#OPT_ERROR_GENFILES_H  = opt_errmsg_gen.h opt_einfo_gen.h \
-#		       	opt_error_def_gen.h \
-#			    opt_einfo_bakw_gen.h
-#
-#GENFILES = $(OPT_ERROR_GENFILES_H)
-#
-#include_HEADERS    = \
-#	basics.h bitmap.h \
-#	devid_t.h \
-#	lsn.h \
-#	hostname.h kvl_t.h latch.h \
-#	lid_t.h option.h regcomp_i.h \
-#	regerror_i.h regex.h regex2.h \
-#	regex_cclass.h regex_cname.h regex_engine_i.h \
-#	regex_posix.h regex_utils.h  \
-#	store_latch_manager.h \
-#	sm_vas.h stid_t.h \
-#	tid_t.h umemcmp.h vec_t.h \
-#	vid_t.h w_opaque.h \
-#	$(GENFILES)
-#
-#libcommon_a_SOURCES      = \
-#	basics.cpp bitmap.cpp devid_t.cpp latch.cpp lid_t.cpp kvl_t.cpp	\
-#	lsn.cpp option.cpp \
-#    regerror.cpp regcomp.cpp \
-#    regexec.cpp regfree.cpp regex_posix.cpp \
-#	store_latch_manager.cpp \
-#	stid_t.cpp tid_t.cpp vec_mkchunk.cpp		\
-#	vec_t.cpp vid_t.cpp  
-#
-#
-#MOSTLYCLEANFILES = $(GENFILES)
-#
-#option.o: $(OPT_ERROR_GENFILES_H)
-#$(OPT_ERROR_GENFILES_H): opt_error.dat
-#	$(PERL) $(top_srcdir)/tools/errors.pl -d $?
-=======
-  ${GENFILES} DESTINATION include)
->>>>>>> bc6b94a4
+INSTALL_GENERATED_H(${GENFILES})