# global include directories
INCLUDE_DIRECTORIES (
  ${CMAKE_SOURCE_DIR}/config
  ${CMAKE_SOURCE_DIR}/src/atomic_ops
  ${CMAKE_SOURCE_DIR}/src/fc
  ${CMAKE_SOURCE_DIR}/src/common
  ${CMAKE_SOURCE_DIR}/src/sthread
  ${CMAKE_SOURCE_DIR}/src/sm
<<<<<<< HEAD

  ${CMAKE_SOURCE_DIR}/gtest-1.6.0/include
  # For auto-generated files
  ${CMAKE_BINARY_DIR}/src/fc
  ${CMAKE_BINARY_DIR}/src/common
  ${CMAKE_BINARY_DIR}/src/sthread
  ${CMAKE_BINARY_DIR}/src/sm
=======
>>>>>>> bc6b94a4
) 

# to look for generated headers
INCLUDE_DIRECTORIES (
  ${CMAKE_BINARY_DIR}/config
  ${CMAKE_BINARY_DIR}/src/atomic_ops
  ${CMAKE_BINARY_DIR}/src/fc
  ${CMAKE_BINARY_DIR}/src/common
  ${CMAKE_BINARY_DIR}/src/sthread
  ${CMAKE_BINARY_DIR}/src/sm
)

INCLUDE_DIRECTORIES (${CMAKE_SOURCE_DIR}/gtest-1.6.0/include) 

IF (COMPILER_IS_GCC)
    # strip out unused data/function. this also removes -rdynamic
    SET(CMAKE_SHARED_LIBRARY_LINK_C_FLAGS "-fdata-sections -ffunction-sections")
    SET(CMAKE_SHARED_LIBRARY_LINK_CXX_FLAGS "-fdata-sections -ffunction-sections")
ENDIF (COMPILER_IS_GCC)

add_subdirectory(common)
add_subdirectory(fc)
add_subdirectory(sthread)
add_subdirectory(sm)<|MERGE_RESOLUTION|>--- conflicted
+++ resolved
@@ -6,16 +6,6 @@
   ${CMAKE_SOURCE_DIR}/src/common
   ${CMAKE_SOURCE_DIR}/src/sthread
   ${CMAKE_SOURCE_DIR}/src/sm
-<<<<<<< HEAD
-
-  ${CMAKE_SOURCE_DIR}/gtest-1.6.0/include
-  # For auto-generated files
-  ${CMAKE_BINARY_DIR}/src/fc
-  ${CMAKE_BINARY_DIR}/src/common
-  ${CMAKE_BINARY_DIR}/src/sthread
-  ${CMAKE_BINARY_DIR}/src/sm
-=======
->>>>>>> bc6b94a4
 ) 
 
 # to look for generated headers
