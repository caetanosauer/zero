#include "btree_test_env.h"
#include "gtest/gtest.h"
#include "sm_vas.h"
#include "btree.h"
#include "btcursor.h"
#include "bf.h"
#include "xct.h"

btree_test_env *test_env;

// Test cases to test serial and traditional restart.

lsn_t get_durable_lsn() {
    lsn_t ret;
    ss_m::get_durable_lsn(ret);
    return ret;
}
void output_durable_lsn(int W_IFDEBUG1(num)) {
    DBGOUT1( << num << ".durable LSN=" << get_durable_lsn());
}

w_rc_t populate_records(ss_m *ssm, stid_t &stid, bool fCheckPoint) {
    // Set the data size is the max_entry_size minus key size
    // because the total size must be smaller than or equal to
    // btree_m::max_entry_size()
    const int key_size = 5;
    const int data_size = btree_m::max_entry_size() - key_size;

    vec_t data;
    char data_str[data_size];
    memset(data_str, '\0', data_size);
    data.set(data_str, data_size);
    w_keystr_t key;
    char key_str[key_size];
    key_str[0] = 'k';
    key_str[1] = 'e';
    key_str[2] = 'y';

    // Insert enough records to ensure page split
    // One big transaction with multiple insertions
    const int recordCount = (SM_PAGESIZE / btree_m::max_entry_size()) * 5;
    for (int i = 0; i < recordCount; ++i) {
        int num;
        num = recordCount - 1 - i;

        key_str[3] = ('0' + ((num / 10) % 10));
        key_str[4] = ('0' + (num % 10));
        key.construct_regularkey(key_str, key_size);

        if (true == fCheckPoint) {
            // Take one checkpoint half way through insertions
            if (num == recordCount/2)
                W_DO(ss_m::checkpoint()); 
        }
        W_DO(test_env->begin_xct());
        W_DO(ssm->create_assoc(stid, key, data));
        W_DO(test_env->commit_xct());
    }

    return RCOK;
}


// Test case without any operation, start and normal shutdown SM
class restart_empty : public restart_test_base  {
public:
    w_rc_t pre_shutdown(ss_m *) {
        return RCOK;
    }

    w_rc_t post_shutdown(ss_m *) {
        return RCOK;
    }
};

/* Passing */
TEST (RestartTest, Empty) {
    test_env->empty_logdata_dir();
    restart_empty context;
    EXPECT_EQ(test_env->runRestartTest(&context, false, 10), 0);  // false = no simulated crash, normal shutdown
                                                                  // 10 = recovery mode, m1 default serial mode
}
/**/

// Test case without checkpoint and normal shutdown
class restart_normal_shutdown : public restart_test_base 
{
public:
    w_rc_t pre_shutdown(ss_m *ssm) {
        output_durable_lsn(1);
        W_DO(x_btree_create_index(ssm, &_volume, _stid, _root_pid));
        output_durable_lsn(2);
        W_DO(test_env->btree_insert_and_commit(_stid, "aa3", "data3"));
        W_DO(test_env->btree_insert_and_commit(_stid, "aa4", "data4"));
        W_DO(test_env->btree_insert_and_commit(_stid, "aa1", "data1"));
        W_DO(test_env->btree_insert_and_commit(_stid, "aa2", "data2"));
        output_durable_lsn(3);
        return RCOK;
    }

    w_rc_t post_shutdown(ss_m *) {
        output_durable_lsn(4);
        x_btree_scan_result s;
        W_DO(test_env->btree_scan(_stid, s));
        EXPECT_EQ (4, s.rownum);
        EXPECT_EQ (std::string("aa1"), s.minkey);
        EXPECT_EQ (std::string("aa4"), s.maxkey);
        return RCOK;
    }
};

/* Passing */
TEST (RestartTest, NormalShutdown) {
    test_env->empty_logdata_dir();
    restart_normal_shutdown context;
    EXPECT_EQ(test_env->runRestartTest(&context, false, 10), 0);  // false = no simulated crash, normal shutdown
                                                                  // 10 = recovery mode, m1 default serial mode
}
/**/

// Test case with checkpoint and normal shutdown
class restart_checkpoint_normal_shutdown : public restart_test_base 
{
public:
    w_rc_t pre_shutdown(ss_m *ssm) {
        output_durable_lsn(1);
        W_DO(x_btree_create_index(ssm, &_volume, _stid, _root_pid));
        output_durable_lsn(2);
        W_DO(test_env->btree_insert_and_commit(_stid, "aa3", "data3"));
        W_DO(test_env->btree_insert_and_commit(_stid, "aa4", "data4"));
        W_DO(ss_m::checkpoint());
        W_DO(test_env->btree_insert_and_commit(_stid, "aa1", "data1"));
        W_DO(test_env->btree_insert_and_commit(_stid, "aa2", "data2"));
        // If enabled the 2nd checkpoint, it is passing also
        // W_DO(ss_m::checkpoint());
        output_durable_lsn(3);
        return RCOK;
    }

    w_rc_t post_shutdown(ss_m *) {
        output_durable_lsn(4);
        x_btree_scan_result s;
        W_DO(test_env->btree_scan(_stid, s));
        EXPECT_EQ (4, s.rownum);
        EXPECT_EQ (std::string("aa1"), s.minkey);
        EXPECT_EQ (std::string("aa4"), s.maxkey);
        return RCOK;
    }
};

/* Passing */
TEST (RestartTest, NormalCheckpointShutdown) {
    test_env->empty_logdata_dir();
    restart_checkpoint_normal_shutdown context;
    EXPECT_EQ(test_env->runRestartTest(&context, false, 10), 0);  // false = no simulated crash, normal shutdown
                                                                  // 10 = recovery mode, m1 default serial mode
}
/**/

// Test case with more than one page of data, without checkpoint and normal shutdown
class restart_many_normal_shutdown : public restart_test_base 
{
public:
    w_rc_t pre_shutdown(ss_m *ssm) {
        output_durable_lsn(1);
        W_DO(x_btree_create_index(ssm, &_volume, _stid, _root_pid));
        output_durable_lsn(2);

        W_DO(populate_records(ssm, _stid, false));  // No checkpoint
        output_durable_lsn(3);
        return RCOK;
    }

    w_rc_t post_shutdown(ss_m *) {
        output_durable_lsn(4);
        x_btree_scan_result s;
        W_DO(test_env->btree_scan(_stid, s));
        const int recordCount = (SM_PAGESIZE / btree_m::max_entry_size()) * 5;
        EXPECT_EQ (recordCount, s.rownum);
        return RCOK;
    }
};

/* Passing */
TEST (RestartTest, NormalManyShutdown) {
    test_env->empty_logdata_dir();
    restart_many_normal_shutdown context;
    EXPECT_EQ(test_env->runRestartTest(&context, false, 10), 0);  // false = no simulated crash, normal shutdown
                                                                  // 10 = recovery mode, m1 default serial mode
}
/**/

// Test case with more than one page of data, with checkpoint and normal shutdown
class restart_many_checkpoint_normal_shutdown : public restart_test_base 
{
public:
    w_rc_t pre_shutdown(ss_m *ssm) {
        output_durable_lsn(1);
        W_DO(x_btree_create_index(ssm, &_volume, _stid, _root_pid));
        output_durable_lsn(2);

        W_DO(populate_records(ssm, _stid, true));  // Checkpoint

        // If enabled the 2nd checkpoint, it is passing also
        // W_DO(ss_m::checkpoint()); 

        output_durable_lsn(3);
        return RCOK;
    }

    w_rc_t post_shutdown(ss_m *) {
        output_durable_lsn(4);
        x_btree_scan_result s;
        W_DO(test_env->btree_scan(_stid, s));
        const int recordCount = (SM_PAGESIZE / btree_m::max_entry_size()) * 5;
        EXPECT_EQ (recordCount, s.rownum);
        return RCOK;
    }
};

/* Passing */
TEST (RestartTest, NormalManyCheckpointShutdown) {
    test_env->empty_logdata_dir();
    restart_many_checkpoint_normal_shutdown context;
    EXPECT_EQ(test_env->runRestartTest(&context, false, 10), 0);  // false = no simulated crash, normal shutdown
                                                                  // 10 = recovery mode, m1 default serial mode
}
/**/

// Test case with an uncommitted transaction, no checkpoint, normal shutdown
class restart_inflight_normal_shutdown : public restart_test_base 
{
public:
    w_rc_t pre_shutdown(ss_m *ssm) {
        output_durable_lsn(1);
        W_DO(x_btree_create_index(ssm, &_volume, _stid, _root_pid));
        output_durable_lsn(2);
        W_DO(test_env->btree_insert_and_commit(_stid, "aa3", "data3"));
        W_DO(test_env->btree_insert_and_commit(_stid, "aa4", "data4"));
        W_DO(test_env->btree_insert_and_commit(_stid, "aa1", "data1"));

        // Start a transaction but no commit before normal shutdown
        W_DO(test_env->begin_xct());
        W_DO(test_env->btree_insert(_stid, "aa2", "data2"));
        output_durable_lsn(3);
        return RCOK;
    }

    w_rc_t post_shutdown(ss_m *) {
        output_durable_lsn(4);
        x_btree_scan_result s;
        W_DO(test_env->btree_scan(_stid, s));
        EXPECT_EQ (3, s.rownum);
        EXPECT_EQ (std::string("aa1"), s.minkey);
        EXPECT_EQ (std::string("aa4"), s.maxkey);
        return RCOK;
    }
};

/* Passing */
TEST (RestartTest, InflightNormalShutdown) {
    test_env->empty_logdata_dir();
    restart_inflight_normal_shutdown context;
    EXPECT_EQ(test_env->runRestartTest(&context, false, 10), 0);  // false = no simulated crash, normal shutdown
                                                                  // 10 = recovery mode, m1 default serial mode
}
/**/

// Test case with an uncommitted transaction, checkpoint, normal shutdown
class restart_inflight_checkpoint_normal_shutdown : public restart_test_base 
{
public:
    w_rc_t pre_shutdown(ss_m *ssm) {
        output_durable_lsn(1);
        W_DO(x_btree_create_index(ssm, &_volume, _stid, _root_pid));
        output_durable_lsn(2);
        W_DO(test_env->btree_insert_and_commit(_stid, "aa3", "data3"));
        W_DO(test_env->btree_insert_and_commit(_stid, "aa4", "data4"));
        W_DO(test_env->btree_insert_and_commit(_stid, "aa1", "data1"));
        W_DO(ss_m::checkpoint()); 

        // Start a transaction but no commit, checkpoint, and then normal shutdown
        W_DO(test_env->begin_xct());
        W_DO(test_env->btree_insert(_stid, "aa2", "data2"));
        W_DO(ss_m::checkpoint()); 
        output_durable_lsn(3);
        return RCOK;
    }

    w_rc_t post_shutdown(ss_m *) {
        output_durable_lsn(4);
        x_btree_scan_result s;
        W_DO(test_env->btree_scan(_stid, s));
        EXPECT_EQ (3, s.rownum);
        EXPECT_EQ (std::string("aa1"), s.minkey);
        EXPECT_EQ (std::string("aa4"), s.maxkey);
        return RCOK;
    }
};

/* Passing */
TEST (RestartTest, InflightcheckpointNormalShutdown) {
    test_env->empty_logdata_dir();
    restart_inflight_checkpoint_normal_shutdown context;
    EXPECT_EQ(test_env->runRestartTest(&context, false, 10), 0);  // false = no simulated crash, normal shutdown
                                                                  // 10 = recovery mode, m1 default serial mode
}
/**/

// Test case with an uncommitted transaction, no checkpoint, simulated crash shutdown
class restart_inflight_crash_shutdown : public restart_test_base 
{
public:
    w_rc_t pre_shutdown(ss_m *ssm) {
        output_durable_lsn(1);
        W_DO(x_btree_create_index(ssm, &_volume, _stid, _root_pid));
        output_durable_lsn(2);
        W_DO(test_env->btree_insert_and_commit(_stid, "aa3", "data3"));
        W_DO(test_env->btree_insert_and_commit(_stid, "aa4", "data4"));
        W_DO(test_env->btree_insert_and_commit(_stid, "aa1", "data1"));

        // Start a transaction but no commit, normal shutdown
        W_DO(test_env->begin_xct());
        W_DO(test_env->btree_insert(_stid, "aa2", "data2"));
        output_durable_lsn(3);
        return RCOK;
    }

    w_rc_t post_shutdown(ss_m *) {
        output_durable_lsn(4);
        x_btree_scan_result s;
        W_DO(test_env->btree_scan(_stid, s));
        EXPECT_EQ (3, s.rownum);
        EXPECT_EQ (std::string("aa1"), s.minkey);
        EXPECT_EQ (std::string("aa4"), s.maxkey);
        return RCOK;
    }
};

/* Passing */
TEST (RestartTest, InflightCrashShutdown) {
    test_env->empty_logdata_dir();
    restart_inflight_crash_shutdown context;
    EXPECT_EQ(test_env->runRestartTest(&context, true, 10), 0);  // true = simulated crash
                                                                 // 10 = recovery mode, m1 default serial mode
}
/**/

// Test case with an uncommitted transaction, checkpoint, simulated crash shutdown
class restart_inflight_checkpoint_crash_shutdown : public restart_test_base 
{
public:
    w_rc_t pre_shutdown(ss_m *ssm) {
        output_durable_lsn(1);
        W_DO(x_btree_create_index(ssm, &_volume, _stid, _root_pid));
        output_durable_lsn(2);
        W_DO(test_env->btree_insert_and_commit(_stid, "aa3", "data3"));
        W_DO(test_env->btree_insert_and_commit(_stid, "aa4", "data4"));
        W_DO(test_env->btree_insert_and_commit(_stid, "aa1", "data1"));
        W_DO(ss_m::checkpoint()); 

        // Start a transaction but no commit, checkpoint, and then normal shutdown
        W_DO(test_env->begin_xct());
        W_DO(test_env->btree_insert(_stid, "aa2", "data2"));
        W_DO(ss_m::checkpoint()); 
        output_durable_lsn(3);
        return RCOK;
    }

    w_rc_t post_shutdown(ss_m *) {
        output_durable_lsn(4);
        x_btree_scan_result s;
        W_DO(test_env->btree_scan(_stid, s));
        EXPECT_EQ (3, s.rownum);
        EXPECT_EQ (std::string("aa1"), s.minkey);
        EXPECT_EQ (std::string("aa4"), s.maxkey);
        return RCOK;
    }
};

// In this test case, the user checkpoint was aborted due to crash shutdown

/* Passing */
TEST (RestartTest, InflightCheckpointCrashShutdown) {
    test_env->empty_logdata_dir();
    restart_inflight_checkpoint_crash_shutdown context;
    EXPECT_EQ(test_env->runRestartTest(&context, true, 10), 0);  // true = simulated crash
                                                                 // 10 = recovery mode, m1 default serial mode
}
/**/

// Test case with an uncommitted transaction, more than one page of data, no checkpoint, simulated crash shutdown
class restart_inflight_many_crash_shutdown : public restart_test_base 
{
public:
    w_rc_t pre_shutdown(ss_m *ssm) {
        output_durable_lsn(1);
        W_DO(x_btree_create_index(ssm, &_volume, _stid, _root_pid));
        output_durable_lsn(2);

        W_DO(populate_records(ssm, _stid, false));  // No checkpoint
        output_durable_lsn(3);

        // In-flight transaction, no commit
        W_DO(test_env->begin_xct());
        W_DO(test_env->btree_insert(_stid, "aa1", "data1"));
        
        output_durable_lsn(4);
        return RCOK;
    }

    w_rc_t post_shutdown(ss_m *) {
        output_durable_lsn(5);
        x_btree_scan_result s;
        W_DO(test_env->btree_scan(_stid, s));
        const int recordCount = (SM_PAGESIZE / btree_m::max_entry_size()) * 5;
        EXPECT_EQ (recordCount, s.rownum);
        return RCOK;
    }
};

/* Passing */
TEST (RestartTest, InflightManyCrashShutdown) {
    test_env->empty_logdata_dir();
    restart_inflight_many_crash_shutdown context;
    EXPECT_EQ(test_env->runRestartTest(&context, true, 10), 0);  // true = simulated crash
                                                                 // 10 = recovery mode, m1 default serial mode
}
/**/

// Test case with an uncommitted transaction, more than one page of data, checkpoint, simulated crash shutdown
class restart_inflight_ckpt_many_crash_shutdown : public restart_test_base 
{
public:
    w_rc_t pre_shutdown(ss_m *ssm) {
        output_durable_lsn(1);
        W_DO(x_btree_create_index(ssm, &_volume, _stid, _root_pid));
        output_durable_lsn(2);

        W_DO(populate_records(ssm, _stid, true));  // Checkpoint
        output_durable_lsn(3);

        // 2nd checkpoint before the in-flight transaction
        // W_DO(ss_m::checkpoint());

        // In-flight transaction, no commit
        W_DO(test_env->begin_xct());
        W_DO(test_env->btree_insert(_stid, "aa1", "data1"));
        
        output_durable_lsn(4);
        return RCOK;
    }

    w_rc_t post_shutdown(ss_m *) {
        output_durable_lsn(5);
        x_btree_scan_result s;
        W_DO(test_env->btree_scan(_stid, s));
        int recordCount = (SM_PAGESIZE / btree_m::max_entry_size()) * 5;
        EXPECT_EQ (recordCount, s.rownum);
        return RCOK;
    }
};

/* Passing */
TEST (RestartTest, InflightCkptManyCrashShutdown) {
    test_env->empty_logdata_dir();
    restart_inflight_ckpt_many_crash_shutdown context;
    EXPECT_EQ(test_env->runRestartTest(&context, true, 10), 0);  // true = simulated crash
                                                                 // 10 = recovery mode, m1 default serial mode
}
/**/

// Test case with committed transactions,  no checkpoint, simulated crash shutdown
class restart_crash_shutdown : public restart_test_base 
{
public:
    w_rc_t pre_shutdown(ss_m *ssm) {
        output_durable_lsn(1);
        W_DO(x_btree_create_index(ssm, &_volume, _stid, _root_pid));
        output_durable_lsn(2);
        W_DO(test_env->btree_insert_and_commit(_stid, "aa3", "data1"));
        W_DO(test_env->btree_insert_and_commit(_stid, "aa4", "data1"));
        W_DO(test_env->btree_insert_and_commit(_stid, "aa1", "data1"));
        W_DO(test_env->btree_insert_and_commit(_stid, "aa5", "data1"));
        W_DO(test_env->btree_insert_and_commit(_stid, "aa2", "data1"));
        output_durable_lsn(3);
        return RCOK;
    }

    w_rc_t post_shutdown(ss_m *) {
        output_durable_lsn(4);
        x_btree_scan_result s;
        W_DO(test_env->btree_scan(_stid, s));
        EXPECT_EQ (5, s.rownum);
        EXPECT_EQ (std::string("aa1"), s.minkey);
        EXPECT_EQ (std::string("aa5"), s.maxkey);
        return RCOK;
    }
};

/* Passing */
TEST (RestartTest, CrashShutdown) {
    test_env->empty_logdata_dir();
    restart_crash_shutdown context;
    EXPECT_EQ(test_env->runRestartTest(&context, true, 10), 0);  // true = simulated crash
                                                                 // 10 = recovery mode, m1 default serial mode
}
/**/

// Test case with committed transactions,  checkpoint, simulated crash shutdown
class restart_checkpoint_crash_shutdown : public restart_test_base 
{
public:
    w_rc_t pre_shutdown(ss_m *ssm) {
        output_durable_lsn(1);
        W_DO(x_btree_create_index(ssm, &_volume, _stid, _root_pid));
        output_durable_lsn(2);
        W_DO(test_env->btree_insert_and_commit(_stid, "aa3", "data1"));
        W_DO(test_env->btree_insert_and_commit(_stid, "aa4", "data1"));
        W_DO(ss_m::checkpoint());
        W_DO(test_env->btree_insert_and_commit(_stid, "aa1", "data1"));
        W_DO(test_env->btree_insert_and_commit(_stid, "aa5", "data1"));
        W_DO(test_env->btree_insert_and_commit(_stid, "aa2", "data1"));
        // If enabled the 2nd checkpoint...
        // W_DO(ss_m::checkpoint());
        output_durable_lsn(3);
        return RCOK;
    }

    w_rc_t post_shutdown(ss_m *) {
        output_durable_lsn(4);
        x_btree_scan_result s;
        W_DO(test_env->btree_scan(_stid, s));
        EXPECT_EQ (5, s.rownum);
        EXPECT_EQ (std::string("aa1"), s.minkey);
        EXPECT_EQ (std::string("aa5"), s.maxkey);
        return RCOK;
    }
};

/* Passing  */
TEST (RestartTest, CheckpointCrashShutdown) {
    test_env->empty_logdata_dir();
    restart_checkpoint_crash_shutdown context;
    EXPECT_EQ(test_env->runRestartTest(&context, true, 10), 0);  // true = simulated crash
                                                                 // 10 = recovery mode, m1 default serial mode
}
/**/

// Test case with committed transactions,  more than one page of data, no checkpoint, simulated crash shutdown
class restart_many_crash_shutdown : public restart_test_base 
{
public:
    w_rc_t pre_shutdown(ss_m *ssm) {
        output_durable_lsn(1);
        W_DO(x_btree_create_index(ssm, &_volume, _stid, _root_pid));
        output_durable_lsn(2);

        W_DO(populate_records(ssm, _stid, false));  // No checkpoint
        output_durable_lsn(3);
        return RCOK;
    }

    w_rc_t post_shutdown(ss_m *) {
        output_durable_lsn(4);
        x_btree_scan_result s;
        W_DO(test_env->btree_scan(_stid, s));
        const int recordCount = (SM_PAGESIZE / btree_m::max_entry_size()) * 5;
        EXPECT_EQ (recordCount, s.rownum);
        return RCOK;
    }
};

/* Passing */
TEST (RestartTest, ManyCrashShutdown) {
    test_env->empty_logdata_dir();
    restart_many_crash_shutdown context;
    EXPECT_EQ(test_env->runRestartTest(&context, true, 10), 0);  // true = simulated crash
                                                                 // 10 = recovery mode, m1 default serial mode
}
/**/

// Test case with committed transactions,  more than one page of data, checkpoint, simulated crash shutdown
class restart_many_ckpt_crash_shutdown : public restart_test_base 
{
public:
    w_rc_t pre_shutdown(ss_m *ssm) {
        output_durable_lsn(1);
        W_DO(x_btree_create_index(ssm, &_volume, _stid, _root_pid));
        output_durable_lsn(2);

        W_DO(populate_records(ssm, _stid, true));  // Checkpoint
        output_durable_lsn(3);
        return RCOK;
    }

    w_rc_t post_shutdown(ss_m *) {
        output_durable_lsn(4);
        x_btree_scan_result s;
        W_DO(test_env->btree_scan(_stid, s));
        const int recordCount = (SM_PAGESIZE / btree_m::max_entry_size()) * 5;
        EXPECT_EQ (recordCount, s.rownum);
        return RCOK;
    }
};

/* Passing */
TEST (RestartTest, ManyCkptCrashShutdown) {
    test_env->empty_logdata_dir();
    restart_many_ckpt_crash_shutdown context;
    EXPECT_EQ(test_env->runRestartTest(&context, true, 10), 0);  // true = simulated crash
                                                                 // 10 = recovery mode, m1 default serial mode
}
/**/

/* Multi-thread test cases from here on */

/* Test case with 2 threads, 1 committed transaction each, no checkpoints, normal shutdown */
class restart_multithrd_basic : public restart_test_base
{
public:
    static void t1Run(stid_t pstid) {
        test_env->btree_insert_and_commit(pstid, "aa1", "data1");
    }   

    static void t2Run(stid_t pstid) {
        test_env->btree_insert_and_commit(pstid, "aa2", "data2");
    }   

    w_rc_t pre_shutdown(ss_m *ssm) {
        output_durable_lsn(1);
        W_DO(x_btree_create_index(ssm, &_volume, _stid, _root_pid));
        output_durable_lsn(2);
        transact_thread_t t1 (_stid, t1Run);
        transact_thread_t t2 (_stid, t2Run);
        output_durable_lsn(3);

        W_DO(t1.fork());
        W_DO(t2.fork());
        W_DO(t1.join());
        W_DO(t2.join());

        EXPECT_TRUE(t1._finished);
        EXPECT_TRUE(t2._finished);
        return RCOK;
    }   


    w_rc_t post_shutdown(ss_m *) {
        output_durable_lsn(4);
        x_btree_scan_result s;
        W_DO(test_env->btree_scan(_stid, s));
        EXPECT_EQ (2, s.rownum);
        EXPECT_EQ (std::string("aa1"), s.minkey);
        EXPECT_EQ (std::string("aa2"), s.maxkey);
        return RCOK;
    }   
};

/* Passing */
<<<<<<< HEAD
TEST (RestartTest, MultithrdNormal) {
=======
TEST (RestartTest, MultithrdBasicN) {
>>>>>>> e6794b79
    test_env->empty_logdata_dir();
    restart_multithrd_basic context;
    EXPECT_EQ(test_env->runRestartTest(&context, false, 10), 0); 
    // false = normal shutdown, 10 = recovery mode, m1 default serial mode
}
/**/

/* Passing */
TEST (RestartTest, MultithrdBasicC) {
    test_env->empty_logdata_dir();
    restart_multithrd_basic context;
    EXPECT_EQ(test_env->runRestartTest(&context, true, 10), 0); 
    // true = crash shutdown, 10 = recovery mode, m1 default serial mode
}
/**/


/* Test case with 3 threads, 1 insert&commit, 1 abort, 1 in-flight */
class restart_multithrd_inflight1 : public restart_test_base
{
public:
    static void t1Run(stid_t pstid) {
    test_env->btree_insert_and_commit(pstid, "aa1", "data1");
    }
    static void t2Run(stid_t pstid) {
    test_env->begin_xct();
    test_env->btree_insert(pstid, "aa2", "data2");
    test_env->abort_xct();
    }
    static void t3Run(stid_t pstid) {
    test_env->begin_xct();

    test_env->btree_insert(pstid, "aa3", "data3");

    ss_m::detach_xct();
    }

    w_rc_t pre_shutdown(ss_m *ssm) {
    output_durable_lsn(1);
    W_DO(x_btree_create_index(ssm, &_volume, _stid, _root_pid));
    output_durable_lsn(2);
    transact_thread_t t1 (_stid, t1Run);
    transact_thread_t t2 (_stid, t2Run);
    transact_thread_t t3 (_stid, t3Run);
    output_durable_lsn(3);
    W_DO(t1.fork());
    W_DO(t2.fork());
    W_DO(t3.fork());
    W_DO(t1.join());
    W_DO(t2.join());
    return RCOK;
    }
    
    w_rc_t post_shutdown(ss_m *) {
    output_durable_lsn(4);
    x_btree_scan_result s;
    W_DO(test_env->btree_scan(_stid, s));
    EXPECT_EQ(1, s.rownum);
    EXPECT_EQ(std::string("aa1"), s.minkey);
    return RCOK;
    }
};

/* Passing */
<<<<<<< HEAD
TEST (RestartTest, MultithrdCrashWithInflight) {
=======
TEST (RestartTest, MultithrdInflight1N) {
>>>>>>> e6794b79
    test_env->empty_logdata_dir();
    restart_multithrd_inflight1 context;
    EXPECT_EQ(test_env->runRestartTest(&context, false, 10), 0); 
    // false = normal shutdown, 10 = recovery mode, m1 default serial mode
}
/**/

/* Passing */ 
TEST (RestartTest, MultithrdInflight1C) {
    test_env->empty_logdata_dir();
    restart_multithrd_inflight1 context;
    EXPECT_EQ(test_env->runRestartTest(&context, true, 10), 0); 
    // true = crash shutdown, 10 = recovery mode, m1 default serial mode
}
/**/


/* Test case with 3 threads, 1 insert&commit, 1 aborted, 1 with two inserts, one update and commit*/
class restart_multithrd_abort1 : public restart_test_base
{
public:
    static void t1Run(stid_t pstid) {
    test_env->btree_insert_and_commit(pstid, "aa1", "data1");
    }
    static void t2Run(stid_t pstid) {
    test_env->begin_xct();
    test_env->btree_insert(pstid, "aa2", "data2");
    test_env->abort_xct();
    }
    static void t3Run(stid_t pstid) {
    test_env->begin_xct();
    test_env->btree_insert(pstid, "aa3", "data3");
    test_env->btree_insert(pstid, "aa4", "data4");
    test_env->btree_update(pstid, "aa3", "data33");
    test_env->commit_xct();
    }

    w_rc_t pre_shutdown(ss_m *ssm) {
<<<<<<< HEAD
    output_durable_lsn(1);
    W_DO(x_btree_create_index(ssm, &_volume, _stid, _root_pid));
    output_durable_lsn(2);
    transact_thread_t t1 (_stid, t1Run);
    transact_thread_t t2 (_stid, t2Run);
    transact_thread_t t3 (_stid, t3Run);
    output_durable_lsn(3);
    W_DO(t1.fork());
    W_DO(t2.fork());
    W_DO(t3.fork());
    W_DO(t1.join());
    W_DO(t2.join());
    return RCOK;
=======
	output_durable_lsn(1);
	W_DO(x_btree_create_index(ssm, &_volume, _stid, _root_pid));
	output_durable_lsn(2);
	transact_thread_t t1 (_stid, t1Run);
	transact_thread_t t2 (_stid, t2Run);
	transact_thread_t t3 (_stid, t3Run);
	output_durable_lsn(3);
	W_DO(t1.fork());
	W_DO(t2.fork());
	W_DO(t3.fork());
	W_DO(t1.join());
	W_DO(t2.join());
	W_DO(t3.join());
	return RCOK;
>>>>>>> e6794b79
    }
    
    w_rc_t post_shutdown(ss_m *) {
    output_durable_lsn(4);
    x_btree_scan_result s;
    W_DO(test_env->btree_scan(_stid, s));
    EXPECT_EQ(3, s.rownum);
    EXPECT_EQ(std::string("aa1"), s.minkey);
    EXPECT_EQ(std::string("aa4"), s.maxkey);
    std::string data;
    test_env->btree_lookup_and_commit(_stid, "aa3", data);
    EXPECT_EQ(std::string("data33"), data);
    return RCOK;
    }
};

<<<<<<< HEAD
/* Passing */
TEST (RestartTest, MultithrdCrash) {
=======
/* Passing */ 
TEST (RestartTest, MultithrdAbort1N) {
    test_env->empty_logdata_dir();
    restart_multithrd_abort1 context;
    EXPECT_EQ(test_env->runRestartTest(&context, false, 10), 0); 
    // false = normal shutdown, 10 = recovery mode, m1 default serial mode
}
/**/


/* Passing */ 
TEST (RestartTest, MultithrdAbort1C) {
>>>>>>> e6794b79
    test_env->empty_logdata_dir();
    restart_multithrd_abort1 context;
    EXPECT_EQ(test_env->runRestartTest(&context, true, 10), 0); 
    // true = crash shutdown, 10 = recovery mode, m1 default serial mode
}
/**/


/* Test case with 3 threads, 1 insert&commit, 1 aborted, 1 with two inserts, one update and commit*/
class restart_multithrd_chckp : public restart_test_base
{
public:
    static void t1Run(stid_t pstid) {
    test_env->btree_insert_and_commit(pstid, "aa1", "data1");
    test_env->btree_insert_and_commit(pstid, "aa3", "data3");
    test_env->btree_insert_and_commit(pstid, "aa2", "data2");
    test_env->btree_insert_and_commit(pstid, "aa4", "data4");
    }
    static void t2Run(stid_t pstid) {
    test_env->begin_xct();
    test_env->btree_insert(pstid, "aa5", "data5");
    test_env->btree_insert(pstid, "aa0", "data0");
    test_env->btree_update(pstid, "aa5", "data55");
    ss_m::checkpoint();
    test_env->btree_update(pstid, "aa5", "data555");
    test_env->abort_xct();
    test_env->btree_insert_and_commit(pstid, "aa5", "data5555");
    }
    static void t3Run(stid_t pstid) {
    test_env->begin_xct();
    test_env->btree_insert(pstid, "aa6", "data6");
    test_env->btree_insert(pstid, "aa7", "data7");
    test_env->btree_update(pstid, "aa6", "data66");
    test_env->commit_xct();
    }

    w_rc_t pre_shutdown(ss_m *ssm) {
    output_durable_lsn(1);
    W_DO(x_btree_create_index(ssm, &_volume, _stid, _root_pid));
    output_durable_lsn(2);
    transact_thread_t t1 (_stid, t1Run);
    transact_thread_t t2 (_stid, t2Run);
    transact_thread_t t3 (_stid, t3Run);
    output_durable_lsn(3);
    W_DO(t1.fork());
    W_DO(t2.fork());
    W_DO(t3.fork());
    W_DO(t1.join());
    W_DO(t2.join());
    return RCOK;
    }
    
    w_rc_t post_shutdown(ss_m *) {
    output_durable_lsn(4);
    x_btree_scan_result s;
    W_DO(test_env->btree_scan(_stid, s));
    EXPECT_EQ(7, s.rownum);
    EXPECT_EQ(std::string("aa1"), s.minkey);
    EXPECT_EQ(std::string("aa7"), s.maxkey);
    std::string data;
    test_env->btree_lookup_and_commit(_stid, "aa5", data);
    EXPECT_EQ(std::string("data5555"), data);
    data = "";
    test_env->btree_lookup_and_commit(_stid, "aa6", data);
    EXPECT_EQ(std::string("data66"), data);
    return RCOK;
    }
};

/* Passing */
<<<<<<< HEAD
TEST (RestartTest, MultithrdNormalCheckp) {
=======
TEST (RestartTest, MultithrdCheckpN) {
>>>>>>> e6794b79
    test_env->empty_logdata_dir();
    restart_multithrd_chckp context;
    EXPECT_EQ(test_env->runRestartTest(&context, false, 10), 0); 
    // false = normal shutdown, 10 = recovery mode, m1 default serial mode
}
/**/

/* Passing */  
TEST (RestartTest, MultithrdCheckpC) {
    test_env->empty_logdata_dir();
    restart_multithrd_chckp context;
    EXPECT_EQ(test_env->runRestartTest(&context, true, 10), 0);
    // true = crash shutdown, 10 = recovery mode, m1 default serial mode
}
/**/

/* Test case with 3 threads:
 * t1:	2 committed inserts, one inflight update
 * t2:	1 aborted insert, 1 committed insert, 1 inflight remove
 * t3:	1 inflight transaction with several inserts and one update
 */
class restart_multithrd_inflight2 : public restart_test_base
{
public:
    static void t1Run(stid_t pstid) {
	test_env->begin_xct();
	test_env->btree_insert(pstid, "aa0", "data0");	
	test_env->btree_insert(pstid, "aa2", "data2");
	test_env->commit_xct();
	test_env->begin_xct();
	test_env->btree_update(pstid, "aa0", "data00");
	//test_env->btree_update(pstid, "aa1", "data1");
	ss_m::detach_xct();
    }
    static void t2Run(stid_t pstid) {
	test_env->begin_xct();
	test_env->btree_insert(pstid, "aa3", "data3");
	test_env->abort_xct();
	test_env->btree_insert_and_commit(pstid, "aa4", "data4");
	test_env->begin_xct();
	test_env->btree_remove(pstid, "aa4");
	ss_m::detach_xct();
    }
    static void t3Run(stid_t pstid) {
	test_env->begin_xct();
	test_env->btree_insert(pstid, "aa5", "data5");	
	test_env->btree_insert(pstid, "aa6", "data6");	
	test_env->btree_insert(pstid, "aa7", "data7");	
	test_env->btree_insert(pstid, "aa8", "data8");	
	test_env->btree_insert(pstid, "aa9", "data9");
	test_env->btree_update(pstid, "aa7", "data77");
	test_env->btree_insert(pstid, "aa10", "data10");
	ss_m::detach_xct();
    }

    w_rc_t pre_shutdown(ss_m *ssm) {
	output_durable_lsn(1);
	W_DO(x_btree_create_index(ssm, &_volume, _stid, _root_pid));
	output_durable_lsn(2);
	transact_thread_t t1 (_stid, t1Run);
	transact_thread_t t2 (_stid, t2Run);
	transact_thread_t t3 (_stid, t3Run);
	output_durable_lsn(3);
	W_DO(t1.fork());
	W_DO(t2.fork());
	W_DO(t3.fork());
	W_DO(t1.join());
	W_DO(t2.join());
	W_DO(t3.join());
	return RCOK;
    }
    
    w_rc_t post_shutdown(ss_m *) {
	output_durable_lsn(4);
	x_btree_scan_result s;
	W_DO(test_env->btree_scan(_stid, s));
	EXPECT_EQ(3, s.rownum);
	EXPECT_EQ(std::string("aa0"), s.minkey);
	EXPECT_EQ(std::string("aa4"), s.maxkey);
	return RCOK;
    }
};

/* Normal Shutdown scenario for restart_multithrd_inflight2 -- Passing */
TEST (RestartTest, MultithrdInflightN) {
    test_env->empty_logdata_dir();
    restart_multithrd_inflight2 context;
    EXPECT_EQ(test_env->runRestartTest(&context, false, 10), 0);
    // false = normal shutdown, 10 = recovery mode, m1 default serial mode
}
/**/

/* Crash shutdown scenario for restart_multithrd_inflight2 -- Failing
 * Failing due to issue ZERO-183 (see test_restart_bugs)
TEST (RestartTest, MultithrdInflightC) {
    test_env->empty_logdata_dir();
    restart_multithrd_inflight2 context;
    EXPECT_EQ(test_env->runRestartTest(&context, true, 10), 0);
    // true = crash shutdown, 10 = recovery mode, m1 default serial mode
}
*/

/* Test case with 3 threads:
 * t1:	1 committed trans w/ 2 inserts, 1 aborted trans w/ 1 update & 1 remove
 * t2:	1 committed trans w/ 2 inserts, 1 aborted trans w/ 1 remove & 1 update, 1 aborted trans w/ 1 update & 1 remove
 * t3:	1 committed trans w/ 2 inserts, 1 aborted trans w/ 2 updates & 1 insert
 */
class restart_multithrd_abort2 : public restart_test_base
{
public:
    static void t1Run(stid_t pstid) {
        test_env->begin_xct();
	test_env->btree_insert(pstid, "aa0", "data0");
	test_env->btree_insert(pstid, "aa1", "data1");
	test_env->commit_xct();
	test_env->begin_xct();
	test_env->btree_update(pstid, "aa0", "data00");
	test_env->btree_remove(pstid, "aa1");
	test_env->abort_xct();
    }   
    static void t2Run(stid_t pstid) {
        test_env->begin_xct();
	test_env->btree_insert(pstid, "aa2", "data2");
	test_env->btree_insert(pstid, "aa3", "data3");
	test_env->commit_xct();
	test_env->begin_xct();
	test_env->btree_remove(pstid, "aa2");
	test_env->btree_update(pstid, "aa3", "data33");
	test_env->abort_xct();
	test_env->begin_xct();
	test_env->btree_update(pstid, "aa2", "data22");
	test_env->btree_remove(pstid, "aa3");
	test_env->abort_xct();
    }   
    static void t3Run(stid_t pstid) {
        test_env->begin_xct();
	test_env->btree_insert(pstid, "aa4", "data4");
	test_env->btree_insert(pstid, "aa5", "data5");
	test_env->commit_xct();
	test_env->begin_xct();
	test_env->btree_update(pstid, "aa4", "data44");
	test_env->btree_update(pstid, "aa5", "data55");
	test_env->btree_insert(pstid, "aa6", "data6");
	test_env->abort_xct();
    }   

    w_rc_t pre_shutdown(ss_m *ssm) {
        output_durable_lsn(1);
        W_DO(x_btree_create_index(ssm, &_volume, _stid, _root_pid));
        output_durable_lsn(2);
        transact_thread_t t1 (_stid, t1Run);
        transact_thread_t t2 (_stid, t2Run);
        transact_thread_t t3 (_stid, t3Run);
        output_durable_lsn(3);
        W_DO(t1.fork());
        W_DO(t2.fork());
        W_DO(t3.fork());
        W_DO(t1.join());
        W_DO(t2.join());
        W_DO(t3.join());
        return RCOK;
    }   
    
    w_rc_t post_shutdown(ss_m *) {
        output_durable_lsn(4);
        x_btree_scan_result s;
        W_DO(test_env->btree_scan(_stid, s));
        EXPECT_EQ(6, s.rownum);
        EXPECT_EQ(std::string("aa0"), s.minkey);
        EXPECT_EQ(std::string("aa5"), s.maxkey);
	std::string data;
        test_env->btree_lookup_and_commit(_stid, "aa0", data);
        EXPECT_EQ(std::string("data0"), data);
	data = "";
        test_env->btree_lookup_and_commit(_stid, "aa1", data);
        EXPECT_EQ(std::string("data1"), data);
	data = "";
        test_env->btree_lookup_and_commit(_stid, "aa2", data);
        EXPECT_EQ(std::string("data2"), data);
	data = "";
        test_env->btree_lookup_and_commit(_stid, "aa3", data);
        EXPECT_EQ(std::string("data3"), data);
	data = "";
        test_env->btree_lookup_and_commit(_stid, "aa4", data);
        EXPECT_EQ(std::string("data4"), data);
	data = "";
        test_env->btree_lookup_and_commit(_stid, "aa5", data);
        EXPECT_EQ(std::string("data5"), data);
        return RCOK;
    }
};

/* Normal Shutdown scenario for restart_multithrd_abort2 -- Passing */
TEST (RestartTest, MultithrdAbort2N) {
    test_env->empty_logdata_dir();
    restart_multithrd_abort2 context;
    EXPECT_EQ(test_env->runRestartTest(&context, false, 10), 0);
    // false = normal shutdown, 10 = recovery mode, m1 default serial mode
    }
/**/

/* Crash Shutdown scenario for restart_multithrd_abort2 -- Failing
 * Failing due to issue ZERO-183 (see test_restart_bugs)
TEST (RestartTest, MultithrdAbort2C) {
    test_env->empty_logdata_dir();
    restart_multithrd_abort2 context;
    EXPECT_EQ(test_env->runRestartTest(&context, true, 10), 0);
    // true = crash shutdown, 10 = recovery mode, m1 default serial mode
}
*/

int main(int argc, char **argv) {
    ::testing::InitGoogleTest(&argc, argv);
    test_env = new btree_test_env();
    ::testing::AddGlobalTestEnvironment(test_env);
    return RUN_ALL_TESTS();
}<|MERGE_RESOLUTION|>--- conflicted
+++ resolved
@@ -658,11 +658,7 @@
 };
 
 /* Passing */
-<<<<<<< HEAD
-TEST (RestartTest, MultithrdNormal) {
-=======
 TEST (RestartTest, MultithrdBasicN) {
->>>>>>> e6794b79
     test_env->empty_logdata_dir();
     restart_multithrd_basic context;
     EXPECT_EQ(test_env->runRestartTest(&context, false, 10), 0); 
@@ -727,11 +723,7 @@
 };
 
 /* Passing */
-<<<<<<< HEAD
-TEST (RestartTest, MultithrdCrashWithInflight) {
-=======
 TEST (RestartTest, MultithrdInflight1N) {
->>>>>>> e6794b79
     test_env->empty_logdata_dir();
     restart_multithrd_inflight1 context;
     EXPECT_EQ(test_env->runRestartTest(&context, false, 10), 0); 
@@ -770,7 +762,85 @@
     }
 
     w_rc_t pre_shutdown(ss_m *ssm) {
-<<<<<<< HEAD
+    output_durable_lsn(1);
+    W_DO(x_btree_create_index(ssm, &_volume, _stid, _root_pid));
+    output_durable_lsn(2);
+    transact_thread_t t1 (_stid, t1Run);
+    transact_thread_t t2 (_stid, t2Run);
+    transact_thread_t t3 (_stid, t3Run);
+    output_durable_lsn(3);
+    W_DO(t1.fork());
+    W_DO(t2.fork());
+    W_DO(t3.fork());
+    W_DO(t1.join());
+    W_DO(t2.join());
+    W_DO(t3.join());
+    return RCOK;
+    }
+    
+    w_rc_t post_shutdown(ss_m *) {
+    output_durable_lsn(4);
+    x_btree_scan_result s;
+    W_DO(test_env->btree_scan(_stid, s));
+    EXPECT_EQ(3, s.rownum);
+    EXPECT_EQ(std::string("aa1"), s.minkey);
+    EXPECT_EQ(std::string("aa4"), s.maxkey);
+    std::string data;
+    test_env->btree_lookup_and_commit(_stid, "aa3", data);
+    EXPECT_EQ(std::string("data33"), data);
+    return RCOK;
+    }
+};
+
+/* Passing */ 
+TEST (RestartTest, MultithrdAbort1N) {
+    test_env->empty_logdata_dir();
+    restart_multithrd_abort1 context;
+    EXPECT_EQ(test_env->runRestartTest(&context, false, 10), 0); 
+    // false = normal shutdown, 10 = recovery mode, m1 default serial mode
+}
+/**/
+
+
+/* Passing */ 
+TEST (RestartTest, MultithrdAbort1C) {
+    test_env->empty_logdata_dir();
+    restart_multithrd_abort1 context;
+    EXPECT_EQ(test_env->runRestartTest(&context, true, 10), 0); 
+    // true = crash shutdown, 10 = recovery mode, m1 default serial mode
+}
+/**/
+
+
+/* Test case with 3 threads, 1 insert&commit, 1 aborted, 1 with two inserts, one update and commit*/
+class restart_multithrd_chckp : public restart_test_base
+{
+public:
+    static void t1Run(stid_t pstid) {
+    test_env->btree_insert_and_commit(pstid, "aa1", "data1");
+    test_env->btree_insert_and_commit(pstid, "aa3", "data3");
+    test_env->btree_insert_and_commit(pstid, "aa2", "data2");
+    test_env->btree_insert_and_commit(pstid, "aa4", "data4");
+    }
+    static void t2Run(stid_t pstid) {
+    test_env->begin_xct();
+    test_env->btree_insert(pstid, "aa5", "data5");
+    test_env->btree_insert(pstid, "aa0", "data0");
+    test_env->btree_update(pstid, "aa5", "data55");
+    ss_m::checkpoint();
+    test_env->btree_update(pstid, "aa5", "data555");
+    test_env->abort_xct();
+    test_env->btree_insert_and_commit(pstid, "aa5", "data5555");
+    }
+    static void t3Run(stid_t pstid) {
+    test_env->begin_xct();
+    test_env->btree_insert(pstid, "aa6", "data6");
+    test_env->btree_insert(pstid, "aa7", "data7");
+    test_env->btree_update(pstid, "aa6", "data66");
+    test_env->commit_xct();
+    }
+
+    w_rc_t pre_shutdown(ss_m *ssm) {
     output_durable_lsn(1);
     W_DO(x_btree_create_index(ssm, &_volume, _stid, _root_pid));
     output_durable_lsn(2);
@@ -784,105 +854,6 @@
     W_DO(t1.join());
     W_DO(t2.join());
     return RCOK;
-=======
-	output_durable_lsn(1);
-	W_DO(x_btree_create_index(ssm, &_volume, _stid, _root_pid));
-	output_durable_lsn(2);
-	transact_thread_t t1 (_stid, t1Run);
-	transact_thread_t t2 (_stid, t2Run);
-	transact_thread_t t3 (_stid, t3Run);
-	output_durable_lsn(3);
-	W_DO(t1.fork());
-	W_DO(t2.fork());
-	W_DO(t3.fork());
-	W_DO(t1.join());
-	W_DO(t2.join());
-	W_DO(t3.join());
-	return RCOK;
->>>>>>> e6794b79
-    }
-    
-    w_rc_t post_shutdown(ss_m *) {
-    output_durable_lsn(4);
-    x_btree_scan_result s;
-    W_DO(test_env->btree_scan(_stid, s));
-    EXPECT_EQ(3, s.rownum);
-    EXPECT_EQ(std::string("aa1"), s.minkey);
-    EXPECT_EQ(std::string("aa4"), s.maxkey);
-    std::string data;
-    test_env->btree_lookup_and_commit(_stid, "aa3", data);
-    EXPECT_EQ(std::string("data33"), data);
-    return RCOK;
-    }
-};
-
-<<<<<<< HEAD
-/* Passing */
-TEST (RestartTest, MultithrdCrash) {
-=======
-/* Passing */ 
-TEST (RestartTest, MultithrdAbort1N) {
-    test_env->empty_logdata_dir();
-    restart_multithrd_abort1 context;
-    EXPECT_EQ(test_env->runRestartTest(&context, false, 10), 0); 
-    // false = normal shutdown, 10 = recovery mode, m1 default serial mode
-}
-/**/
-
-
-/* Passing */ 
-TEST (RestartTest, MultithrdAbort1C) {
->>>>>>> e6794b79
-    test_env->empty_logdata_dir();
-    restart_multithrd_abort1 context;
-    EXPECT_EQ(test_env->runRestartTest(&context, true, 10), 0); 
-    // true = crash shutdown, 10 = recovery mode, m1 default serial mode
-}
-/**/
-
-
-/* Test case with 3 threads, 1 insert&commit, 1 aborted, 1 with two inserts, one update and commit*/
-class restart_multithrd_chckp : public restart_test_base
-{
-public:
-    static void t1Run(stid_t pstid) {
-    test_env->btree_insert_and_commit(pstid, "aa1", "data1");
-    test_env->btree_insert_and_commit(pstid, "aa3", "data3");
-    test_env->btree_insert_and_commit(pstid, "aa2", "data2");
-    test_env->btree_insert_and_commit(pstid, "aa4", "data4");
-    }
-    static void t2Run(stid_t pstid) {
-    test_env->begin_xct();
-    test_env->btree_insert(pstid, "aa5", "data5");
-    test_env->btree_insert(pstid, "aa0", "data0");
-    test_env->btree_update(pstid, "aa5", "data55");
-    ss_m::checkpoint();
-    test_env->btree_update(pstid, "aa5", "data555");
-    test_env->abort_xct();
-    test_env->btree_insert_and_commit(pstid, "aa5", "data5555");
-    }
-    static void t3Run(stid_t pstid) {
-    test_env->begin_xct();
-    test_env->btree_insert(pstid, "aa6", "data6");
-    test_env->btree_insert(pstid, "aa7", "data7");
-    test_env->btree_update(pstid, "aa6", "data66");
-    test_env->commit_xct();
-    }
-
-    w_rc_t pre_shutdown(ss_m *ssm) {
-    output_durable_lsn(1);
-    W_DO(x_btree_create_index(ssm, &_volume, _stid, _root_pid));
-    output_durable_lsn(2);
-    transact_thread_t t1 (_stid, t1Run);
-    transact_thread_t t2 (_stid, t2Run);
-    transact_thread_t t3 (_stid, t3Run);
-    output_durable_lsn(3);
-    W_DO(t1.fork());
-    W_DO(t2.fork());
-    W_DO(t3.fork());
-    W_DO(t1.join());
-    W_DO(t2.join());
-    return RCOK;
     }
     
     w_rc_t post_shutdown(ss_m *) {
@@ -903,11 +874,7 @@
 };
 
 /* Passing */
-<<<<<<< HEAD
-TEST (RestartTest, MultithrdNormalCheckp) {
-=======
 TEST (RestartTest, MultithrdCheckpN) {
->>>>>>> e6794b79
     test_env->empty_logdata_dir();
     restart_multithrd_chckp context;
     EXPECT_EQ(test_env->runRestartTest(&context, false, 10), 0); 
@@ -933,61 +900,61 @@
 {
 public:
     static void t1Run(stid_t pstid) {
-	test_env->begin_xct();
-	test_env->btree_insert(pstid, "aa0", "data0");	
-	test_env->btree_insert(pstid, "aa2", "data2");
-	test_env->commit_xct();
-	test_env->begin_xct();
-	test_env->btree_update(pstid, "aa0", "data00");
-	//test_env->btree_update(pstid, "aa1", "data1");
-	ss_m::detach_xct();
+    test_env->begin_xct();
+    test_env->btree_insert(pstid, "aa0", "data0");
+    test_env->btree_insert(pstid, "aa2", "data2");
+    test_env->commit_xct();
+    test_env->begin_xct();
+    test_env->btree_update(pstid, "aa0", "data00");
+    //test_env->btree_update(pstid, "aa1", "data1");
+    ss_m::detach_xct();
     }
     static void t2Run(stid_t pstid) {
-	test_env->begin_xct();
-	test_env->btree_insert(pstid, "aa3", "data3");
-	test_env->abort_xct();
-	test_env->btree_insert_and_commit(pstid, "aa4", "data4");
-	test_env->begin_xct();
-	test_env->btree_remove(pstid, "aa4");
-	ss_m::detach_xct();
+    test_env->begin_xct();
+    test_env->btree_insert(pstid, "aa3", "data3");
+    test_env->abort_xct();
+    test_env->btree_insert_and_commit(pstid, "aa4", "data4");
+    test_env->begin_xct();
+    test_env->btree_remove(pstid, "aa4");
+    ss_m::detach_xct();
     }
     static void t3Run(stid_t pstid) {
-	test_env->begin_xct();
-	test_env->btree_insert(pstid, "aa5", "data5");	
-	test_env->btree_insert(pstid, "aa6", "data6");	
-	test_env->btree_insert(pstid, "aa7", "data7");	
-	test_env->btree_insert(pstid, "aa8", "data8");	
-	test_env->btree_insert(pstid, "aa9", "data9");
-	test_env->btree_update(pstid, "aa7", "data77");
-	test_env->btree_insert(pstid, "aa10", "data10");
-	ss_m::detach_xct();
-    }
-
-    w_rc_t pre_shutdown(ss_m *ssm) {
-	output_durable_lsn(1);
-	W_DO(x_btree_create_index(ssm, &_volume, _stid, _root_pid));
-	output_durable_lsn(2);
-	transact_thread_t t1 (_stid, t1Run);
-	transact_thread_t t2 (_stid, t2Run);
-	transact_thread_t t3 (_stid, t3Run);
-	output_durable_lsn(3);
-	W_DO(t1.fork());
-	W_DO(t2.fork());
-	W_DO(t3.fork());
-	W_DO(t1.join());
-	W_DO(t2.join());
-	W_DO(t3.join());
-	return RCOK;
+    test_env->begin_xct();
+    test_env->btree_insert(pstid, "aa5", "data5");
+    test_env->btree_insert(pstid, "aa6", "data6");
+    test_env->btree_insert(pstid, "aa7", "data7");
+    test_env->btree_insert(pstid, "aa8", "data8");
+    test_env->btree_insert(pstid, "aa9", "data9");
+    test_env->btree_update(pstid, "aa7", "data77");
+    test_env->btree_insert(pstid, "aa10", "data10");
+    ss_m::detach_xct();
+    }
+
+    w_rc_t pre_shutdown(ss_m *ssm) {
+    output_durable_lsn(1);
+    W_DO(x_btree_create_index(ssm, &_volume, _stid, _root_pid));
+    output_durable_lsn(2);
+    transact_thread_t t1 (_stid, t1Run);
+    transact_thread_t t2 (_stid, t2Run);
+    transact_thread_t t3 (_stid, t3Run);
+    output_durable_lsn(3);
+    W_DO(t1.fork());
+    W_DO(t2.fork());
+    W_DO(t3.fork());
+    W_DO(t1.join());
+    W_DO(t2.join());
+    W_DO(t3.join());
+    return RCOK;
     }
     
     w_rc_t post_shutdown(ss_m *) {
-	output_durable_lsn(4);
-	x_btree_scan_result s;
-	W_DO(test_env->btree_scan(_stid, s));
-	EXPECT_EQ(3, s.rownum);
-	EXPECT_EQ(std::string("aa0"), s.minkey);
-	EXPECT_EQ(std::string("aa4"), s.maxkey);
-	return RCOK;
+    output_durable_lsn(4);
+    x_btree_scan_result s;
+    W_DO(test_env->btree_scan(_stid, s));
+    EXPECT_EQ(3, s.rownum);
+    EXPECT_EQ(std::string("aa0"), s.minkey);
+    EXPECT_EQ(std::string("aa4"), s.maxkey);
+    return RCOK;
     }
 };
 
@@ -1011,47 +978,47 @@
 */
 
 /* Test case with 3 threads:
- * t1:	1 committed trans w/ 2 inserts, 1 aborted trans w/ 1 update & 1 remove
- * t2:	1 committed trans w/ 2 inserts, 1 aborted trans w/ 1 remove & 1 update, 1 aborted trans w/ 1 update & 1 remove
- * t3:	1 committed trans w/ 2 inserts, 1 aborted trans w/ 2 updates & 1 insert
+ * t1:    1 committed trans w/ 2 inserts, 1 aborted trans w/ 1 update & 1 remove
+ * t2:    1 committed trans w/ 2 inserts, 1 aborted trans w/ 1 remove & 1 update, 1 aborted trans w/ 1 update & 1 remove
+ * t3:    1 committed trans w/ 2 inserts, 1 aborted trans w/ 2 updates & 1 insert
  */
 class restart_multithrd_abort2 : public restart_test_base
 {
 public:
     static void t1Run(stid_t pstid) {
         test_env->begin_xct();
-	test_env->btree_insert(pstid, "aa0", "data0");
-	test_env->btree_insert(pstid, "aa1", "data1");
-	test_env->commit_xct();
-	test_env->begin_xct();
-	test_env->btree_update(pstid, "aa0", "data00");
-	test_env->btree_remove(pstid, "aa1");
-	test_env->abort_xct();
+    test_env->btree_insert(pstid, "aa0", "data0");
+    test_env->btree_insert(pstid, "aa1", "data1");
+    test_env->commit_xct();
+    test_env->begin_xct();
+    test_env->btree_update(pstid, "aa0", "data00");
+    test_env->btree_remove(pstid, "aa1");
+    test_env->abort_xct();
     }   
     static void t2Run(stid_t pstid) {
         test_env->begin_xct();
-	test_env->btree_insert(pstid, "aa2", "data2");
-	test_env->btree_insert(pstid, "aa3", "data3");
-	test_env->commit_xct();
-	test_env->begin_xct();
-	test_env->btree_remove(pstid, "aa2");
-	test_env->btree_update(pstid, "aa3", "data33");
-	test_env->abort_xct();
-	test_env->begin_xct();
-	test_env->btree_update(pstid, "aa2", "data22");
-	test_env->btree_remove(pstid, "aa3");
-	test_env->abort_xct();
+    test_env->btree_insert(pstid, "aa2", "data2");
+    test_env->btree_insert(pstid, "aa3", "data3");
+    test_env->commit_xct();
+    test_env->begin_xct();
+    test_env->btree_remove(pstid, "aa2");
+    test_env->btree_update(pstid, "aa3", "data33");
+    test_env->abort_xct();
+    test_env->begin_xct();
+    test_env->btree_update(pstid, "aa2", "data22");
+    test_env->btree_remove(pstid, "aa3");
+    test_env->abort_xct();
     }   
     static void t3Run(stid_t pstid) {
         test_env->begin_xct();
-	test_env->btree_insert(pstid, "aa4", "data4");
-	test_env->btree_insert(pstid, "aa5", "data5");
-	test_env->commit_xct();
-	test_env->begin_xct();
-	test_env->btree_update(pstid, "aa4", "data44");
-	test_env->btree_update(pstid, "aa5", "data55");
-	test_env->btree_insert(pstid, "aa6", "data6");
-	test_env->abort_xct();
+    test_env->btree_insert(pstid, "aa4", "data4");
+    test_env->btree_insert(pstid, "aa5", "data5");
+    test_env->commit_xct();
+    test_env->begin_xct();
+    test_env->btree_update(pstid, "aa4", "data44");
+    test_env->btree_update(pstid, "aa5", "data55");
+    test_env->btree_insert(pstid, "aa6", "data6");
+    test_env->abort_xct();
     }   
 
     w_rc_t pre_shutdown(ss_m *ssm) {
@@ -1078,22 +1045,22 @@
         EXPECT_EQ(6, s.rownum);
         EXPECT_EQ(std::string("aa0"), s.minkey);
         EXPECT_EQ(std::string("aa5"), s.maxkey);
-	std::string data;
+    std::string data;
         test_env->btree_lookup_and_commit(_stid, "aa0", data);
         EXPECT_EQ(std::string("data0"), data);
-	data = "";
+    data = "";
         test_env->btree_lookup_and_commit(_stid, "aa1", data);
         EXPECT_EQ(std::string("data1"), data);
-	data = "";
+    data = "";
         test_env->btree_lookup_and_commit(_stid, "aa2", data);
         EXPECT_EQ(std::string("data2"), data);
-	data = "";
+    data = "";
         test_env->btree_lookup_and_commit(_stid, "aa3", data);
         EXPECT_EQ(std::string("data3"), data);
-	data = "";
+    data = "";
         test_env->btree_lookup_and_commit(_stid, "aa4", data);
         EXPECT_EQ(std::string("data4"), data);
-	data = "";
+    data = "";
         test_env->btree_lookup_and_commit(_stid, "aa5", data);
         EXPECT_EQ(std::string("data5"), data);
         return RCOK;
