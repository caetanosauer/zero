#include "btree_test_env.h"
#include "gtest/gtest.h"
#include "sm_vas.h"
#include "btree.h"
#include "btcursor.h"
#include "bf.h"
#include "xct.h"

btree_test_env *test_env;

// Test cases to test serial and traditional restart.

lsn_t get_durable_lsn() {
    lsn_t ret;
    ss_m::get_durable_lsn(ret);
    return ret;
}
void output_durable_lsn(int W_IFDEBUG1(num)) {
    DBGOUT1( << num << ".durable LSN=" << get_durable_lsn());
}

w_rc_t populate_records(stid_t &stid, bool fCheckPoint, bool fInflight, char keySuffix) {
    // Set the data size is the max_entry_size minus key size
    // because the total size must be smaller than or equal to
    // btree_m::max_entry_size()
    bool isMultiThrd = (keySuffix!='\0');
    const int key_size = isMultiThrd ? 6 : 5; // When this is used in multi-threaded tests, each thread needs to pass a different keySuffix to prevent duplicate records
    const int data_size = btree_m::max_entry_size() - key_size;

    vec_t data;
    char data_str[data_size];
    memset(data_str, '\0', data_size);
    data.set(data_str, data_size);
    char key_str[key_size];
    key_str[0] = 'k';
    key_str[1] = 'e';
    key_str[2] = 'y';

    // Insert enough records to ensure page split
    // One big transaction with multiple insertions
    W_DO(test_env->begin_xct());
    const int recordCount = (SM_PAGESIZE / btree_m::max_entry_size()) * 5;
    for (int i = 0; i < recordCount; ++i) {
        int num;
        num = recordCount - 1 - i;

        key_str[3] = ('0' + ((num / 10) % 10));
        key_str[4] = ('0' + (num % 10));
    if(isMultiThrd) key_str[5] = keySuffix;
        if (true == fCheckPoint && num == recordCount/2) {
            // Take one checkpoint half way through insertions
            W_DO(ss_m::checkpoint()); 
        }
        W_DO(test_env->btree_insert(stid, key_str, data_str));
    }
    if(true == fInflight) ss_m::detach_xct();
    else W_DO(test_env->commit_xct());
    return RCOK;
}

w_rc_t populate_records(stid_t stid, bool fCheckPoint) {
    return populate_records(stid, fCheckPoint, false, '\0');
}

w_rc_t delete_records(stid_t &stid, bool fCheckPoint, bool fInflight, char keySuffix) {
    const bool isMultiThrd = (keySuffix!='\0');
    const int key_size = isMultiThrd ? 6 : 5; // When this is used in multi-threaded tests, each thread needs to pass a different keySuffix to prevent duplicate records
    char key_str[key_size];
    key_str[0] = 'k';
    key_str[1] = 'e';
    key_str[2] = 'y';

    // Delete every second record, will lead to page merge
    // One big transaction with multiple deletions
    W_DO(test_env->begin_xct());
    const int recordCount = (SM_PAGESIZE / btree_m::max_entry_size()) * 5;
    for (int i=0; i < recordCount; i+=2) {
    key_str[3] = ('0' + ((i / 10) % 10));
    key_str[4] = ('0' + (i % 10));
    if(isMultiThrd) key_str[5] = keySuffix;
    if (true == fCheckPoint && i == recordCount/2) {
        // Take one checkpoint halfway through deletions
        W_DO(ss_m::checkpoint());
    }
    W_DO(test_env->btree_remove(stid, key_str));
    }
    if (true == fInflight) ss_m::detach_xct();
    else W_DO(test_env->commit_xct());
    return RCOK;
}

std::string getMaxKeyString(char maxSuffix) {
    const int recordsPerThrd = (SM_PAGESIZE / btree_m::max_entry_size()) * 5;
    char a = '0' + (recordsPerThrd-1) / 10;
    char b = '0' + (recordsPerThrd-1) % 10;
    char maxkeystr[10] = {"key000"};
    maxkeystr[3] = a;
    maxkeystr[4] = b;
    if (maxSuffix != '\0')
    maxkeystr[5] = maxSuffix;
    return std::string(maxkeystr);
}

// Test case without any operation, start and normal shutdown SM
class restart_empty : public restart_test_base  {
public:
    w_rc_t pre_shutdown(ss_m *) {
        return RCOK;
    }

    w_rc_t post_shutdown(ss_m *) {
        return RCOK;
    }
};

/* Passing */
TEST (RestartTest, EmptyN) {
    test_env->empty_logdata_dir();
    restart_empty context;
    EXPECT_EQ(test_env->runRestartTest(&context, false, 10), 0);  // false = no simulated crash, normal shutdown
                                                                  // 10 = recovery mode, m1 default serial mode
}
/**/

/* Passing */
TEST (RestartTest, EmptyC) {
    test_env->empty_logdata_dir();
    restart_empty context;
    EXPECT_EQ(test_env->runRestartTest(&context, true, 10), 0);   // true = simulated crash
                                                                  // 10 = recovery mode, m1 default serial mode
}
/**/


// Test case without checkpoint and normal shutdown
class restart_basic : public restart_test_base 
{
public:
    w_rc_t pre_shutdown(ss_m *ssm) {
        output_durable_lsn(1);
        W_DO(x_btree_create_index(ssm, &_volume, _stid, _root_pid));
        output_durable_lsn(2);
        W_DO(test_env->btree_insert_and_commit(_stid, "aa3", "data3"));
        W_DO(test_env->btree_insert_and_commit(_stid, "aa4", "data4"));
        W_DO(test_env->btree_insert_and_commit(_stid, "aa1", "data1"));
        W_DO(test_env->btree_insert_and_commit(_stid, "aa5", "data5"));
        W_DO(test_env->btree_insert_and_commit(_stid, "aa2", "data2"));
        output_durable_lsn(3);
        return RCOK;
    }

    w_rc_t post_shutdown(ss_m *) {
        output_durable_lsn(4);
        x_btree_scan_result s;
        W_DO(test_env->btree_scan(_stid, s));
        EXPECT_EQ (5, s.rownum);
        EXPECT_EQ (std::string("aa1"), s.minkey);
        EXPECT_EQ (std::string("aa5"), s.maxkey);
        return RCOK;
    }
};

/* Passing */
TEST (RestartTest, BasicN) {
    test_env->empty_logdata_dir();
    restart_basic context;
    EXPECT_EQ(test_env->runRestartTest(&context, false, 10), 0);  // false = no simulated crash, normal shutdown
                                                                  // 10 = recovery mode, m1 default serial mode
}
/**/

/* Passing */
TEST (RestartTest, BasicC) {
    test_env->empty_logdata_dir();
    restart_basic context;
    EXPECT_EQ(test_env->runRestartTest(&context, true, 10), 0);  // true = simulated crash
                                                                 // 10 = recovery mode, m1 default serial mode
}
/**/


// Test case with checkpoint and normal shutdown
class restart_checkpoint : public restart_test_base 
{
public:
    w_rc_t pre_shutdown(ss_m *ssm) {
        output_durable_lsn(1);
        W_DO(x_btree_create_index(ssm, &_volume, _stid, _root_pid));
        output_durable_lsn(2);
        W_DO(test_env->btree_insert_and_commit(_stid, "aa3", "data3"));
        W_DO(test_env->btree_insert_and_commit(_stid, "aa4", "data4"));
        W_DO(ss_m::checkpoint());
        W_DO(test_env->btree_insert_and_commit(_stid, "aa1", "data1"));
        W_DO(test_env->btree_insert_and_commit(_stid, "aa5", "data5"));
        W_DO(test_env->btree_insert_and_commit(_stid, "aa2", "data2"));
        // If enabled the 2nd checkpoint, it is passing also
        // W_DO(ss_m::checkpoint());
        output_durable_lsn(3);
        return RCOK;
    }

    w_rc_t post_shutdown(ss_m *) {
        output_durable_lsn(4);
        x_btree_scan_result s;
        W_DO(test_env->btree_scan(_stid, s));
        EXPECT_EQ (5, s.rownum);
        EXPECT_EQ (std::string("aa1"), s.minkey);
        EXPECT_EQ (std::string("aa5"), s.maxkey);
        return RCOK;
    }
};

/* Passing */
TEST (RestartTest, CheckpointN) {
    test_env->empty_logdata_dir();
    restart_checkpoint context;
    EXPECT_EQ(test_env->runRestartTest(&context, false, 10), 0);  // false = no simulated crash, normal shutdown
                                                                  // 10 = recovery mode, m1 default serial mode
}
/**/

/* Passing */
TEST (RestartTest, CheckpointC) {
    test_env->empty_logdata_dir();
    restart_checkpoint context;
    EXPECT_EQ(test_env->runRestartTest(&context, true, 10), 0);   // true = simulated crash
                                                                  // 10 = recovery mode, m1 default serial mode
}
/**/


// Test case with more than one page of data, without checkpoint and normal shutdown
class restart_many : public restart_test_base 
{
public:
    w_rc_t pre_shutdown(ss_m *ssm) {
        output_durable_lsn(1);
        W_DO(x_btree_create_index(ssm, &_volume, _stid, _root_pid));
        output_durable_lsn(2);

        W_DO(populate_records(_stid, false));  // No checkpoint
        output_durable_lsn(3);
        return RCOK;
    }

    w_rc_t post_shutdown(ss_m *) {
        output_durable_lsn(4);
        x_btree_scan_result s;
        W_DO(test_env->btree_scan(_stid, s));
        const int recordCount = (SM_PAGESIZE / btree_m::max_entry_size()) * 5;
        EXPECT_EQ (recordCount, s.rownum);
        return RCOK;
    }
};

/* Passing */
TEST (RestartTest, ManySimpleN) {
    test_env->empty_logdata_dir();
    restart_many context;
    EXPECT_EQ(test_env->runRestartTest(&context, false, 10), 0);  // false = no simulated crash, normal shutdown
                                                                  // 10 = recovery mode, m1 default serial mode
}
/**/

/* Passing */
TEST (RestartTest, ManySimpleC) {
    test_env->empty_logdata_dir();
    restart_many context;
    EXPECT_EQ(test_env->runRestartTest(&context, true, 10), 0);   // true = simulated crash
                                                                  // 10 = recovery mode, m1 default serial mode
}
/**/


// Test case with more than one page of data, with checkpoint and normal shutdown
class restart_many_checkpoint : public restart_test_base 
{
public:
    w_rc_t pre_shutdown(ss_m *ssm) {
        output_durable_lsn(1);
        W_DO(x_btree_create_index(ssm, &_volume, _stid, _root_pid));
        output_durable_lsn(2);

        W_DO(populate_records(_stid, true));  // Checkpoint

        // If enabled the 2nd checkpoint, it is passing also
        // W_DO(ss_m::checkpoint()); 

        output_durable_lsn(3);
        return RCOK;
    }

    w_rc_t post_shutdown(ss_m *) {
        output_durable_lsn(4);
        x_btree_scan_result s;
        W_DO(test_env->btree_scan(_stid, s));
        const int recordCount = (SM_PAGESIZE / btree_m::max_entry_size()) * 5;
        EXPECT_EQ (recordCount, s.rownum);
        return RCOK;
    }
};

/* Passing */
TEST (RestartTest, ManyCheckpointN) {
    test_env->empty_logdata_dir();
    restart_many_checkpoint context;
    EXPECT_EQ(test_env->runRestartTest(&context, false, 10), 0);  // false = no simulated crash, normal shutdown
                                                                  // 10 = recovery mode, m1 default serial mode
}
/**/

/* Passing */
TEST (RestartTest, ManyCheckpointC) {
    test_env->empty_logdata_dir();
    restart_many_checkpoint context;
    EXPECT_EQ(test_env->runRestartTest(&context, true, 10), 0);   // true = simulated crash
                                                                  // 10 = recovery mode, m1 default serial mode
}
/**/


// Test case with an uncommitted transaction, no checkpoint, normal shutdown
class restart_inflight : public restart_test_base 
{
public:
    w_rc_t pre_shutdown(ss_m *ssm) {
        output_durable_lsn(1);
        W_DO(x_btree_create_index(ssm, &_volume, _stid, _root_pid));
        output_durable_lsn(2);
        W_DO(test_env->btree_insert_and_commit(_stid, "aa3", "data3"));
        W_DO(test_env->btree_insert_and_commit(_stid, "aa4", "data4"));
        W_DO(test_env->btree_insert_and_commit(_stid, "aa1", "data1"));

        // Start a transaction but no commit before normal shutdown
        W_DO(test_env->begin_xct());
        W_DO(test_env->btree_insert(_stid, "aa2", "data2"));
        output_durable_lsn(3);
        return RCOK;
    }

    w_rc_t post_shutdown(ss_m *) {
        output_durable_lsn(4);
        x_btree_scan_result s;
        W_DO(test_env->btree_scan(_stid, s));
        EXPECT_EQ (3, s.rownum);
        EXPECT_EQ (std::string("aa1"), s.minkey);
        EXPECT_EQ (std::string("aa4"), s.maxkey);
        return RCOK;
    }
};

/* Passing */
TEST (RestartTest, InflightN) {
    test_env->empty_logdata_dir();
    restart_inflight context;
    EXPECT_EQ(test_env->runRestartTest(&context, false, 10), 0);  // false = no simulated crash, normal shutdown
                                                                  // 10 = recovery mode, m1 default serial mode
}
/**/

/* Passing */
TEST (RestartTest, InflightC) {
    test_env->empty_logdata_dir();
    restart_inflight context;
    EXPECT_EQ(test_env->runRestartTest(&context, true, 10), 0);   // true = simulated crash
                                                                  // 10 = recovery mode, m1 default serial mode
}
/**/


// Test case with an uncommitted transaction, checkpoint, normal shutdown
class restart_inflight_checkpoint : public restart_test_base 
{
public:
    w_rc_t pre_shutdown(ss_m *ssm) {
        output_durable_lsn(1);
        W_DO(x_btree_create_index(ssm, &_volume, _stid, _root_pid));
        output_durable_lsn(2);
        W_DO(test_env->btree_insert_and_commit(_stid, "aa3", "data3"));
        W_DO(test_env->btree_insert_and_commit(_stid, "aa4", "data4"));
        W_DO(test_env->btree_insert_and_commit(_stid, "aa1", "data1"));
        W_DO(ss_m::checkpoint()); 

        // Start a transaction but no commit, checkpoint, and then normal shutdown
        W_DO(test_env->begin_xct());
        W_DO(test_env->btree_insert(_stid, "aa2", "data2"));
        W_DO(ss_m::checkpoint()); 
        output_durable_lsn(3);
        return RCOK;
    }

    w_rc_t post_shutdown(ss_m *) {
        output_durable_lsn(4);
        x_btree_scan_result s;
        W_DO(test_env->btree_scan(_stid, s));
        EXPECT_EQ (3, s.rownum);
        EXPECT_EQ (std::string("aa1"), s.minkey);
        EXPECT_EQ (std::string("aa4"), s.maxkey);
        return RCOK;
    }
};

/* Passing */
TEST (RestartTest, InflightCheckpointN) {
    test_env->empty_logdata_dir();
    restart_inflight_checkpoint context;
    EXPECT_EQ(test_env->runRestartTest(&context, false, 10), 0);  // false = no simulated crash, normal shutdown
                                                                  // 10 = recovery mode, m1 default serial mode
}
/**/

/* Passing */
// In this test case, the user checkpoint was aborted due to crash shutdown
TEST (RestartTest, InflightCheckpointC) {
    test_env->empty_logdata_dir();
    restart_inflight_checkpoint context;
    EXPECT_EQ(test_env->runRestartTest(&context, true, 10), 0);   // true = simulated crash
                                                                  // 10 = recovery mode, m1 default serial mode
}
/**/


// Test case with an uncommitted transaction, more than one page of data, no checkpoint, simulated crash shutdown
class restart_inflight_many : public restart_test_base 
{
public:
    w_rc_t pre_shutdown(ss_m *ssm) {
        output_durable_lsn(1);
        W_DO(x_btree_create_index(ssm, &_volume, _stid, _root_pid));
        output_durable_lsn(2);

        W_DO(populate_records(_stid, false));  // No checkpoint
        output_durable_lsn(3);

        // In-flight transaction, no commit
        W_DO(test_env->begin_xct());
        W_DO(test_env->btree_insert(_stid, "aa1", "data1"));
        
        output_durable_lsn(4);
        return RCOK;
    }

    w_rc_t post_shutdown(ss_m *) {
        output_durable_lsn(5);
        x_btree_scan_result s;
        W_DO(test_env->btree_scan(_stid, s));
        const int recordCount = (SM_PAGESIZE / btree_m::max_entry_size()) * 5;
        EXPECT_EQ (recordCount, s.rownum);
        return RCOK;
    }
};

/* Passing */
TEST (RestartTest, InflightManyN) {
<<<<<<< HEAD
    test_env->empty_logdata_dir();
    restart_inflight_many context;
    EXPECT_EQ(test_env->runRestartTest(&context, false, 10), 0); // false = no simulated crash, normal shutdown
                                                                 // 10 = recovery mode, m1 default serial mode
}
/**/

/* Passing */
TEST (RestartTest, InflightManyC) {
    test_env->empty_logdata_dir();
    restart_inflight_many context;
=======
    test_env->empty_logdata_dir();
    restart_inflight_many context;
    EXPECT_EQ(test_env->runRestartTest(&context, false, 10), 0); // false = no simulated crash, normal shutdown
                                                                 // 10 = recovery mode, m1 default serial mode
}
/**/

/* Passing */
TEST (RestartTest, InflightManyC) {
    test_env->empty_logdata_dir();
    restart_inflight_many context;
>>>>>>> 75ffc335
    EXPECT_EQ(test_env->runRestartTest(&context, true, 10), 0);  // true = simulated crash
                                                                 // 10 = recovery mode, m1 default serial mode
}
/**/


// Test case with an uncommitted transaction, more than one page of data, checkpoint, simulated crash shutdown
class restart_inflight_ckpt_many : public restart_test_base 
{
public:
    w_rc_t pre_shutdown(ss_m *ssm) {
        output_durable_lsn(1);
        W_DO(x_btree_create_index(ssm, &_volume, _stid, _root_pid));
        output_durable_lsn(2);

        W_DO(populate_records(_stid, true));  // Checkpoint
        output_durable_lsn(3);

        // 2nd checkpoint before the in-flight transaction
        // W_DO(ss_m::checkpoint());

        // In-flight transaction, no commit
        W_DO(test_env->begin_xct());
        W_DO(test_env->btree_insert(_stid, "aa1", "data1"));
        
        output_durable_lsn(4);
        return RCOK;
    }

    w_rc_t post_shutdown(ss_m *) {
        output_durable_lsn(5);
        x_btree_scan_result s;
        W_DO(test_env->btree_scan(_stid, s));
        int recordCount = (SM_PAGESIZE / btree_m::max_entry_size()) * 5;
        EXPECT_EQ (recordCount, s.rownum);
        return RCOK;
    }
};

/* Passing */
TEST (RestartTest, InflightCkptManyN) {
    test_env->empty_logdata_dir();
    restart_inflight_ckpt_many context;
    EXPECT_EQ(test_env->runRestartTest(&context, false, 10), 0); // false = no simulated crash, normal shutdown
                                                                 // 10 = recovery mode, m1 default serial mode
}
/**/

/* Passing */
TEST (RestartTest, InflightCkptManyC) {
    test_env->empty_logdata_dir();
    restart_inflight_ckpt_many context;
    EXPECT_EQ(test_env->runRestartTest(&context, true, 10), 0);  // true = simulated crash
                                                                 // 10 = recovery mode, m1 default serial mode
}
/**/


/* Multi-thread test cases from here on */

/* Test case with 2 threads, 1 committed transaction each, no checkpoints, normal shutdown */
class restart_multithrd_basic : public restart_test_base
{
public:
    static void t1Run(stid_t pstid) {
        test_env->btree_insert_and_commit(pstid, "aa1", "data1");
    }   

    static void t2Run(stid_t pstid) {
        test_env->btree_insert_and_commit(pstid, "aa2", "data2");
    }   

    w_rc_t pre_shutdown(ss_m *ssm) {
        output_durable_lsn(1);
        W_DO(x_btree_create_index(ssm, &_volume, _stid, _root_pid));
        output_durable_lsn(2);
        transact_thread_t t1 (_stid, t1Run);
        transact_thread_t t2 (_stid, t2Run);
        output_durable_lsn(3);

        W_DO(t1.fork());
        W_DO(t2.fork());
        W_DO(t1.join());
        W_DO(t2.join());

        EXPECT_TRUE(t1._finished);
        EXPECT_TRUE(t2._finished);
        return RCOK;
    }   


    w_rc_t post_shutdown(ss_m *) {
        output_durable_lsn(4);
        x_btree_scan_result s;
        W_DO(test_env->btree_scan(_stid, s));
        EXPECT_EQ (2, s.rownum);
        EXPECT_EQ (std::string("aa1"), s.minkey);
        EXPECT_EQ (std::string("aa2"), s.maxkey);
        return RCOK;
    }   
};

/* Passing */
TEST (RestartTest, MultithrdBasicN) {
    test_env->empty_logdata_dir();
    restart_multithrd_basic context;
    EXPECT_EQ(test_env->runRestartTest(&context, false, 10), 0); 
    // false = normal shutdown, 10 = recovery mode, m1 default serial mode
}
/**/

/* Passing */
TEST (RestartTest, MultithrdBasicC) {
    test_env->empty_logdata_dir();
    restart_multithrd_basic context;
    EXPECT_EQ(test_env->runRestartTest(&context, true, 10), 0); 
    // true = crash shutdown, 10 = recovery mode, m1 default serial mode
}
/**/


/* Test case with 3 threads, 1 insert&commit, 1 abort, 1 in-flight */
class restart_multithrd_inflight1 : public restart_test_base
{
public:
    static void t1Run(stid_t pstid) {
    test_env->btree_insert_and_commit(pstid, "aa1", "data1");
    }
    static void t2Run(stid_t pstid) {
    test_env->begin_xct();
    test_env->btree_insert(pstid, "aa2", "data2");
    test_env->abort_xct();
    }
    static void t3Run(stid_t pstid) {
    test_env->begin_xct();

    test_env->btree_insert(pstid, "aa3", "data3");

    ss_m::detach_xct();
    }

    w_rc_t pre_shutdown(ss_m *ssm) {
    output_durable_lsn(1);
    W_DO(x_btree_create_index(ssm, &_volume, _stid, _root_pid));
    output_durable_lsn(2);
    transact_thread_t t1 (_stid, t1Run);
    transact_thread_t t2 (_stid, t2Run);
    transact_thread_t t3 (_stid, t3Run);
    output_durable_lsn(3);
    W_DO(t1.fork());
    W_DO(t2.fork());
    W_DO(t3.fork());
    W_DO(t1.join());
    W_DO(t2.join());
    return RCOK;
    }
    
    w_rc_t post_shutdown(ss_m *) {
    output_durable_lsn(4);
    x_btree_scan_result s;
    W_DO(test_env->btree_scan(_stid, s));
    EXPECT_EQ(1, s.rownum);
    EXPECT_EQ(std::string("aa1"), s.minkey);
    return RCOK;
    }
};

/* Passing */
TEST (RestartTest, MultithrdInflight1N) {
    test_env->empty_logdata_dir();
    restart_multithrd_inflight1 context;
    EXPECT_EQ(test_env->runRestartTest(&context, false, 10), 0); 
    // false = normal shutdown, 10 = recovery mode, m1 default serial mode
}
/**/

/* Passing */ 
TEST (RestartTest, MultithrdInflight1C) {
    test_env->empty_logdata_dir();
    restart_multithrd_inflight1 context;
    EXPECT_EQ(test_env->runRestartTest(&context, true, 10), 0); 
    // true = crash shutdown, 10 = recovery mode, m1 default serial mode
}
/**/


/* Test case with 3 threads, 1 insert&commit, 1 aborted, 1 with two inserts, one update and commit*/
class restart_multithrd_abort1 : public restart_test_base
{
public:
    static void t1Run(stid_t pstid) {
    test_env->btree_insert_and_commit(pstid, "aa1", "data1");
    }
    static void t2Run(stid_t pstid) {
    test_env->begin_xct();
    test_env->btree_insert(pstid, "aa2", "data2");
    test_env->abort_xct();
    }
    static void t3Run(stid_t pstid) {
    test_env->begin_xct();
    test_env->btree_insert(pstid, "aa3", "data3");
    test_env->btree_insert(pstid, "aa4", "data4");
    test_env->btree_update(pstid, "aa3", "data33");
    test_env->commit_xct();
    }

    w_rc_t pre_shutdown(ss_m *ssm) {
    output_durable_lsn(1);
    W_DO(x_btree_create_index(ssm, &_volume, _stid, _root_pid));
    output_durable_lsn(2);
    transact_thread_t t1 (_stid, t1Run);
    transact_thread_t t2 (_stid, t2Run);
    transact_thread_t t3 (_stid, t3Run);
    output_durable_lsn(3);
    W_DO(t1.fork());
    W_DO(t2.fork());
    W_DO(t3.fork());
    W_DO(t1.join());
    W_DO(t2.join());
    W_DO(t3.join());
    return RCOK;
    }
    
    w_rc_t post_shutdown(ss_m *) {
    output_durable_lsn(4);
    x_btree_scan_result s;
    W_DO(test_env->btree_scan(_stid, s));
    EXPECT_EQ(3, s.rownum);
    EXPECT_EQ(std::string("aa1"), s.minkey);
    EXPECT_EQ(std::string("aa4"), s.maxkey);
    std::string data;
    test_env->btree_lookup_and_commit(_stid, "aa3", data);
    EXPECT_EQ(std::string("data33"), data);
    return RCOK;
    }
};

/* Passing */ 
TEST (RestartTest, MultithrdAbort1N) {
    test_env->empty_logdata_dir();
    restart_multithrd_abort1 context;
    EXPECT_EQ(test_env->runRestartTest(&context, false, 10), 0); 
    // false = normal shutdown, 10 = recovery mode, m1 default serial mode
}
/**/


/* Passing */ 
TEST (RestartTest, MultithrdAbort1C) {
    test_env->empty_logdata_dir();
    restart_multithrd_abort1 context;
    EXPECT_EQ(test_env->runRestartTest(&context, true, 10), 0); 
    // true = crash shutdown, 10 = recovery mode, m1 default serial mode
}
/**/


/* Test case with 3 threads, 1 insert&commit, 1 aborted, 1 with two inserts, one update and commit*/
class restart_multithrd_chckp : public restart_test_base
{
public:
    static void t1Run(stid_t pstid) {
    test_env->btree_insert_and_commit(pstid, "aa1", "data1");
    test_env->btree_insert_and_commit(pstid, "aa3", "data3");
    test_env->btree_insert_and_commit(pstid, "aa2", "data2");
    test_env->btree_insert_and_commit(pstid, "aa4", "data4");
    }
    static void t2Run(stid_t pstid) {
    test_env->begin_xct();
    test_env->btree_insert(pstid, "aa5", "data5");
    test_env->btree_insert(pstid, "aa0", "data0");
    test_env->btree_update(pstid, "aa5", "data55");
    ss_m::checkpoint();
    test_env->btree_update(pstid, "aa5", "data555");
    test_env->abort_xct();
    test_env->btree_insert_and_commit(pstid, "aa5", "data5555");
    }
    static void t3Run(stid_t pstid) {
    test_env->begin_xct();
    test_env->btree_insert(pstid, "aa6", "data6");
    test_env->btree_insert(pstid, "aa7", "data7");
    test_env->btree_update(pstid, "aa6", "data66");
    test_env->commit_xct();
    }

    w_rc_t pre_shutdown(ss_m *ssm) {
    output_durable_lsn(1);
    W_DO(x_btree_create_index(ssm, &_volume, _stid, _root_pid));
    output_durable_lsn(2);
    transact_thread_t t1 (_stid, t1Run);
    transact_thread_t t2 (_stid, t2Run);
    transact_thread_t t3 (_stid, t3Run);
    output_durable_lsn(3);
    W_DO(t1.fork());
    W_DO(t2.fork());
    W_DO(t3.fork());
    W_DO(t1.join());
    W_DO(t2.join());
    return RCOK;
    }
    
    w_rc_t post_shutdown(ss_m *) {
    output_durable_lsn(4);
    x_btree_scan_result s;
    W_DO(test_env->btree_scan(_stid, s));
    EXPECT_EQ(7, s.rownum);
    EXPECT_EQ(std::string("aa1"), s.minkey);
    EXPECT_EQ(std::string("aa7"), s.maxkey);
    std::string data;
    test_env->btree_lookup_and_commit(_stid, "aa5", data);
    EXPECT_EQ(std::string("data5555"), data);
    data = "";
    test_env->btree_lookup_and_commit(_stid, "aa6", data);
    EXPECT_EQ(std::string("data66"), data);
    return RCOK;
    }
};

/* Passing */
TEST (RestartTest, MultithrdCheckpN) {
    test_env->empty_logdata_dir();
    restart_multithrd_chckp context;
    EXPECT_EQ(test_env->runRestartTest(&context, false, 10), 0); 
    // false = normal shutdown, 10 = recovery mode, m1 default serial mode
}
/**/

/* Passing */  
TEST (RestartTest, MultithrdCheckpC) {
    test_env->empty_logdata_dir();
    restart_multithrd_chckp context;
    EXPECT_EQ(test_env->runRestartTest(&context, true, 10), 0);
    // true = crash shutdown, 10 = recovery mode, m1 default serial mode
}
/**/

/* Test case with 3 threads:
 * t1:	2 committed inserts, one inflight update
 * t2:	1 aborted insert, 1 committed insert, 1 inflight remove
 * t3:	1 inflight transaction with several inserts and one update
 */
class restart_multithrd_inflight2 : public restart_test_base
{
public:
    static void t1Run(stid_t pstid) {
    test_env->begin_xct();
    test_env->btree_insert(pstid, "aa0", "data0");
    test_env->btree_insert(pstid, "aa2", "data2");
    test_env->commit_xct();
    test_env->begin_xct();
    test_env->btree_update(pstid, "aa0", "data00");
    test_env->btree_update(pstid, "aa1", "data1");
    ss_m::detach_xct();
    }
    static void t2Run(stid_t pstid) {
    test_env->begin_xct();
    test_env->btree_insert(pstid, "aa3", "data3");
    test_env->abort_xct();
    test_env->btree_insert_and_commit(pstid, "aa4", "data4");
    test_env->begin_xct();
    test_env->btree_remove(pstid, "aa4");
    ss_m::detach_xct();
    }
    static void t3Run(stid_t pstid) {
    test_env->begin_xct();
    test_env->btree_insert(pstid, "aa5", "data5");
    test_env->btree_insert(pstid, "aa6", "data6");
    test_env->btree_insert(pstid, "aa7", "data7");
    test_env->btree_insert(pstid, "aa8", "data8");
    test_env->btree_insert(pstid, "aa9", "data9");
    test_env->btree_update(pstid, "aa7", "data77");
    test_env->btree_insert(pstid, "aa10", "data10");
    ss_m::detach_xct();
    }

    w_rc_t pre_shutdown(ss_m *ssm) {
    output_durable_lsn(1);
    W_DO(x_btree_create_index(ssm, &_volume, _stid, _root_pid));
    output_durable_lsn(2);
    transact_thread_t t1 (_stid, t1Run);
    transact_thread_t t2 (_stid, t2Run);
    transact_thread_t t3 (_stid, t3Run);
    output_durable_lsn(3);
    W_DO(t1.fork());
    W_DO(t2.fork());
    W_DO(t3.fork());
    W_DO(t1.join());
    W_DO(t2.join());
    W_DO(t3.join());
    return RCOK;
    }
    
    w_rc_t post_shutdown(ss_m *) {
    output_durable_lsn(4);
    x_btree_scan_result s;
    W_DO(test_env->btree_scan(_stid, s));
    EXPECT_EQ(3, s.rownum);
    EXPECT_EQ(std::string("aa0"), s.minkey);
    EXPECT_EQ(std::string("aa4"), s.maxkey);
    return RCOK;
    }
};

/* Normal Shutdown scenario for restart_multithrd_inflight2 -- Passing */
TEST (RestartTest, MultithrdInflightN) {
    test_env->empty_logdata_dir();
    restart_multithrd_inflight2 context;
    EXPECT_EQ(test_env->runRestartTest(&context, false, 10), 0);
    // false = normal shutdown, 10 = recovery mode, m1 default serial mode
}
/**/

/* Crash shutdown scenario for restart_multithrd_inflight2 */
/* Passing */
TEST (RestartTest, MultithrdInflightC) {
    test_env->empty_logdata_dir();
    restart_multithrd_inflight2 context;
    EXPECT_EQ(test_env->runRestartTest(&context, true, 10), 0);
    // true = crash shutdown, 10 = recovery mode, m1 default serial mode
}
/**/

/* Test case with 3 threads:
 * t1:	1 committed trans w/ 2 inserts, 1 aborted trans w/ 1 update & 1 remove
 * t2:	1 committed trans w/ 2 inserts, 1 aborted trans w/ 1 remove & 1 update, 1 aborted trans w/ 1 update & 1 remove
 * t3:	1 committed trans w/ 2 inserts, 1 aborted trans w/ 2 updates & 1 insert
 */
class restart_multithrd_abort2 : public restart_test_base
{
public:
    static void t1Run(stid_t pstid) {
        test_env->begin_xct();
    test_env->btree_insert(pstid, "aa0", "data0");
    test_env->btree_insert(pstid, "aa1", "data1");
    test_env->commit_xct();
    test_env->begin_xct();
    test_env->btree_update(pstid, "aa0", "data00");
    test_env->btree_remove(pstid, "aa1");
    test_env->abort_xct();
    }   
    static void t2Run(stid_t pstid) {
        test_env->begin_xct();
    test_env->btree_insert(pstid, "aa2", "data2");
    test_env->btree_insert(pstid, "aa3", "data3");
    test_env->commit_xct();
    test_env->begin_xct();
    test_env->btree_remove(pstid, "aa2");
    test_env->btree_update(pstid, "aa3", "data33");
    test_env->abort_xct();
    test_env->begin_xct();
    test_env->btree_update(pstid, "aa2", "data22");
    test_env->btree_remove(pstid, "aa3");
    test_env->abort_xct();
    }   
    static void t3Run(stid_t pstid) {
        test_env->begin_xct();
    test_env->btree_insert(pstid, "aa4", "data4");
    test_env->btree_insert(pstid, "aa5", "data5");
    test_env->commit_xct();
    test_env->begin_xct();
    test_env->btree_update(pstid, "aa4", "data44");
    test_env->btree_update(pstid, "aa5", "data55");
    test_env->btree_insert(pstid, "aa6", "data6");
    test_env->abort_xct();
    }   

    w_rc_t pre_shutdown(ss_m *ssm) {
        output_durable_lsn(1);
        W_DO(x_btree_create_index(ssm, &_volume, _stid, _root_pid));
        output_durable_lsn(2);
        transact_thread_t t1 (_stid, t1Run);
        transact_thread_t t2 (_stid, t2Run);
        transact_thread_t t3 (_stid, t3Run);
        output_durable_lsn(3);
        W_DO(t1.fork());
        W_DO(t2.fork());
        W_DO(t3.fork());
        W_DO(t1.join());
        W_DO(t2.join());
        W_DO(t3.join());
        return RCOK;
    }   
    
    w_rc_t post_shutdown(ss_m *) {
        output_durable_lsn(4);
        x_btree_scan_result s;
        W_DO(test_env->btree_scan(_stid, s));
        EXPECT_EQ(6, s.rownum);
        EXPECT_EQ(std::string("aa0"), s.minkey);
        EXPECT_EQ(std::string("aa5"), s.maxkey);
    std::string data;
        test_env->btree_lookup_and_commit(_stid, "aa0", data);
        EXPECT_EQ(std::string("data0"), data);
    data = "";
        test_env->btree_lookup_and_commit(_stid, "aa1", data);
        EXPECT_EQ(std::string("data1"), data);
    data = "";
        test_env->btree_lookup_and_commit(_stid, "aa2", data);
        EXPECT_EQ(std::string("data2"), data);
    data = "";
        test_env->btree_lookup_and_commit(_stid, "aa3", data);
        EXPECT_EQ(std::string("data3"), data);
    data = "";
        test_env->btree_lookup_and_commit(_stid, "aa4", data);
        EXPECT_EQ(std::string("data4"), data);
    data = "";
        test_env->btree_lookup_and_commit(_stid, "aa5", data);
        EXPECT_EQ(std::string("data5"), data);
        return RCOK;
    }
};

/* Normal Shutdown scenario for restart_multithrd_abort2 -- Passing */
TEST (RestartTest, MultithrdAbort2N) {
    test_env->empty_logdata_dir();
    restart_multithrd_abort2 context;
    EXPECT_EQ(test_env->runRestartTest(&context, false, 10), 0);
    // false = normal shutdown, 10 = recovery mode, m1 default serial mode
    }
/**/

/* Crash Shutdown scenario for restart_multithrd_abort2 */
/* Passing */
TEST (RestartTest, MultithrdAbort2C) {
    test_env->empty_logdata_dir();
    restart_multithrd_abort2 context;
    EXPECT_EQ(test_env->runRestartTest(&context, true, 10), 0);
    // true = crash shutdown, 10 = recovery mode, m1 default serial mode
}
/**/

/* Test case with 3 threads:
 * t1:	1 committed insert, 1 in-flight trans with an update, insert, remove
 * t2:	1 committed insert, 1 in-flight trans with an insert, update, insert, update, remove
 * t3:	3 committed inserts, 1 in-flight trans with a remove, update, remove, update, insert
 */
class restart_multithrd_inflight3 : public restart_test_base
{
public:
    static void t1Run(stid_t pstid) {
        test_env->btree_insert_and_commit(pstid, "aa0", "data0");
    test_env->begin_xct();
    test_env->btree_update(pstid, "aa0", "data00");
    test_env->btree_insert(pstid, "aa1", "data1");
    test_env->btree_remove(pstid, "aa0");
    ss_m::detach_xct();
    }   
    static void t2Run(stid_t pstid) {
    test_env->btree_insert_and_commit(pstid, "aa2", "data2");
        test_env->begin_xct();
    test_env->btree_insert(pstid, "aa3", "data3");
    test_env->btree_update(pstid, "aa3", "data33");
    test_env->btree_insert(pstid, "aa4", "data4");
    test_env->btree_update(pstid, "aa2", "data2");
    test_env->btree_remove(pstid, "aa2");
    ss_m::detach_xct();
    }   
    static void t3Run(stid_t pstid) {
        test_env->btree_insert_and_commit(pstid, "aa5", "data5");
        test_env->btree_insert_and_commit(pstid, "aa6", "data6");
        test_env->btree_insert_and_commit(pstid, "aa7", "data7");
    test_env->begin_xct();
    test_env->btree_remove(pstid, "aa5");
    test_env->btree_update(pstid, "aa6", "data66");
    test_env->btree_remove(pstid, "aa7");
    test_env->btree_update(pstid, "aa6", "data666");
    test_env->btree_insert(pstid, "aa5", "data55");
    ss_m::detach_xct();
    }   

    w_rc_t pre_shutdown(ss_m *ssm) {
        output_durable_lsn(1);
        W_DO(x_btree_create_index(ssm, &_volume, _stid, _root_pid));
        output_durable_lsn(2);
        transact_thread_t t1 (_stid, t1Run);
        transact_thread_t t2 (_stid, t2Run);
        transact_thread_t t3 (_stid, t3Run);
        output_durable_lsn(3);
        W_DO(t1.fork());
        W_DO(t2.fork());
        W_DO(t3.fork());
        W_DO(t1.join());
        W_DO(t2.join());
        W_DO(t3.join());
        return RCOK;
    }   
    
    w_rc_t post_shutdown(ss_m *) {
        output_durable_lsn(4);
        x_btree_scan_result s;
        W_DO(test_env->btree_scan(_stid, s));
        EXPECT_EQ(5, s.rownum);
        EXPECT_EQ(std::string("aa0"), s.minkey);
        EXPECT_EQ(std::string("aa7"), s.maxkey);
        std::string data;
    test_env->btree_lookup_and_commit(_stid, "aa0", data);
    EXPECT_EQ(std::string("data0"), data);
        return RCOK;
    }
};

/* Passing */
TEST (RestartTest, MultithrdInflight3N) {
    test_env->empty_logdata_dir();
    restart_multithrd_inflight3 context;
    EXPECT_EQ(test_env->runRestartTest(&context, false, 10), 0);
    // false = normal shutdown, 10 = recovery mode, m1 default serial mode
}
/**/

/* Passing */
TEST (RestartTest, MultithrdInflight3C) {
    test_env->empty_logdata_dir();
    restart_multithrd_inflight3 context;
    EXPECT_EQ(test_env->runRestartTest(&context, true, 10), 0);
    // true = crash shutdown, 10 = recovery mode, m1 default serial mode
}
/**/
    
/* Same test code as restart_multithrd_inflight3 above, with 2 checkpoints in between */
class restart_multithrd_inflight_chckp1 : public restart_test_base
{
public:
    static void t1Run(stid_t pstid) {
        test_env->btree_insert_and_commit(pstid, "aa0", "data0");
        test_env->begin_xct();
        test_env->btree_update(pstid, "aa0", "data00");
        test_env->btree_insert(pstid, "aa1", "data1");
    ss_m::checkpoint();
        test_env->btree_remove(pstid, "aa0");
        ss_m::detach_xct();
    }    
    static void t2Run(stid_t pstid) {
        test_env->btree_insert_and_commit(pstid, "aa2", "data2");
        test_env->begin_xct();
        test_env->btree_insert(pstid, "aa3", "data3");
        test_env->btree_update(pstid, "aa3", "data33");
        test_env->btree_insert(pstid, "aa4", "data4");
        test_env->btree_update(pstid, "aa2", "data2");
        test_env->btree_remove(pstid, "aa2");
        ss_m::detach_xct();
    }    
    static void t3Run(stid_t pstid) {
        test_env->btree_insert_and_commit(pstid, "aa5", "data5");
        test_env->btree_insert_and_commit(pstid, "aa6", "data6");
        test_env->btree_insert_and_commit(pstid, "aa7", "data7");
        test_env->begin_xct();
        test_env->btree_remove(pstid, "aa5");
        test_env->btree_update(pstid, "aa6", "data66");
        test_env->btree_remove(pstid, "aa7");
    ss_m::checkpoint();
        test_env->btree_update(pstid, "aa6", "data666");
        test_env->btree_insert(pstid, "aa5", "data55");
        ss_m::detach_xct();
    }    

    w_rc_t pre_shutdown(ss_m *ssm) {
        output_durable_lsn(1);
        W_DO(x_btree_create_index(ssm, &_volume, _stid, _root_pid));
        output_durable_lsn(2);
        transact_thread_t t1 (_stid, t1Run);
        transact_thread_t t2 (_stid, t2Run);
        transact_thread_t t3 (_stid, t3Run);
        output_durable_lsn(3);
        W_DO(t1.fork());
        W_DO(t2.fork());
        W_DO(t3.fork());
        W_DO(t1.join());
        W_DO(t2.join());
        W_DO(t3.join());
        return RCOK;
    }

    w_rc_t post_shutdown(ss_m *) {
        output_durable_lsn(4);
    x_btree_scan_result s;
        W_DO(test_env->btree_scan(_stid, s));
        EXPECT_EQ(5, s.rownum);
        EXPECT_EQ(std::string("aa0"), s.minkey);
        EXPECT_EQ(std::string("aa7"), s.maxkey);
        std::string data;
        test_env->btree_lookup_and_commit(_stid, "aa0", data);
        EXPECT_EQ(std::string("data0"), data);
        return RCOK;
    }
};

/* Passing */
TEST (RestartTest, MultithrdInflightChckp1N) {
    test_env->empty_logdata_dir();
    restart_multithrd_inflight_chckp1 context;
    EXPECT_EQ(test_env->runRestartTest(&context, false, 10), 0);
    // false = normal shutdown, 10 = recovery mode, m1 default serial mode
}
/**/

/* Passing */
TEST (RestartTest, MultithrdInflightChckp1C) {
    test_env->empty_logdata_dir();
    restart_multithrd_inflight_chckp1 context;
    EXPECT_EQ(test_env->runRestartTest(&context, true, 10), 0);
    // true = crash shutdown, 10 = recovery mode, m1 default serial mode
}
/**/

/// Test case with 3 threads, each with a committed transaction containing a large amount of inserts, no checkpoints
class restart_multithrd_ldata1 : public restart_test_base
{
public:
    static void t1Run(stid_t pstid) {
    populate_records(pstid, false, false, '1'); // Populate records without checkpoint, commit, keySuffix '1'
    }
    static void t2Run(stid_t pstid) {
        populate_records(pstid, false, false, '2');
    }
    static void t3Run(stid_t pstid) {
        populate_records(pstid, false, false, '3');
    }

    w_rc_t pre_shutdown(ss_m *ssm) {
        output_durable_lsn(1);
        W_DO(x_btree_create_index(ssm, &_volume, _stid, _root_pid));
        output_durable_lsn(2);
        transact_thread_t t1 (_stid, t1Run);
        transact_thread_t t2 (_stid, t2Run);
        transact_thread_t t3 (_stid, t3Run);
        output_durable_lsn(3);
        W_DO(t1.fork());
        W_DO(t2.fork());
        W_DO(t3.fork());
        W_DO(t1.join());
        W_DO(t2.join());
        W_DO(t3.join());
        return RCOK;
    }

    w_rc_t post_shutdown(ss_m *) {
        output_durable_lsn(4);
        x_btree_scan_result s;
        W_DO(test_env->btree_scan(_stid, s));
        const int recordCount = (SM_PAGESIZE / btree_m::max_entry_size()) * 15;
        EXPECT_EQ (recordCount, s.rownum); 
    EXPECT_EQ(std::string("key001"), s.minkey);
    EXPECT_EQ(getMaxKeyString('3'), s.maxkey);
    return RCOK;
    }
};

/* Passing */
TEST (RestartTest, MultithrdLData1N) {
    test_env->empty_logdata_dir();
    restart_multithrd_ldata1 context;
    EXPECT_EQ(test_env->runRestartTest(&context, false, 10), 0);
    // false = normal shutdown, 10 = recovery mode, m1 default serial mode
}
/* Passing */
TEST (RestartTest, MultithrdLData1C) {
    test_env->empty_logdata_dir();
    restart_multithrd_ldata1 context;
    EXPECT_EQ(test_env->runRestartTest(&context, true, 10), 0);
    // true = crash shutdown, 10 = recovery mode, m1 default serial mode
}
/**/

/// Test case with 3 threads, each with a committed transaction containing a large amount of inserts, 2 checkpoints
class restart_multithrd_ldata2 : public restart_test_base
{
public:
    static void t1Run(stid_t pstid) {
    populate_records(pstid, true, false, '1'); // Populate records with checkpoint, commit, keySuffix '1'
    }
    static void t2Run(stid_t pstid) {
    populate_records(pstid, false, false, '2'); // Populate records without checkpoint, commit, keySuffix '2'
    }
    static void t3Run(stid_t pstid) {
    populate_records(pstid, true, false, '3');
    }
    
    w_rc_t pre_shutdown(ss_m *ssm) {
        output_durable_lsn(1);
        W_DO(x_btree_create_index(ssm, &_volume, _stid, _root_pid));
        output_durable_lsn(2);
        transact_thread_t t1 (_stid, t1Run);
        transact_thread_t t2 (_stid, t2Run);
        transact_thread_t t3 (_stid, t3Run);
        output_durable_lsn(3);
        W_DO(t1.fork());
        W_DO(t2.fork());
        W_DO(t3.fork());
        W_DO(t1.join());
        W_DO(t2.join());
        W_DO(t3.join());
        return RCOK;
    }
    
    w_rc_t post_shutdown(ss_m *) {
    output_durable_lsn(4);
        x_btree_scan_result s;
        W_DO(test_env->btree_scan(_stid, s));
        const int recordCount = (SM_PAGESIZE / btree_m::max_entry_size()) * 15;
        EXPECT_EQ (recordCount, s.rownum); 
    EXPECT_EQ(std::string("key001"), s.minkey);
    EXPECT_EQ(getMaxKeyString('3'), s.maxkey);
    return RCOK;
    }
};

/* Passing */
TEST (RestartTest, MultithrdLData2N) {
    test_env->empty_logdata_dir();
    restart_multithrd_ldata2 context;
    EXPECT_EQ(test_env->runRestartTest(&context, false, 10), 0);
    // false = normal shutdown, 10 = recovery mode, m1 default serial mode
}

/* Passing */
TEST (RestartTest, MultithrdLData2C) {
    test_env->empty_logdata_dir();
    restart_multithrd_ldata2 context;
    EXPECT_EQ(test_env->runRestartTest(&context, true, 10), 0);
    // true = crash shutdown, 10 = recovery mode, m1 default serial mode
}
/**/


/// Test case with 3 threads, each with a transaction containing a large amount of inserts, 2 inflight, 1 committed, no checkpoints
class restart_multithrd_ldata3 : public restart_test_base
{
public:
    static void t1Run(stid_t pstid) {
    populate_records(pstid, false, true, '1'); // Populate records without checkpoint, don't commit, keySuffix '1'
    }
    static void t2Run(stid_t pstid) {
    populate_records(pstid, false, false, '2'); // Populate records without checkpoint, commit, keySuffix '2'
    }
    static void t3Run(stid_t pstid) {
    populate_records(pstid, false, true, '3');
    }
    
    w_rc_t pre_shutdown(ss_m *ssm) {
        output_durable_lsn(1);
        W_DO(x_btree_create_index(ssm, &_volume, _stid, _root_pid));
        output_durable_lsn(2);
        transact_thread_t t1 (_stid, t1Run);
        transact_thread_t t2 (_stid, t2Run);
        transact_thread_t t3 (_stid, t3Run);
        output_durable_lsn(3);
        W_DO(t1.fork());
        W_DO(t2.fork());
        W_DO(t3.fork());
        W_DO(t1.join());
        W_DO(t2.join());
        W_DO(t3.join());
        return RCOK;
    }
    
    w_rc_t post_shutdown(ss_m *) {
    output_durable_lsn(4);
        x_btree_scan_result s;
        W_DO(test_env->btree_scan(_stid, s));
        const int recordCount = (SM_PAGESIZE / btree_m::max_entry_size()) * 5;
        EXPECT_EQ (recordCount, s.rownum); 
    EXPECT_EQ(std::string("key002"), s.minkey);
    EXPECT_EQ(getMaxKeyString('2'), s.maxkey);
    return RCOK;
    }
};

/* Passing */
TEST (RestartTest, MultithrdLData3N) {
    test_env->empty_logdata_dir();
    restart_multithrd_ldata3 context;
    EXPECT_EQ(test_env->runRestartTest(&context, false, 10), 0);
    // false = normal shutdown, 10 = recovery mode, m1 default serial mode
}

/* Passing */
TEST (RestartTest, MultithrdLData3C) {
    test_env->empty_logdata_dir();
    restart_multithrd_ldata3 context;
    EXPECT_EQ(test_env->runRestartTest(&context, true, 10), 0);
    // true = crash shutdown, 10 = recovery mode, m1 default serial mode
}
/**/

/// Test case with 3 threads, each with a transaction containing a large amount of inserts, 2 inflight, 1 committed, 2 checkpoints
class restart_multithrd_ldata4 : public restart_test_base
{
public:
    static void t1Run(stid_t pstid) {
    populate_records(pstid, true, true, '1'); // Populate records with checkpoint, don't commit, keySuffix '1'
    }
    static void t2Run(stid_t pstid) {
    populate_records(pstid, true, false, '2'); // Populate records with checkpoint, commit, keySuffix '2'
    }
    static void t3Run(stid_t pstid) {
    populate_records(pstid, false, true, '3'); // Populate reacords without checkpoint, don't commit, keySuffix '3'
    }
    
    w_rc_t pre_shutdown(ss_m *ssm) {
        output_durable_lsn(1);
        W_DO(x_btree_create_index(ssm, &_volume, _stid, _root_pid));
        output_durable_lsn(2);
        transact_thread_t t1 (_stid, t1Run);
        transact_thread_t t2 (_stid, t2Run);
        transact_thread_t t3 (_stid, t3Run);
        output_durable_lsn(3);
        W_DO(t1.fork());
        W_DO(t2.fork());
        W_DO(t3.fork());
        W_DO(t1.join());
        W_DO(t2.join());
        W_DO(t3.join());
        return RCOK;
    }
    
    w_rc_t post_shutdown(ss_m *) {
    output_durable_lsn(4);
        x_btree_scan_result s;
        W_DO(test_env->btree_scan(_stid, s));
        const int recordCount = (SM_PAGESIZE / btree_m::max_entry_size()) * 5;
        EXPECT_EQ (recordCount, s.rownum); 
    EXPECT_EQ(std::string("key002"), s.minkey);
    EXPECT_EQ(getMaxKeyString('2'), s.maxkey);
    return RCOK;
    }
};

/* Passing */
TEST (RestartTest, MultithrdLData4N) {
    test_env->empty_logdata_dir();
    restart_multithrd_ldata4 context;
    EXPECT_EQ(test_env->runRestartTest(&context, false, 10), 0);
    // false = normal shutdown, 10 = recovery mode, m1 default serial mode
}

/* Passing */
TEST (RestartTest, MultithrdLData4C) {
    test_env->empty_logdata_dir();
    restart_multithrd_ldata4 context;
    EXPECT_EQ(test_env->runRestartTest(&context, true, 10), 0);
    // true = crash shutdown, 10 = recovery mode, m1 default serial mode
}
/**/

/// Test case with 3 threads, each with a transaction containing a large amount of inserts, 2 inflight, 1 committed, 2 checkpoints
class restart_multithrd_ldata5 : public restart_test_base
{
public:
    static void t1Run(stid_t pstid) {
    populate_records(pstid, true, true, '1'); // Populate records w/ checkpoint, don't commit, keySuffix '1'
    }
    static void t2Run(stid_t pstid) {
    populate_records(pstid, true, false, '2'); // Populate records w/ checkpoint, commit, keySuffix '2'
    delete_records(pstid, false, false, '2');  // Delete half of those, w/o checkpoint, commit, keySuffix '2'
    }
    static void t3Run(stid_t pstid) {
    populate_records(pstid, false, false, '3'); // Populate records w/o checkpoint, commit, keySuffix '3'
    delete_records(pstid, false, true, '3');    // Delete half of those, w/o checkpoint, don't commit, keySuffix '3'
    }
    
    w_rc_t pre_shutdown(ss_m *ssm) {
        output_durable_lsn(1);
        W_DO(x_btree_create_index(ssm, &_volume, _stid, _root_pid));
        output_durable_lsn(2);
        transact_thread_t t1 (_stid, t1Run);
        transact_thread_t t2 (_stid, t2Run);
        transact_thread_t t3 (_stid, t3Run);
        output_durable_lsn(3);
        W_DO(t1.fork());
        W_DO(t2.fork());
        W_DO(t3.fork());
        W_DO(t1.join());
        W_DO(t2.join());
        W_DO(t3.join());
        return RCOK;
    }
    
    w_rc_t post_shutdown(ss_m *) {
    output_durable_lsn(4);
        x_btree_scan_result s;
        W_DO(test_env->btree_scan(_stid, s));
        int recordCount = (SM_PAGESIZE / btree_m::max_entry_size()) * 5; // Inserts from t3 (not deleted)
        recordCount += ((SM_PAGESIZE / btree_m::max_entry_size()) * 5) / 2;  // Inserts from t2 (half deleted)
    EXPECT_EQ (recordCount, s.rownum); 
    EXPECT_EQ(std::string("key003"), s.minkey);
    EXPECT_EQ(getMaxKeyString('3'), s.maxkey);
    return RCOK;
    }
};

/* Passing */
TEST (RestartTest, MultithrdLData5N) {
    test_env->empty_logdata_dir();
    restart_multithrd_ldata5 context;
    EXPECT_EQ(test_env->runRestartTest(&context, false, 10), 0);
    // false = normal shutdown, 10 = recovery mode, m1 default serial mode
}
/**/

/* Passing */
TEST (RestartTest, MultithrdLData5C) {
    test_env->empty_logdata_dir();
    restart_multithrd_ldata5 context;
    EXPECT_EQ(test_env->runRestartTest(&context, true, 10), 0);
    // true = crash shutdown, 10 = recovery mode, m1 default serial mode
}
/**/




int main(int argc, char **argv) {
    ::testing::InitGoogleTest(&argc, argv);
    test_env = new btree_test_env();
    ::testing::AddGlobalTestEnvironment(test_env);
    return RUN_ALL_TESTS();
}<|MERGE_RESOLUTION|>--- conflicted
+++ resolved
@@ -452,7 +452,6 @@
 
 /* Passing */
 TEST (RestartTest, InflightManyN) {
-<<<<<<< HEAD
     test_env->empty_logdata_dir();
     restart_inflight_many context;
     EXPECT_EQ(test_env->runRestartTest(&context, false, 10), 0); // false = no simulated crash, normal shutdown
@@ -464,19 +463,6 @@
 TEST (RestartTest, InflightManyC) {
     test_env->empty_logdata_dir();
     restart_inflight_many context;
-=======
-    test_env->empty_logdata_dir();
-    restart_inflight_many context;
-    EXPECT_EQ(test_env->runRestartTest(&context, false, 10), 0); // false = no simulated crash, normal shutdown
-                                                                 // 10 = recovery mode, m1 default serial mode
-}
-/**/
-
-/* Passing */
-TEST (RestartTest, InflightManyC) {
-    test_env->empty_logdata_dir();
-    restart_inflight_many context;
->>>>>>> 75ffc335
     EXPECT_EQ(test_env->runRestartTest(&context, true, 10), 0);  // true = simulated crash
                                                                  // 10 = recovery mode, m1 default serial mode
 }
@@ -1232,6 +1218,7 @@
     EXPECT_EQ(test_env->runRestartTest(&context, false, 10), 0);
     // false = normal shutdown, 10 = recovery mode, m1 default serial mode
 }
+
 /* Passing */
 TEST (RestartTest, MultithrdLData1C) {
     test_env->empty_logdata_dir();
@@ -1362,7 +1349,7 @@
 }
 /**/
 
-/// Test case with 3 threads, each with a transaction containing a large amount of inserts, 2 inflight, 1 committed, 2 checkpoints
+// Test case with 3 threads, each with a transaction containing a large amount of inserts, 2 inflight, 1 committed, 2 checkpoints
 class restart_multithrd_ldata4 : public restart_test_base
 {
 public:
@@ -1422,7 +1409,7 @@
 }
 /**/
 
-/// Test case with 3 threads, each with a transaction containing a large amount of inserts, 2 inflight, 1 committed, 2 checkpoints
+// Test case with 3 threads, each with a transaction containing a large amount of inserts, 2 inflight, 1 committed, 2 checkpoints
 class restart_multithrd_ldata5 : public restart_test_base
 {
 public:
@@ -1487,8 +1474,6 @@
 /**/
 
 
-
-
 int main(int argc, char **argv) {
     ::testing::InitGoogleTest(&argc, argv);
     test_env = new btree_test_env();
