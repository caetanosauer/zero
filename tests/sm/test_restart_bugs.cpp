--- conflicted
+++ resolved
@@ -28,105 +28,6 @@
 void output_durable_lsn(int W_IFDEBUG1(num)) {
     DBGOUT1( << num << ".durable LSN=" << get_durable_lsn());
 }
-
-<<<<<<< HEAD
-w_rc_t populate_multi_page_record(ss_m *ssm, stid_t &stid, bool fCommit) 
-{
-    // One transaction, caller decide commit the txn or not
-
-    // Set the data size is the max_entry_size minus key size
-    // because the total size must be smaller than or equal to
-    // btree_m::max_entry_size()
-    const int key_size = 5;
-    const int data_size = btree_m::max_entry_size() - key_size;
-
-    vec_t data;
-    char data_str[data_size];
-    memset(data_str, 'D', data_size);
-    data.set(data_str, data_size);
-    w_keystr_t key;
-    char key_str[key_size];
-    key_str[0] = 'k';
-    key_str[1] = 'e';
-    key_str[2] = 'y';
-
-    // Insert enough records to ensure page split
-    // One big transaction with multiple insertions
-    
-    W_DO(test_env->begin_xct());    
-//    const int recordCount = (SM_PAGESIZE / btree_m::max_entry_size()) * 5;
-  const int recordCount = (SM_PAGESIZE / btree_m::max_entry_size()) * 1;
-
-    for (int i = 0; i < recordCount; ++i) 
-    {
-        int num;
-        num = recordCount - 1 - i;
-
-        key_str[3] = ('0' + ((num / 10) % 10));
-        key_str[4] = ('0' + (num % 10));
-        key.construct_regularkey(key_str, key_size);
-
-        W_DO(ssm->create_assoc(stid, key, data));
-    }
-
-    // Commit the record only if told
-    if (true == fCommit)
-        W_DO(test_env->commit_xct());
-
-    return RCOK;
-}
-
-w_rc_t populate_records(ss_m *ssm, stid_t &stid, bool fCheckPoint) 
-{
-    // Multiple committed transactions, caller decide whether to include a checkpount or not
-
-    // Set the data size is the max_entry_size minus key size
-    // because the total size must be smaller than or equal to
-    // btree_m::max_entry_size()
-    const int key_size = 5;
-    const int data_size = btree_m::max_entry_size() - key_size;
-
-    vec_t data;
-    char data_str[data_size];
-    memset(data_str, 'D', data_size);
-    data.set(data_str, data_size);
-    w_keystr_t key;
-    char key_str[key_size];
-    key_str[0] = 'k';
-    key_str[1] = 'e';
-    key_str[2] = 'y';
-
-    // Insert enough records to ensure page split
-    // Multiple transactions with one insertion per transaction
-    // Commit all transactions
-    
-    const int recordCount = (SM_PAGESIZE / btree_m::max_entry_size()) * 5;
-    for (int i = 0; i < recordCount; ++i) 
-    {
-        int num;
-        num = recordCount - 1 - i;
-
-        key_str[3] = ('0' + ((num / 10) % 10));
-        key_str[4] = ('0' + (num % 10));
-        key.construct_regularkey(key_str, key_size);
-
-        if (true == fCheckPoint) 
-        {
-            // Take one checkpoint half way through insertions
-            if (num == recordCount/2)
-                W_DO(ss_m::checkpoint()); 
-        }
-
-        W_DO(test_env->begin_xct());
-        W_DO(ssm->create_assoc(stid, key, data));
-        W_DO(test_env->commit_xct());
-    }
-
-    return RCOK;
-}
-
-=======
->>>>>>> 97f68814
 
 // Test case with 1 transaction (in-flight with more than one page of data)
 // no concurrent activities during restart
