#include "btree_test_env.h"
#include "gtest/gtest.h"
#include "sm_vas.h"
#include "btree.h"
#include "btcursor.h"
#include "bf.h"
#include "xct.h"
#include "sm_base.h"
#include "sm_external.h"

const int WAIT_TIME = 1000; // Wait 1 second
const int SHORT_WAIT_TIME = 100; // Wait 1/10 of a  second


/* This class contains only test cases that are failing at the time.
 * The issues that cause the test cases to fail are tracked in the bug reporting system,
 * the associated issue ID is noted beside each test case. 
 * Since they would block the check-in process, all test cases are disabled. 
 */

btree_test_env *test_env;

lsn_t get_durable_lsn() {
    lsn_t ret;
    ss_m::get_durable_lsn(ret);
    return ret;
}
void output_durable_lsn(int W_IFDEBUG1(num)) {
    DBGOUT1( << num << ".durable LSN=" << get_durable_lsn());
}

<<<<<<< HEAD
=======
w_rc_t populate_multi_page_record(ss_m *ssm, stid_t &stid, bool fCommit) 
{
    // One transaction, caller decide commit the txn or not

    // Set the data size is the max_entry_size minus key size
    // because the total size must be smaller than or equal to
    // btree_m::max_entry_size()
    const int key_size = 5;
    const int data_size = btree_m::max_entry_size() - key_size;

    vec_t data;
    char data_str[data_size];
    memset(data_str, 'D', data_size);
    data.set(data_str, data_size);
    w_keystr_t key;
    char key_str[key_size];
    key_str[0] = 'k';
    key_str[1] = 'e';
    key_str[2] = 'y';

    // Insert enough records to ensure page split
    // One big transaction with multiple insertions
    
    W_DO(test_env->begin_xct());    
//    const int recordCount = (SM_PAGESIZE / btree_m::max_entry_size()) * 5;
    const int recordCount = (SM_PAGESIZE / btree_m::max_entry_size()) * 1;

    for (int i = 0; i < recordCount; ++i) 
    {
        int num;
        num = recordCount - 1 - i;

        key_str[3] = ('0' + ((num / 10) % 10));
        key_str[4] = ('0' + (num % 10));
        key.construct_regularkey(key_str, key_size);

        W_DO(ssm->create_assoc(stid, key, data));
    }

    // Commit the record only if told
    if (true == fCommit)
        W_DO(test_env->commit_xct());

    return RCOK;
}

w_rc_t populate_records(ss_m *ssm, stid_t &stid, bool fCheckPoint) 
{
    // Multiple committed transactions, caller decide whether to include a checkpount or not

    // Set the data size is the max_entry_size minus key size
    // because the total size must be smaller than or equal to
    // btree_m::max_entry_size()
    const int key_size = 5;
    const int data_size = btree_m::max_entry_size() - key_size;

    vec_t data;
    char data_str[data_size];
    memset(data_str, 'D', data_size);
    data.set(data_str, data_size);
    w_keystr_t key;
    char key_str[key_size];
    key_str[0] = 'k';
    key_str[1] = 'e';
    key_str[2] = 'y';

    // Insert enough records to ensure page split
    // Multiple transactions with one insertion per transaction
    // Commit all transactions
    
    const int recordCount = (SM_PAGESIZE / btree_m::max_entry_size()) * 5;
    for (int i = 0; i < recordCount; ++i) 
    {
        int num;
        num = recordCount - 1 - i;

        key_str[3] = ('0' + ((num / 10) % 10));
        key_str[4] = ('0' + (num % 10));
        key.construct_regularkey(key_str, key_size);

        if (true == fCheckPoint) 
        {
            // Take one checkpoint half way through insertions
            if (num == recordCount/2)
                W_DO(ss_m::checkpoint()); 
        }

        W_DO(test_env->begin_xct());
        W_DO(ssm->create_assoc(stid, key, data));
        W_DO(test_env->commit_xct());
    }

    return RCOK;
}

>>>>>>> f9304b8a

// Test case with 1 transaction (in-flight with more than one page of data)
// no concurrent activities during restart
class restart_multi_page_in_flight : public restart_test_base  {
public:
    w_rc_t pre_shutdown(ss_m *ssm) {
        output_durable_lsn(1);
        W_DO(x_btree_create_index(ssm, &_volume, _stid, _root_pid));
        output_durable_lsn(2);

<<<<<<< HEAD
        // Multiple committed transactions with many pages
        W_DO(test_env->btree_populate_records(_stid, false, true));  // flags: No checkpoint, commit


        // Issue a checkpoint to make sure these committed txns are flushed
// If enabled, getting 'd > 0' error, low fence key
// Note that checkpoint flush the recovery log, it causes problems only if page split before checkpoint
// and need one statement after 'asynch' checkpoint, did the checkpoint finished?
        W_DO(ss_m::checkpoint());         

        // Now insert more records, these records are at the beginning of B-tree
        // therefore if these records cause a page rebalance, it would be in the parent page
        W_DO(test_env->btree_insert_and_commit(_stid, "aa3", "data3"));
//        W_DO(test_env->btree_insert_and_commit(_stid, "aa1", "data1"));
//        W_DO(test_env->btree_insert_and_commit(_stid, "aa2", "data2"));

// If only this checkpoint, test is passing
// W_DO(ss_m::checkpoint());

//        W_DO(test_env->begin_xct());
//        W_DO(test_env->btree_insert(_stid, "aa4", "data4"));             // in-flight

=======
        // One big uncommitted txn
        W_DO(populate_multi_page_record(ssm, _stid, false));  // false: Do not commit, in-flight
>>>>>>> f9304b8a
        output_durable_lsn(3);

        return RCOK;
    }

    w_rc_t post_shutdown(ss_m *) {
        output_durable_lsn(4);
        x_btree_scan_result s;

        while (true == test_env->in_restart())
        {
            // Concurrent restart is still going on, wait
            ::usleep(WAIT_TIME);            
        }

        // Verify
        W_DO(test_env->btree_scan(_stid, s));
        EXPECT_EQ (0, s.rownum);
        return RCOK;
    }
};

/* Passing *
TEST (RestartTest, MultiPageInFlightN) {
    test_env->empty_logdata_dir();
    restart_multi_page_in_flight context;
    restart_test_options options;
    options.shutdown_mode = normal_shutdown;
    options.restart_mode = m2_default_restart; // minimal logging
    EXPECT_EQ(test_env->runRestartTest(&context, &options), 0);
}
**/

/* Issue is related to page split, if reduce the size of record so no page split, then it works fine */
/* Not passing, full logging, btree_impl::_ux_undo_ghost_mark but the record is already a ghost *
TEST (RestartTest, MultiPageInFlightNF) {
    test_env->empty_logdata_dir();
    restart_multi_page_in_flight context;
    restart_test_options options;
    options.shutdown_mode = normal_shutdown;
    options.restart_mode = m2_full_logging_restart; // full logging
    EXPECT_EQ(test_env->runRestartTest(&context, &options), 0);
}
**/

/* See btree_impl::_ux_traverse_recurse, the '_ux_traverse_try_opportunistic_adopt' call */
/*    is returning eGOODRETRY and infinite loop, need further investigation */
/* Issue is related to page split, if reduce the size of record so no page split, then it works fine */
/* Not passing, WOD with minimal logging *
TEST (RestartTest, MultiPageInFlightC) {
    test_env->empty_logdata_dir();
    restart_multi_page_in_flight context;
    restart_test_options options;
    options.shutdown_mode = simulated_crash;
    options.restart_mode = m2_default_restart; // minimal logging
    EXPECT_EQ(test_env->runRestartTest(&context, &options), 0);
}
**/

/* Not passing, full logging, infinite loop, same issue as minimal logging *
TEST (RestartTest, MultiPageInFlightCF) {
    test_env->empty_logdata_dir();
    restart_multi_page_in_flight context;
    restart_test_options options;
    options.shutdown_mode = simulated_crash;
    options.restart_mode = m2_full_logging_restart; // full logging
    EXPECT_EQ(test_env->runRestartTest(&context, &options), 0);
}
**/


int main(int argc, char **argv) {
    ::testing::InitGoogleTest(&argc, argv);
    test_env = new btree_test_env();
    ::testing::AddGlobalTestEnvironment(test_env);
    return RUN_ALL_TESTS();
}<|MERGE_RESOLUTION|>--- conflicted
+++ resolved
@@ -29,8 +29,6 @@
     DBGOUT1( << num << ".durable LSN=" << get_durable_lsn());
 }
 
-<<<<<<< HEAD
-=======
 w_rc_t populate_multi_page_record(ss_m *ssm, stid_t &stid, bool fCommit) 
 {
     // One transaction, caller decide commit the txn or not
@@ -77,56 +75,6 @@
     return RCOK;
 }
 
-w_rc_t populate_records(ss_m *ssm, stid_t &stid, bool fCheckPoint) 
-{
-    // Multiple committed transactions, caller decide whether to include a checkpount or not
-
-    // Set the data size is the max_entry_size minus key size
-    // because the total size must be smaller than or equal to
-    // btree_m::max_entry_size()
-    const int key_size = 5;
-    const int data_size = btree_m::max_entry_size() - key_size;
-
-    vec_t data;
-    char data_str[data_size];
-    memset(data_str, 'D', data_size);
-    data.set(data_str, data_size);
-    w_keystr_t key;
-    char key_str[key_size];
-    key_str[0] = 'k';
-    key_str[1] = 'e';
-    key_str[2] = 'y';
-
-    // Insert enough records to ensure page split
-    // Multiple transactions with one insertion per transaction
-    // Commit all transactions
-    
-    const int recordCount = (SM_PAGESIZE / btree_m::max_entry_size()) * 5;
-    for (int i = 0; i < recordCount; ++i) 
-    {
-        int num;
-        num = recordCount - 1 - i;
-
-        key_str[3] = ('0' + ((num / 10) % 10));
-        key_str[4] = ('0' + (num % 10));
-        key.construct_regularkey(key_str, key_size);
-
-        if (true == fCheckPoint) 
-        {
-            // Take one checkpoint half way through insertions
-            if (num == recordCount/2)
-                W_DO(ss_m::checkpoint()); 
-        }
-
-        W_DO(test_env->begin_xct());
-        W_DO(ssm->create_assoc(stid, key, data));
-        W_DO(test_env->commit_xct());
-    }
-
-    return RCOK;
-}
-
->>>>>>> f9304b8a
 
 // Test case with 1 transaction (in-flight with more than one page of data)
 // no concurrent activities during restart
@@ -137,33 +85,8 @@
         W_DO(x_btree_create_index(ssm, &_volume, _stid, _root_pid));
         output_durable_lsn(2);
 
-<<<<<<< HEAD
-        // Multiple committed transactions with many pages
-        W_DO(test_env->btree_populate_records(_stid, false, true));  // flags: No checkpoint, commit
-
-
-        // Issue a checkpoint to make sure these committed txns are flushed
-// If enabled, getting 'd > 0' error, low fence key
-// Note that checkpoint flush the recovery log, it causes problems only if page split before checkpoint
-// and need one statement after 'asynch' checkpoint, did the checkpoint finished?
-        W_DO(ss_m::checkpoint());         
-
-        // Now insert more records, these records are at the beginning of B-tree
-        // therefore if these records cause a page rebalance, it would be in the parent page
-        W_DO(test_env->btree_insert_and_commit(_stid, "aa3", "data3"));
-//        W_DO(test_env->btree_insert_and_commit(_stid, "aa1", "data1"));
-//        W_DO(test_env->btree_insert_and_commit(_stid, "aa2", "data2"));
-
-// If only this checkpoint, test is passing
-// W_DO(ss_m::checkpoint());
-
-//        W_DO(test_env->begin_xct());
-//        W_DO(test_env->btree_insert(_stid, "aa4", "data4"));             // in-flight
-
-=======
-        // One big uncommitted txn
+       // One big uncommitted txn
         W_DO(populate_multi_page_record(ssm, _stid, false));  // false: Do not commit, in-flight
->>>>>>> f9304b8a
         output_durable_lsn(3);
 
         return RCOK;
