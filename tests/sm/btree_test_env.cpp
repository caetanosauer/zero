--- conflicted
+++ resolved
@@ -123,12 +123,9 @@
             if (_options.get_string_option("sm_logdir", not_set) == not_set) {
                 _options.set_string_option("sm_logdir", global_log_dir);
             }
-<<<<<<< HEAD
             if (_options.get_string_option("sm_backup_dir", not_set) == not_set) {
                 _options.set_string_option("sm_backup_dir", global_backup_dir);
             }
-=======
->>>>>>> 5414080b
             if (_options.get_int_option("sm_bufpoolsize", not_set_int) == not_set_int) {
                 _options.set_int_option("sm_bufpoolsize",
                             SM_PAGESIZE / 1024 * default_bufferpool_size_in_pages);
