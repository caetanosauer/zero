--- conflicted
+++ resolved
@@ -682,40 +682,40 @@
         // No wait in test code, but wait in restart
         // This is to ensure concurrency
         
-		if (fCrash && restart_mode < m3_default_restart) {    // if m2 crash shutdown
-			// Verify
-			w_rc_t rc = test_env->btree_scan(_stid, s); // Should have multiple pages of data
-														// the concurrent txn is a read/scan txn
-														// should still not be allowed due to delay in REDO in m2 crash shutdown
-			if (rc.is_error()) {
-				DBGOUT3(<<"restart_multi_concurrent_redo: tree_scan error: " << rc);
-
-				// Abort the failed scan txn
-				test_env->abort_xct();
-
-				// Sleep to give Recovery sufficient time to finish
-				while (true == test_env->in_restart()) {
-					// Concurrent restart is still going on, wait
-					::usleep(WAIT_TIME);
-				}
-
-				// Try again
-				W_DO(test_env->btree_scan(_stid, s));
-				EXPECT_EQ (recordCount, s.rownum);
-				EXPECT_EQ (std::string("aa4"), s.minkey);
-				return RCOK;
-			}
-			else {
-				std::cerr << "restart_multi_concurrent_redo: scan operation should not succeed"<< std::endl;         
-				return RC(eINTERNAL);
-			}
-		}
-		else {
-			W_DO(test_env->btree_scan(_stid, s));
-			EXPECT_EQ (recordCount, s.rownum);
-			EXPECT_EQ(std::string("aa4"), s.minkey);
-			return RCOK;
-		}
+        if (fCrash && restart_mode < m3_default_restart) {    // if m2 crash shutdown
+            // Verify
+            w_rc_t rc = test_env->btree_scan(_stid, s); // Should have multiple pages of data
+                                                        // the concurrent txn is a read/scan txn
+                                                        // should still not be allowed due to delay in REDO in m2 crash shutdown
+            if (rc.is_error()) {
+                DBGOUT3(<<"restart_multi_concurrent_redo: tree_scan error: " << rc);
+
+                // Abort the failed scan txn
+                test_env->abort_xct();
+
+                // Sleep to give Recovery sufficient time to finish
+                while (true == test_env->in_restart()) {
+                	// Concurrent restart is still going on, wait
+                	::usleep(WAIT_TIME);
+                }
+
+                // Try again
+                W_DO(test_env->btree_scan(_stid, s));
+                EXPECT_EQ (recordCount, s.rownum);
+                EXPECT_EQ (std::string("aa4"), s.minkey);
+                return RCOK;
+            }
+            else {
+                std::cerr << "restart_multi_concurrent_redo: scan operation should not succeed"<< std::endl;         
+                return RC(eINTERNAL);
+            }
+        }
+        else {
+            W_DO(test_env->btree_scan(_stid, s));
+            EXPECT_EQ (recordCount, s.rownum);
+            EXPECT_EQ(std::string("aa4"), s.minkey);
+            return RCOK;
+        }
     }    
 };
 
@@ -725,10 +725,9 @@
     restart_multi_concurrent_redo context;
 
     restart_test_options options;
-	options.shutdown_mode = normal_shutdown;
-	options.restart_mode = m2_redo_delay_restart; // minimal logging
-
-	EXPECT_EQ(test_env->runRestartTest(&context, &options), 0);
+    options.shutdown_mode = normal_shutdown;
+    options.restart_mode = m2_redo_delay_restart; // minimal logging
+    EXPECT_EQ(test_env->runRestartTest(&context, &options), 0);
 }
 /**/
 
@@ -736,17 +735,11 @@
 TEST (RestartTest, MultiConcurrentRedoNF) {
     test_env->empty_logdata_dir();
     restart_multi_concurrent_redo context;
-<<<<<<< HEAD
-    EXPECT_EQ(test_env->runRestartTest(&context, false, m2_redo_fl_delay_restart), 0);  // false = no simulated crash
-                                                                  // full logging
-=======
  
     restart_test_options options;
-	options.shutdown_mode = normal_shutdown;
-	options.restart_mode = m2_redo_fl_delay_restart; // full logging
-
-	EXPECT_EQ(test_env->runRestartTest(&context, &options), 0);
->>>>>>> 9648be77
+    options.shutdown_mode = normal_shutdown;
+    options.restart_mode = m2_redo_fl_delay_restart; // full logging
+    EXPECT_EQ(test_env->runRestartTest(&context, &options), 0);
 }
 /**/
 
@@ -756,10 +749,9 @@
     restart_multi_concurrent_redo context;
   
     restart_test_options options;
-	options.shutdown_mode = simulated_crash;
-	options.restart_mode = m2_redo_delay_restart; // minimal logging
-
-	EXPECT_EQ(test_env->runRestartTest(&context, &options), 0);
+    options.shutdown_mode = simulated_crash;
+    options.restart_mode = m2_redo_delay_restart; // minimal logging
+    EXPECT_EQ(test_env->runRestartTest(&context, &options), 0);
 }
 /**/
 
@@ -769,10 +761,9 @@
     restart_multi_concurrent_redo context;
    
     restart_test_options options;
-	options.shutdown_mode = simulated_crash;
-	options.restart_mode = m2_redo_fl_delay_restart; // full logging
-
-	EXPECT_EQ(test_env->runRestartTest(&context, &options), 0); 
+    options.shutdown_mode = simulated_crash;
+    options.restart_mode = m2_redo_fl_delay_restart; // full logging
+    EXPECT_EQ(test_env->runRestartTest(&context, &options), 0); 
 }
 /**/
 
@@ -811,39 +802,39 @@
                                                       // while restart is on for this page
                                                       // although REDO is done, UNDO is not
                                                       // therefore the concurrent txn should not be allowed
-		if (fCrash && restart_mode < m3_default_restart) {
-			if (rc.is_error()) {
-				DBGOUT3(<<"restart_simple_concurrent_undo: tree_scan error: " << rc);
-
-				// Abort the failed scan txn
-				test_env->abort_xct();
-
-				// Sleep to give Recovery sufficient time to finish
-				while (true == test_env->in_restart()) {
-					// Concurrent restart is still going on, wait
-					::usleep(WAIT_TIME);
-				}
-
-				// Try again
-				W_DO(test_env->btree_scan(_stid, s));
-
-				EXPECT_EQ (3, s.rownum);
-				EXPECT_EQ (std::string("aa1"), s.minkey);
-				EXPECT_EQ (std::string("aa3"), s.maxkey);
-				return RCOK;
-			}
-			else {
-				std::cerr << "restart_simple_concurrent_undo: scan operation should not succeed"<< std::endl;
-				return RC(eINTERNAL);
-			}
-        }
-		else {
-			W_DO(test_env->btree_scan(_stid, s));
-			EXPECT_EQ (3, s.rownum);
-			EXPECT_EQ (std::string("aa1"), s.minkey);
-			EXPECT_EQ (std::string("aa3"), s.maxkey);
-			return RCOK;
-		}
+        if (fCrash && restart_mode < m3_default_restart) {
+            if (rc.is_error()) {
+                DBGOUT3(<<"restart_simple_concurrent_undo: tree_scan error: " << rc);
+
+                // Abort the failed scan txn
+                test_env->abort_xct();
+
+                // Sleep to give Recovery sufficient time to finish
+                while (true == test_env->in_restart()) {
+                	// Concurrent restart is still going on, wait
+                	::usleep(WAIT_TIME);
+                }
+
+                // Try again
+                W_DO(test_env->btree_scan(_stid, s));
+
+                EXPECT_EQ (3, s.rownum);
+                EXPECT_EQ (std::string("aa1"), s.minkey);
+                EXPECT_EQ (std::string("aa3"), s.maxkey);
+                return RCOK;
+            }
+            else {
+                std::cerr << "restart_simple_concurrent_undo: scan operation should not succeed"<< std::endl;
+                return RC(eINTERNAL);
+            }
+        }
+        else {
+            W_DO(test_env->btree_scan(_stid, s));
+            EXPECT_EQ (3, s.rownum);
+            EXPECT_EQ (std::string("aa1"), s.minkey);
+            EXPECT_EQ (std::string("aa3"), s.maxkey);
+            return RCOK;
+        }
     }
 };
 
@@ -1087,9 +1078,9 @@
 TEST (RestartTest, ConcurrentConflictN) {
     test_env->empty_logdata_dir();
     restart_concurrent_conflict context;
-	restart_test_options options;
-	options.shutdown_mode = normal_shutdown;
-	options.restart_mode = m2_both_delay_restart; // minimal logging
+    restart_test_options options;
+    options.shutdown_mode = normal_shutdown;
+    options.restart_mode = m2_both_delay_restart; // minimal logging
     EXPECT_EQ(test_env->runRestartTest(&context, &options), 0);
 }
 /**/
@@ -1098,9 +1089,9 @@
 TEST (RestartTest, ConcurrentConflictNF) {
     test_env->empty_logdata_dir();
     restart_concurrent_conflict context;
-	restart_test_options options;
-	options.shutdown_mode = normal_shutdown;
-	options.restart_mode = m2_both_fl_delay_restart; // full logging
+    restart_test_options options;
+    options.shutdown_mode = normal_shutdown;
+    options.restart_mode = m2_both_fl_delay_restart; // full logging
     EXPECT_EQ(test_env->runRestartTest(&context, &options), 0); 
 }
 /**/
@@ -1112,8 +1103,8 @@
     test_env->empty_logdata_dir();
     restart_concurrent_conflict context;
     restart_test_options options;
-	options.shutdown_mode = simulated_crash;
-	options.restart_mode = m2_both_delay_restart; // minimal logging
+    options.shutdown_mode = simulated_crash;
+    options.restart_mode = m2_both_delay_restart; // minimal logging
     EXPECT_EQ(test_env->runRestartTest(&context, &options), 0);
 }
 **/
@@ -1123,8 +1114,8 @@
     test_env->empty_logdata_dir();
     restart_concurrent_conflict context;
     restart_test_options options;
-	option.shutdown_mode = simulated_crash;
-	option.restart_mode = m2_both_fl_delay_restart; // full logging
+    option.shutdown_mode = simulated_crash;
+    option.restart_mode = m2_both_fl_delay_restart; // full logging
     EXPECT_EQ(test_env->runRestartTest(&context, &options), 0);
 }
 **/
@@ -1153,9 +1144,9 @@
 
         W_DO(test_env->begin_xct());
         W_DO(test_env->btree_insert(_stid, "zz7", "data4"));     // in-flight
-			
-		if (test_env->_restart_options->enable_checkpoints)
-			W_DO(ss_m::checkpoint());
+
+        if (test_env->_restart_options->enable_checkpoints)
+            W_DO(ss_m::checkpoint());
 
         output_durable_lsn(3);
         return RCOK;
@@ -1166,7 +1157,7 @@
         x_btree_scan_result s;
         bool fCrash = test_env->_restart_options->shutdown_mode;
         bool m3_restart = test_env->_restart_options->restart_mode >= m3_default_restart;
-		bool checkpoints_enabled = test_env->_restart_options->enable_checkpoints;
+        bool checkpoints_enabled = test_env->_restart_options->enable_checkpoints;
         // Wait a while, this is to give REDO a chance to reload the root page
         // but still wait in REDO phase due to test mode
         ::usleep(SHORT_WAIT_TIME*5);
@@ -1190,9 +1181,9 @@
             recordCount += 1;
             W_DO(test_env->commit_xct());        
         }
-		if(checkpoints_enabled)
-			W_DO(ss_m::checkpoint());
-		// Insert into the last page which should cause a conflict        
+        if(checkpoints_enabled)
+            W_DO(ss_m::checkpoint());
+        // Insert into the last page which should cause a conflict        
         W_DO(test_env->begin_xct());
         rc = test_env->btree_insert(_stid, "zz5", "data4");
         if ((rc.is_error() && fCrash && !m3_restart) || (!rc.is_error() && (!fCrash || m3_restart))) // Only m2 restart mode with crash shutdown should fail,
@@ -1202,14 +1193,16 @@
         }
         else
         {
-			if (!fCrash || m3_restart) { // Should have succeeded, did not
-			std::cerr << "restart_multi_concurrent_conflict: tree_insertion should have succeeded" << rc;
-			return RC(eINTERNAL);
-			}
-			else { // Should not succeed, but did
-				std::cerr << "restart_multi_concurrent_conflict: tree_insertion should not succeed"<< std::endl;            
-				return RC(eINTERNAL);
-			}
+            if (!fCrash || m3_restart)
+            { // Should have succeeded, did not
+                std::cerr << "restart_multi_concurrent_conflict: tree_insertion should have succeeded" << rc;
+                return RC(eINTERNAL);
+            }
+            else
+            { // Should not succeed, but did
+                std::cerr << "restart_multi_concurrent_conflict: tree_insertion should not succeed"<< std::endl;            
+                return RC(eINTERNAL);
+            }
         }
 
         // Wait before the final verfication
@@ -1218,8 +1211,8 @@
             // Concurrent restart is still going on, wait
             ::usleep(WAIT_TIME);            
         }
-		if(checkpoints_enabled)
-			W_DO(ss_m::checkpoint());
+        if(checkpoints_enabled)
+            W_DO(ss_m::checkpoint());
 
         // Tried the failed txn again and it should succeed this time
         W_DO(test_env->begin_xct());
@@ -1243,7 +1236,6 @@
     restart_test_options options;
     options.shutdown_mode = normal_shutdown;
     options.restart_mode = m2_both_delay_restart;
-    options.enable_checkpoints = false;
     EXPECT_EQ(test_env->runRestartTest(&context, &options), 0);  // false = no simulated crash
                                                                   // minimal logging
 }
@@ -1257,8 +1249,6 @@
     restart_test_options options;
     options.shutdown_mode = normal_shutdown;
     options.restart_mode = m2_both_fl_delay_restart; // full logging
-    options.enable_checkpoints = false;
-
     EXPECT_EQ(test_env->runRestartTest(&context, &options), 0); 
 }
 /**/
@@ -1273,8 +1263,6 @@
     restart_test_options options;
     options.shutdown_mode = simulated_crash;
     options.restart_mode = m2_both_delay_restart; // minimal logging
-    options.enable_checkpoints = false;
-
     EXPECT_EQ(test_env->runRestartTest(&context, &options), 0); 
 }
 **/
@@ -1287,8 +1275,6 @@
     restart_test_options options;
     options.shutdown_mode = simulated_crash;
     options.restart_mode = m2_both_fl_delay_restart; // minimal logging
-    options.enable_checkpoints = false;
-
     EXPECT_EQ(test_env->runRestartTest(&context, &options), 0);   // true = simulated crash
                                                                   // full logging
 }
@@ -1303,7 +1289,6 @@
     options.shutdown_mode = normal_shutdown;
     options.restart_mode = m2_both_fl_delay_restart; // full logging
     options.enable_checkpoints = true;
-
     EXPECT_EQ(test_env->runRestartTest(&context, &options), 0); 
 }
 /**/
@@ -1331,47 +1316,45 @@
 
     w_rc_t post_shutdown(ss_m *) {
         output_durable_lsn(4);
-	const bool fCrash = test_env->_restart_options->shutdown_mode;
-	const int32_t restart_mode = test_env->_restart_options->restart_mode;
+        const bool fCrash = test_env->_restart_options->shutdown_mode;
+        const int32_t restart_mode = test_env->_restart_options->restart_mode;
         x_btree_scan_result s;
         // No wait in test code, but wait in restart
         // This is to ensure concurrency
         
-	 
-	if (fCrash && restart_mode < m3_default_restart) {    
-		W_DO(test_env->begin_xct());
-		w_rc_t rc = test_env->btree_insert(_stid, "aa4", "data4");  // Insert same record that was in-flight, should be possible.
-									// Will fail in m2 due to conflict, should succeed in m3 (not immediately).		
-	
-		if (rc.is_error())
-		{
-		DBGOUT3(<<"restart_concurrent_same_insert: insert error: " << rc);        
-
-		// Abort the failed scan txn
-		test_env->abort_xct();
-
-		// Sleep to give Recovery sufficient time to finish
-		while (true == test_env->in_restart())
-		{
-			// Concurrent restart is still going on, wait
-			::usleep(WAIT_TIME);            
-		}
-
-		// Try again, should work now
-		W_DO(test_env->btree_insert(_stid, "aa4", "data4"));
-		W_DO(test_env->commit_xct());
-		}
-		else
-		{
-		cerr << "restart_concurrent_same_insert: insert operation should not succeed"<< endl;         
-		return RC(eINTERNAL);
-		}
-	} 
-	else {
-		W_DO(test_env->btree_insert_and_commit(_stid, "aa4", "data4"));
-	}
-
-	
+    if (fCrash && restart_mode < m3_default_restart) {    
+        W_DO(test_env->begin_xct());
+        w_rc_t rc = test_env->btree_insert(_stid, "aa4", "data4");  // Insert same record that was in-flight, should be possible.
+                               // Will fail in m2 due to conflict, should succeed in m3 (not immediately).
+
+        if (rc.is_error())
+        {
+        DBGOUT3(<<"restart_concurrent_same_insert: insert error: " << rc);        
+
+        // Abort the failed scan txn
+        test_env->abort_xct();
+
+        // Sleep to give Recovery sufficient time to finish
+        while (true == test_env->in_restart())
+        {
+            // Concurrent restart is still going on, wait
+            ::usleep(WAIT_TIME);            
+        }
+
+            // Try again, should work now
+            W_DO(test_env->btree_insert(_stid, "aa4", "data4"));
+            W_DO(test_env->commit_xct());
+        }
+        else
+        {
+            cerr << "restart_concurrent_same_insert: insert operation should not succeed"<< endl;         
+            return RC(eINTERNAL);
+        }
+    } 
+    else {
+        W_DO(test_env->btree_insert_and_commit(_stid, "aa4", "data4"));
+    }
+
         W_DO(test_env->btree_scan(_stid, s));
         EXPECT_EQ (4, s.rownum);
         EXPECT_EQ (std::string("aa1"), s.minkey);
@@ -1388,7 +1371,6 @@
     restart_test_options options;
     options.shutdown_mode = normal_shutdown;
     options.restart_mode = m2_redo_delay_restart; // minimal logging
-    
     EXPECT_EQ(test_env->runRestartTest(&context, &options), 0);
 }
 /**/
@@ -1401,7 +1383,6 @@
     restart_test_options options;
     options.shutdown_mode = normal_shutdown;
     options.restart_mode = m2_redo_fl_delay_restart; // full logging
-    
     EXPECT_EQ(test_env->runRestartTest(&context, &options), 0);
 }
 /**/
@@ -1414,7 +1395,6 @@
     restart_test_options options;
     options.shutdown_mode = simulated_crash;
     options.restart_mode = m2_redo_delay_restart; // minimal logging
-    
     EXPECT_EQ(test_env->runRestartTest(&context, &options), 0);
 }
 **/
@@ -1427,7 +1407,6 @@
     restart_test_options options;
     options.shutdown_mode = simulated_crash;
     options.restart_mode = m2_redo_fl_delay_restart; // full logging
-    
     EXPECT_EQ(test_env->runRestartTest(&context, &options), 0);
 }
 */
