--- conflicted
+++ resolved
@@ -331,16 +331,12 @@
         output_durable_lsn(2);
 
         // One big uncommitted txn
-<<<<<<< HEAD
         W_DO(test_env->btree_populate_records(_stid_list[0], false, false));  // false: No checkpoint; false: Do not commit, in-flight
-=======
-        W_DO(populate_multi_page_record(ssm, _stid, false));  // false: Do not commit, in-flight
 
         // If abort the transaction before shutdown, both normal and minimal logging crash shutdown works
         // but full logging crash shutdown generates an assertion in 'btree_ghost_mark_log::redo'
         //     test_env->abort_xct();        
 
->>>>>>> 57be715f
         output_durable_lsn(3);
 
         return RCOK;
@@ -528,31 +524,25 @@
         // No wait in test code, but wait in restart
         // This is to ensure concurrency
 
-<<<<<<< HEAD
-        if (fCrash && restart_mode < m3_default_restart ) {
-            // Verify
-            w_rc_t rc = test_env->btree_scan(_stid_list[0], s);  // Should have only one page of data
+        if (fCrash && (restart_mode < m3_default_restart))
+        {
+            // M2 crash shutdown
+            w_rc_t rc = test_env->btree_scan(_stid_list[0], s);  // Should have only one page of data (root)
                                                          // while restart is on for this page
-                                                         // therefore even the concurrent txn is a
-                                                         // read/scan txn, it should not be allowed
+                                                         // the wait only happens after root
+                                                         // page being recoverd
             if (rc.is_error())
             {
-=======
-    if (fCrash && (restart_mode < m3_default_restart))
-    {
-        // M2 crash shutdown
-        w_rc_t rc = test_env->btree_scan(_stid, s);  // Should have only one page of data (root)
-                                                     // while restart is on for this page
-                                                     // the wait only happens after root
-                                                     // page being recoverd
-        if (rc.is_error())
-        {
->>>>>>> 57be715f
-            DBGOUT3(<<"restart_simple_concurrent_redo: tree_scan error: " << rc);        
-
-            // Abort the failed scan txn
-            test_env->abort_xct();
-
+                DBGOUT3(<<"restart_simple_concurrent_redo: tree_scan error: " << rc);        
+
+                // Abort the failed scan txn
+                test_env->abort_xct();
+            }
+            else
+            {
+                std::cerr << "restart_simple_concurrent_redo: scan operation should not succeed"<< std::endl;         
+                return RC(eINTERNAL);
+            }
             // Sleep to give Recovery sufficient time to finish
             while (true == test_env->in_restart())
             {
@@ -561,34 +551,13 @@
             }
 
             // Try again
-<<<<<<< HEAD
             W_DO(test_env->btree_scan(_stid_list[0], s));
-            }
-            else
-            {
-            std::cerr << "restart_simple_concurrent_redo: scan operation should not succeed"<< std::endl;         
-            return RC(eINTERNAL);
-            }
+                
         } 
         else {
             W_DO(test_env->btree_scan(_stid_list[0], s));
         }
-=======
-            test_env->abort_xct();        
-            W_DO(test_env->btree_scan(_stid, s));
-        }
-        else
-        {
-            std::cerr << "restart_simple_concurrent_redo: scan operation should not succeed"<< std::endl;         
-            return RC(eINTERNAL);
-        }
-    } 
-    else 
-    {
-        W_DO(test_env->btree_scan(_stid, s));
-    }
-
->>>>>>> 57be715f
+            
         EXPECT_EQ (3, s.rownum);
         EXPECT_EQ (std::string("aa1"), s.minkey);
         EXPECT_EQ (std::string("aa3"), s.maxkey);
@@ -690,12 +659,8 @@
                 }
 
                 // Try again
-<<<<<<< HEAD
                 W_DO(test_env->btree_scan(_stid_list[0], s));
-=======
-                test_env->abort_xct();                        
-                W_DO(test_env->btree_scan(_stid, s));
->>>>>>> 57be715f
+                
                 EXPECT_EQ (recordCount, s.rownum);
                 EXPECT_EQ (std::string("aa4"), s.minkey);
                 return RCOK;
@@ -814,12 +779,7 @@
                 }
 
                 // Try again
-<<<<<<< HEAD
                 W_DO(test_env->btree_scan(_stid_list[0], s));
-=======
-                test_env->abort_xct();                        
-                W_DO(test_env->btree_scan(_stid, s));
->>>>>>> 57be715f
 
                 EXPECT_EQ (3, s.rownum);
                 EXPECT_EQ (std::string("aa1"), s.minkey);
@@ -1051,13 +1011,8 @@
         // Wait in restart, this is to ensure user transaction encounter concurrent restart
         // Insert into the last page which should cause a conflict        
         W_DO(test_env->begin_xct());
-<<<<<<< HEAD
-        w_rc_t rc = test_env->btree_insert(_stid_list[0], "zz5", "data4");
-        if (rc.is_error() || !(fCrash && restart_mode<m3_default_restart))
-=======
-        w_rc_t rc = test_env->btree_insert(_stid, "zz5", "data5");
+        w_rc_t rc = test_env->btree_insert(_stid_list[0], "zz5", "data5");
         if (rc.is_error())
->>>>>>> 57be715f
         {
             // Failed to insert
             if (!fCrash)            
@@ -1102,23 +1057,19 @@
         }
 
         // Verify
-<<<<<<< HEAD
-        W_DO(test_env->btree_scan(_stid_list[0], s));
-=======
-        rc = test_env->btree_scan(_stid, s);
+        rc = test_env->btree_scan(_stid_list[0], s);
         if (rc.is_error())
         {
             test_env->abort_xct();       
             std::cerr << "restart_concurrent_conflict: failed to scan the tree, try again: " << rc << std::endl;        
             ::usleep(WAIT_TIME);
-            rc = test_env->btree_scan(_stid, s);
+            rc = test_env->btree_scan(_stid_list[0], s);
             if (rc.is_error())
             {
                 std::cerr << "restart_concurrent_conflict: 2nd try failed again: " << rc << std::endl;                    
                 return RC(eINTERNAL);
             }
         }
->>>>>>> 57be715f
 
         int recordCount = (SM_PAGESIZE / btree_m::max_entry_size()) * 5;  // Count before checkpoint
         recordCount += 3;  // Count after checkpoint
