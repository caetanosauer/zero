--- conflicted
+++ resolved
@@ -35,14 +35,9 @@
 
     /** manually emulate the btree page layout */
     static void _add_child_pointer (btree_page *page, shpid_t child) {
-<<<<<<< HEAD
-        btree_page_h p(reinterpret_cast<generic_page*>(page)); // <<<>>>
-        if (!page->insert_item(p.nrecs()+1, false, 0, child, lsn_t(0, 1), 0)) {
-=======
         btree_page_h p;
         p.fix_nonbufferpool_page(reinterpret_cast<generic_page*>(page)); // <<<>>>
-        if (!page->insert_item(p.nrecs()+1, false, 0, child, 0)) {
->>>>>>> c1a8ae7e
+        if (!page->insert_item(p.nrecs()+1, false, 0, child, lsn_t(0, 1), 0)) {
             w_assert1(false);
         }
         if (p.nrecs() == 0) {
